lockfileVersion: '9.0'

settings:
  autoInstallPeers: true
  excludeLinksFromLockfile: false

importers:

  .:
    devDependencies:
      '@changesets/cli':
        specifier: ^2.16.0
        version: 2.27.8
      hardhat:
        specifier: workspace:*
        version: link:packages/hardhat-core
      prettier:
        specifier: 2.4.1
        version: 2.4.1
      shelljs:
        specifier: ^0.8.5
        version: 0.8.5
      typescript:
        specifier: ~5.5.0
        version: 5.5.4

  packages/common:
    devDependencies:
      detect-port:
        specifier: ^1.3.0
        version: 1.6.1
      prettier:
        specifier: 2.4.1
        version: 2.4.1

  packages/eslint-plugin-hardhat-internal-rules:
    dependencies:
      '@typescript-eslint/utils':
        specifier: ^5.61.0
        version: 5.62.0(eslint@8.57.0)(typescript@5.5.4)
      requireindex:
        specifier: ^1.2.0
        version: 1.2.0
    devDependencies:
      eslint:
        specifier: ^8.44.0
        version: 8.57.0
      eslint-config-prettier:
        specifier: 8.3.0
        version: 8.3.0(eslint@8.57.0)
      eslint-doc-generator:
        specifier: ^1.0.0
        version: 1.7.1(eslint@8.57.0)(typescript@5.5.4)
      eslint-plugin-eslint-plugin:
        specifier: ^5.0.0
        version: 5.5.1(eslint@8.57.0)
      eslint-plugin-n:
        specifier: ^16.6.2
        version: 16.6.2(eslint@8.57.0)
      eslint-plugin-prettier:
        specifier: 3.4.0
        version: 3.4.0(eslint-config-prettier@8.3.0(eslint@8.57.0))(eslint@8.57.0)(prettier@2.4.1)
      mocha:
        specifier: ^10.0.0
        version: 10.7.3
      prettier:
        specifier: 2.4.1
        version: 2.4.1

  packages/eslint-plugin-slow-imports:
    dependencies:
      eslint-module-utils:
        specifier: ^2.8.0
        version: 2.11.0(@typescript-eslint/parser@7.18.0(eslint@8.57.0)(typescript@5.5.4))(eslint-import-resolver-node@0.3.9)(eslint-import-resolver-typescript@3.6.3(@typescript-eslint/parser@7.18.0(eslint@8.57.0)(typescript@5.5.4))(eslint-plugin-import@2.29.1)(eslint@8.57.0))(eslint@8.57.0)
      requireindex:
        specifier: ^1.2.0
        version: 1.2.0
    devDependencies:
      eslint:
        specifier: ^8.44.0
        version: 8.57.0
      eslint-config-prettier:
        specifier: 8.3.0
        version: 8.3.0(eslint@8.57.0)
      eslint-doc-generator:
        specifier: ^1.0.0
        version: 1.7.1(eslint@8.57.0)(typescript@5.5.4)
      eslint-plugin-eslint-plugin:
        specifier: ^5.0.0
        version: 5.5.1(eslint@8.57.0)
      eslint-plugin-n:
        specifier: ^16.6.2
        version: 16.6.2(eslint@8.57.0)
      eslint-plugin-prettier:
        specifier: 3.4.0
        version: 3.4.0(eslint-config-prettier@8.3.0(eslint@8.57.0))(eslint@8.57.0)(prettier@2.4.1)
      mocha:
        specifier: ^10.0.0
        version: 10.7.3
      prettier:
        specifier: 2.4.1
        version: 2.4.1

  packages/hardhat-chai-matchers:
    dependencies:
      '@types/chai-as-promised':
        specifier: ^7.1.3
        version: 7.1.8
      chai-as-promised:
        specifier: ^7.1.1
        version: 7.1.2(chai@4.5.0)
      deep-eql:
        specifier: ^4.0.1
        version: 4.1.4
      ordinal:
        specifier: ^1.0.3
        version: 1.0.3
    devDependencies:
      '@nomicfoundation/eslint-plugin-hardhat-internal-rules':
        specifier: workspace:^
        version: link:../eslint-plugin-hardhat-internal-rules
      '@nomicfoundation/eslint-plugin-slow-imports':
        specifier: workspace:^
        version: link:../eslint-plugin-slow-imports
      '@nomicfoundation/hardhat-chai-matchers':
        specifier: workspace:*
        version: 'link:'
      '@nomicfoundation/hardhat-ethers':
        specifier: workspace:^3.0.0
        version: link:../hardhat-ethers
      '@types/bn.js':
        specifier: ^5.1.0
        version: 5.1.5
      '@types/chai':
        specifier: ^4.2.0
        version: 4.3.19
      '@types/mocha':
        specifier: '>=9.1.0'
        version: 10.0.7
      '@types/node':
        specifier: ^18.0.0
        version: 18.19.50
      '@typescript-eslint/eslint-plugin':
        specifier: 5.61.0
        version: 5.61.0(@typescript-eslint/parser@5.61.0(eslint@8.57.0)(typescript@5.0.4))(eslint@8.57.0)(typescript@5.0.4)
      '@typescript-eslint/parser':
        specifier: 5.61.0
        version: 5.61.0(eslint@8.57.0)(typescript@5.0.4)
      bignumber.js:
        specifier: ^9.0.2
        version: 9.1.2
      bn.js:
        specifier: ^5.1.0
        version: 5.2.1
      chai:
        specifier: ^4.2.0
        version: 4.5.0
      eslint:
        specifier: ^8.44.0
        version: 8.57.0
      eslint-config-prettier:
        specifier: 8.3.0
        version: 8.3.0(eslint@8.57.0)
      eslint-plugin-import:
        specifier: 2.27.5
        version: 2.27.5(@typescript-eslint/parser@5.61.0(eslint@8.57.0)(typescript@5.0.4))(eslint@8.57.0)
      eslint-plugin-mocha:
        specifier: 10.4.1
        version: 10.4.1(eslint@8.57.0)
      eslint-plugin-prettier:
        specifier: 3.4.0
        version: 3.4.0(eslint-config-prettier@8.3.0(eslint@8.57.0))(eslint@8.57.0)(prettier@2.4.1)
      ethers:
        specifier: ^6.1.0
        version: 6.13.2
      get-port:
        specifier: ^5.1.1
        version: 5.1.1
      hardhat:
        specifier: workspace:^2.9.4
        version: link:../hardhat-core
      mocha:
        specifier: ^10.0.0
        version: 10.7.3
      prettier:
        specifier: 2.4.1
        version: 2.4.1
      rimraf:
        specifier: ^3.0.2
        version: 3.0.2
      ts-node:
        specifier: ^10.8.0
        version: 10.9.2(@types/node@18.19.50)(typescript@5.0.4)
      typescript:
        specifier: ~5.0.0
        version: 5.0.4

  packages/hardhat-core:
    dependencies:
      '@ethersproject/abi':
        specifier: ^5.1.2
        version: 5.7.0
      '@metamask/eth-sig-util':
        specifier: ^4.0.0
        version: 4.0.1
      '@nomicfoundation/edr':
        specifier: ^0.5.0
        version: 0.5.2
      '@nomicfoundation/ethereumjs-common':
        specifier: 4.0.4
        version: 4.0.4
      '@nomicfoundation/ethereumjs-tx':
        specifier: 5.0.4
        version: 5.0.4
      '@nomicfoundation/ethereumjs-util':
        specifier: 9.0.4
        version: 9.0.4
      '@nomicfoundation/solidity-analyzer':
        specifier: ^0.1.0
        version: 0.1.2
      '@sentry/node':
        specifier: ^5.18.1
        version: 5.30.0
      '@types/bn.js':
        specifier: ^5.1.0
        version: 5.1.5
      '@types/lru-cache':
        specifier: ^5.1.0
        version: 5.1.1
      adm-zip:
        specifier: ^0.4.16
        version: 0.4.16
      aggregate-error:
        specifier: ^3.0.0
        version: 3.1.0
      ansi-escapes:
        specifier: ^4.3.0
        version: 4.3.2
      boxen:
        specifier: ^5.1.2
        version: 5.1.2
      chalk:
        specifier: ^2.4.2
        version: 2.4.2
      chokidar:
        specifier: ^3.4.0
        version: 3.6.0
      ci-info:
        specifier: ^2.0.0
        version: 2.0.0
      debug:
        specifier: ^4.1.1
        version: 4.3.7(supports-color@8.1.1)
      enquirer:
        specifier: ^2.3.0
        version: 2.4.1
      env-paths:
        specifier: ^2.2.0
        version: 2.2.1
      ethereum-cryptography:
        specifier: ^1.0.3
        version: 1.2.0
      ethereumjs-abi:
        specifier: ^0.6.8
        version: 0.6.8
      find-up:
        specifier: ^2.1.0
        version: 2.1.0
      fp-ts:
        specifier: 1.19.3
        version: 1.19.3
      fs-extra:
        specifier: ^7.0.1
        version: 7.0.1
      glob:
        specifier: 7.2.0
        version: 7.2.0
      immutable:
        specifier: ^4.0.0-rc.12
        version: 4.3.7
      io-ts:
        specifier: 1.10.4
        version: 1.10.4
      keccak:
        specifier: ^3.0.2
        version: 3.0.4
      lodash:
        specifier: ^4.17.11
        version: 4.17.21
      mnemonist:
        specifier: ^0.38.0
        version: 0.38.5
      mocha:
        specifier: ^10.0.0
        version: 10.7.3
      p-map:
        specifier: ^4.0.0
        version: 4.0.0
      raw-body:
        specifier: ^2.4.1
        version: 2.5.2
      resolve:
        specifier: 1.17.0
        version: 1.17.0
      semver:
        specifier: ^6.3.0
        version: 6.3.1
      solc:
        specifier: 0.8.26
        version: 0.8.26(debug@4.3.7)
      source-map-support:
        specifier: ^0.5.13
        version: 0.5.21
      stacktrace-parser:
        specifier: ^0.1.10
        version: 0.1.10
      tsort:
        specifier: 0.0.1
        version: 0.0.1
      undici:
        specifier: ^5.14.0
        version: 5.28.4
      uuid:
        specifier: ^8.3.2
        version: 8.3.2
      ws:
        specifier: ^7.4.6
        version: 7.5.10
    devDependencies:
      '@nomicfoundation/eslint-plugin-hardhat-internal-rules':
        specifier: workspace:^
        version: link:../eslint-plugin-hardhat-internal-rules
      '@nomicfoundation/eslint-plugin-slow-imports':
        specifier: workspace:^
        version: link:../eslint-plugin-slow-imports
      '@nomicfoundation/ethereumjs-block':
        specifier: 5.0.4
        version: 5.0.4
      '@types/async-eventemitter':
        specifier: ^0.2.1
        version: 0.2.4
      '@types/chai':
        specifier: ^4.2.0
        version: 4.3.19
      '@types/chai-as-promised':
        specifier: ^7.1.3
        version: 7.1.8
      '@types/ci-info':
        specifier: ^2.0.0
        version: 2.0.0
      '@types/debug':
        specifier: ^4.1.4
        version: 4.1.12
      '@types/find-up':
        specifier: ^2.1.1
        version: 2.1.1
      '@types/fs-extra':
        specifier: ^5.1.0
        version: 5.1.0
      '@types/glob':
        specifier: ^7.1.1
        version: 7.2.0
      '@types/keccak':
        specifier: ^3.0.1
        version: 3.0.4
      '@types/lodash':
        specifier: ^4.14.123
        version: 4.17.7
      '@types/mocha':
        specifier: '>=9.1.0'
        version: 10.0.7
      '@types/node':
        specifier: ^18.0.0
        version: 18.19.50
      '@types/resolve':
        specifier: ^1.17.1
        version: 1.20.6
      '@types/semver':
        specifier: ^6.0.2
        version: 6.2.7
      '@types/sinon':
        specifier: ^9.0.8
        version: 9.0.11
      '@types/uuid':
        specifier: ^8.3.1
        version: 8.3.4
      '@types/ws':
        specifier: ^7.2.1
        version: 7.4.7
      '@typescript-eslint/eslint-plugin':
        specifier: 5.61.0
        version: 5.61.0(@typescript-eslint/parser@5.61.0(eslint@8.57.0)(typescript@5.0.4))(eslint@8.57.0)(typescript@5.0.4)
      '@typescript-eslint/parser':
        specifier: 5.61.0
        version: 5.61.0(eslint@8.57.0)(typescript@5.0.4)
      bignumber.js:
        specifier: ^9.0.2
        version: 9.1.2
      bn.js:
        specifier: ^5.1.0
        version: 5.2.1
      chai:
        specifier: ^4.2.0
        version: 4.5.0
      chai-as-promised:
        specifier: ^7.1.1
        version: 7.1.2(chai@4.5.0)
      eslint:
        specifier: ^8.44.0
        version: 8.57.0
      eslint-config-prettier:
        specifier: 8.3.0
        version: 8.3.0(eslint@8.57.0)
      eslint-plugin-import:
        specifier: 2.27.5
        version: 2.27.5(@typescript-eslint/parser@5.61.0(eslint@8.57.0)(typescript@5.0.4))(eslint@8.57.0)
      eslint-plugin-mocha:
        specifier: 10.4.1
        version: 10.4.1(eslint@8.57.0)
      eslint-plugin-prettier:
        specifier: 3.4.0
        version: 3.4.0(eslint-config-prettier@8.3.0(eslint@8.57.0))(eslint@8.57.0)(prettier@2.4.1)
      ethers:
        specifier: ^6.1.0
        version: 6.13.2
      ethers-v5:
        specifier: npm:ethers@5
        version: ethers@5.7.2
      prettier:
        specifier: 2.4.1
        version: 2.4.1
      rimraf:
        specifier: ^3.0.2
        version: 3.0.2
      sinon:
        specifier: ^9.0.0
        version: 9.2.4
      time-require:
        specifier: ^0.1.2
        version: 0.1.2
      ts-node:
        specifier: ^10.8.0
        version: 10.9.2(@types/node@18.19.50)(typescript@5.0.4)
      typescript:
        specifier: ~5.0.0
        version: 5.0.4

  packages/hardhat-ethers:
    dependencies:
      debug:
        specifier: ^4.1.1
        version: 4.3.7(supports-color@8.1.1)
      lodash.isequal:
        specifier: ^4.5.0
        version: 4.5.0
    devDependencies:
      '@nomicfoundation/eslint-plugin-hardhat-internal-rules':
        specifier: workspace:^
        version: link:../eslint-plugin-hardhat-internal-rules
      '@nomicfoundation/eslint-plugin-slow-imports':
        specifier: workspace:^
        version: link:../eslint-plugin-slow-imports
      '@types/chai':
        specifier: ^4.2.0
        version: 4.3.19
      '@types/chai-as-promised':
        specifier: ^7.1.3
        version: 7.1.8
      '@types/debug':
        specifier: ^4.1.4
        version: 4.1.12
      '@types/lodash.isequal':
        specifier: ^4.5.6
        version: 4.5.8
      '@types/mocha':
        specifier: '>=9.1.0'
        version: 10.0.7
      '@types/node':
        specifier: ^18.0.0
        version: 18.19.50
      '@types/sinon':
        specifier: ^9.0.8
        version: 9.0.11
      '@typescript-eslint/eslint-plugin':
        specifier: 5.61.0
        version: 5.61.0(@typescript-eslint/parser@5.61.0(eslint@8.57.0)(typescript@5.0.4))(eslint@8.57.0)(typescript@5.0.4)
      '@typescript-eslint/parser':
        specifier: 5.61.0
        version: 5.61.0(eslint@8.57.0)(typescript@5.0.4)
      chai:
        specifier: ^4.2.0
        version: 4.5.0
      chai-as-promised:
        specifier: ^7.1.1
        version: 7.1.2(chai@4.5.0)
      chalk:
        specifier: ^2.4.2
        version: 2.4.2
      eslint:
        specifier: ^8.44.0
        version: 8.57.0
      eslint-config-prettier:
        specifier: 8.3.0
        version: 8.3.0(eslint@8.57.0)
      eslint-plugin-import:
        specifier: 2.27.5
        version: 2.27.5(@typescript-eslint/parser@5.61.0(eslint@8.57.0)(typescript@5.0.4))(eslint@8.57.0)
      eslint-plugin-mocha:
        specifier: 10.4.1
        version: 10.4.1(eslint@8.57.0)
      eslint-plugin-prettier:
        specifier: 3.4.0
        version: 3.4.0(eslint-config-prettier@8.3.0(eslint@8.57.0))(eslint@8.57.0)(prettier@2.4.1)
      ethers:
        specifier: ^6.1.0
        version: 6.13.2
      hardhat:
        specifier: workspace:^2.0.0
        version: link:../hardhat-core
      mocha:
        specifier: ^10.0.0
        version: 10.7.3
      prettier:
        specifier: 2.4.1
        version: 2.4.1
      rimraf:
        specifier: ^3.0.2
        version: 3.0.2
      sinon:
        specifier: ^9.0.0
        version: 9.2.4
      ts-node:
        specifier: ^10.8.0
        version: 10.9.2(@types/node@18.19.50)(typescript@5.0.4)
      typescript:
        specifier: ~5.0.0
        version: 5.0.4

  packages/hardhat-foundry:
    dependencies:
      chalk:
        specifier: ^2.4.2
        version: 2.4.2
    devDependencies:
      '@nomicfoundation/eslint-plugin-hardhat-internal-rules':
        specifier: workspace:^
        version: link:../eslint-plugin-hardhat-internal-rules
      '@nomicfoundation/eslint-plugin-slow-imports':
        specifier: workspace:^
        version: link:../eslint-plugin-slow-imports
      '@types/chai':
        specifier: ^4.2.0
        version: 4.3.19
      '@types/mocha':
        specifier: '>=9.1.0'
        version: 10.0.7
      '@types/node':
        specifier: ^18.0.0
        version: 18.19.50
      '@typescript-eslint/eslint-plugin':
        specifier: 5.61.0
        version: 5.61.0(@typescript-eslint/parser@5.61.0(eslint@8.57.0)(typescript@5.0.4))(eslint@8.57.0)(typescript@5.0.4)
      '@typescript-eslint/parser':
        specifier: 5.61.0
        version: 5.61.0(eslint@8.57.0)(typescript@5.0.4)
      chai:
        specifier: ^4.2.0
        version: 4.5.0
      eslint:
        specifier: ^8.44.0
        version: 8.57.0
      eslint-config-prettier:
        specifier: 8.3.0
        version: 8.3.0(eslint@8.57.0)
      eslint-plugin-import:
        specifier: 2.27.5
        version: 2.27.5(@typescript-eslint/parser@5.61.0(eslint@8.57.0)(typescript@5.0.4))(eslint@8.57.0)
      eslint-plugin-mocha:
        specifier: 10.4.1
        version: 10.4.1(eslint@8.57.0)
      eslint-plugin-prettier:
        specifier: 3.4.0
        version: 3.4.0(eslint-config-prettier@8.3.0(eslint@8.57.0))(eslint@8.57.0)(prettier@2.4.1)
      hardhat:
        specifier: workspace:^2.17.2
        version: link:../hardhat-core
      mocha:
        specifier: ^10.0.0
        version: 10.7.3
      prettier:
        specifier: 2.4.1
        version: 2.4.1
      rimraf:
        specifier: ^3.0.2
        version: 3.0.2
      ts-node:
        specifier: ^10.8.0
        version: 10.9.2(@types/node@18.19.50)(typescript@5.0.4)
      typescript:
        specifier: ~5.0.0
        version: 5.0.4

  packages/hardhat-ledger:
    dependencies:
      '@ledgerhq/errors':
        specifier: ^6.12.6
        version: 6.18.0
      '@ledgerhq/hw-app-eth':
        specifier: 6.33.6
        version: 6.33.6(debug@4.3.7)
      '@ledgerhq/hw-transport':
        specifier: ^6.28.4
        version: 6.31.2
      '@ledgerhq/hw-transport-node-hid':
        specifier: ^6.27.13
        version: 6.29.3
      '@nomicfoundation/ethereumjs-util':
        specifier: 9.0.4
        version: 9.0.4
      chalk:
        specifier: ^2.4.2
        version: 2.4.2
      debug:
        specifier: ^4.1.1
        version: 4.3.7(supports-color@8.1.1)
      env-paths:
        specifier: ^2.2.0
        version: 2.2.1
      ethers:
        specifier: ^6.1.0
        version: 6.13.2
      fs-extra:
        specifier: ^7.0.1
        version: 7.0.1
      io-ts:
        specifier: 1.10.4
        version: 1.10.4
      ora:
        specifier: ^5.4.1
        version: 5.4.1
    devDependencies:
      '@nomicfoundation/eslint-plugin-hardhat-internal-rules':
        specifier: workspace:^
        version: link:../eslint-plugin-hardhat-internal-rules
      '@nomicfoundation/eslint-plugin-slow-imports':
        specifier: workspace:^
        version: link:../eslint-plugin-slow-imports
      '@types/chai':
        specifier: ^4.2.0
        version: 4.3.19
      '@types/fs-extra':
        specifier: ^5.1.0
        version: 5.1.0
      '@types/mocha':
        specifier: '>=9.1.0'
        version: 10.0.7
      '@types/node':
        specifier: ^18.0.0
        version: 18.19.50
      '@types/sinon':
        specifier: ^9.0.8
        version: 9.0.11
      '@typescript-eslint/eslint-plugin':
        specifier: 5.61.0
        version: 5.61.0(@typescript-eslint/parser@5.61.0(eslint@8.57.0)(typescript@5.0.4))(eslint@8.57.0)(typescript@5.0.4)
      '@typescript-eslint/parser':
        specifier: 5.61.0
        version: 5.61.0(eslint@8.57.0)(typescript@5.0.4)
      chai:
        specifier: ^4.2.0
        version: 4.5.0
      eslint:
        specifier: ^8.44.0
        version: 8.57.0
      eslint-config-prettier:
        specifier: 8.3.0
        version: 8.3.0(eslint@8.57.0)
      eslint-plugin-import:
        specifier: 2.27.5
        version: 2.27.5(@typescript-eslint/parser@5.61.0(eslint@8.57.0)(typescript@5.0.4))(eslint@8.57.0)
      eslint-plugin-mocha:
        specifier: 10.4.1
        version: 10.4.1(eslint@8.57.0)
      eslint-plugin-prettier:
        specifier: 3.4.0
        version: 3.4.0(eslint-config-prettier@8.3.0(eslint@8.57.0))(eslint@8.57.0)(prettier@2.4.1)
      hardhat:
        specifier: workspace:^2.16.0
        version: link:../hardhat-core
      mocha:
        specifier: ^10.0.0
        version: 10.7.3
      nyc:
        specifier: ^15.1.0
        version: 15.1.0
      prettier:
        specifier: 2.4.1
        version: 2.4.1
      rimraf:
        specifier: ^3.0.2
        version: 3.0.2
      sinon:
        specifier: ^9.0.0
        version: 9.2.4
      ts-node:
        specifier: ^10.8.0
        version: 10.9.2(@types/node@18.19.50)(typescript@5.0.4)
      typescript:
        specifier: ~5.0.0
        version: 5.0.4

  packages/hardhat-network-helpers:
    dependencies:
      ethereumjs-util:
        specifier: ^7.1.4
        version: 7.1.5
    devDependencies:
      '@nomicfoundation/eslint-plugin-hardhat-internal-rules':
        specifier: workspace:^
        version: link:../eslint-plugin-hardhat-internal-rules
      '@nomicfoundation/eslint-plugin-slow-imports':
        specifier: workspace:^
        version: link:../eslint-plugin-slow-imports
      '@types/chai':
        specifier: ^4.2.0
        version: 4.3.19
      '@types/chai-as-promised':
        specifier: ^7.1.3
        version: 7.1.8
      '@types/mocha':
        specifier: '>=9.1.0'
        version: 10.0.7
      '@types/node':
        specifier: ^18.0.0
        version: 18.19.50
      '@typescript-eslint/eslint-plugin':
        specifier: 5.61.0
        version: 5.61.0(@typescript-eslint/parser@5.61.0(eslint@8.57.0)(typescript@5.0.4))(eslint@8.57.0)(typescript@5.0.4)
      '@typescript-eslint/parser':
        specifier: 5.61.0
        version: 5.61.0(eslint@8.57.0)(typescript@5.0.4)
      chai:
        specifier: ^4.2.0
        version: 4.5.0
      chai-as-promised:
        specifier: ^7.1.1
        version: 7.1.2(chai@4.5.0)
      eslint:
        specifier: ^8.44.0
        version: 8.57.0
      eslint-config-prettier:
        specifier: 8.3.0
        version: 8.3.0(eslint@8.57.0)
      eslint-plugin-import:
        specifier: 2.27.5
        version: 2.27.5(@typescript-eslint/parser@5.61.0(eslint@8.57.0)(typescript@5.0.4))(eslint@8.57.0)
      eslint-plugin-mocha:
        specifier: 10.4.1
        version: 10.4.1(eslint@8.57.0)
      eslint-plugin-prettier:
        specifier: 3.4.0
        version: 3.4.0(eslint-config-prettier@8.3.0(eslint@8.57.0))(eslint@8.57.0)(prettier@2.4.1)
      ethers-v5:
        specifier: npm:ethers@5
        version: ethers@5.7.2
      hardhat:
        specifier: workspace:^2.9.5
        version: link:../hardhat-core
      mocha:
        specifier: ^10.0.0
        version: 10.7.3
      prettier:
        specifier: 2.4.1
        version: 2.4.1
      rimraf:
        specifier: ^3.0.2
        version: 3.0.2
      ts-node:
        specifier: ^10.8.0
        version: 10.9.2(@types/node@18.19.50)(typescript@5.0.4)
      typescript:
        specifier: ~5.0.0
        version: 5.0.4

  packages/hardhat-shorthand:
    dependencies:
      '@fvictorio/tabtab':
        specifier: ^0.0.3
        version: 0.0.3
      debug:
        specifier: ^4.1.1
        version: 4.3.7(supports-color@8.1.1)
      semver:
        specifier: ^6.3.0
        version: 6.3.1
    devDependencies:
      '@nomicfoundation/eslint-plugin-hardhat-internal-rules':
        specifier: workspace:^
        version: link:../eslint-plugin-hardhat-internal-rules
      '@nomicfoundation/eslint-plugin-slow-imports':
        specifier: workspace:^
        version: link:../eslint-plugin-slow-imports
      '@types/chai':
        specifier: ^4.2.0
        version: 4.3.19
      '@types/debug':
        specifier: ^4.1.4
        version: 4.1.12
      '@types/fs-extra':
        specifier: ^5.1.0
        version: 5.1.0
      '@types/mocha':
        specifier: '>=9.1.0'
        version: 10.0.7
      '@types/node':
        specifier: ^18.0.0
        version: 18.19.50
      '@types/semver':
        specifier: ^6.0.2
        version: 6.2.7
      '@typescript-eslint/eslint-plugin':
        specifier: 5.61.0
        version: 5.61.0(@typescript-eslint/parser@5.61.0(eslint@8.57.0)(typescript@5.0.4))(eslint@8.57.0)(typescript@5.0.4)
      '@typescript-eslint/parser':
        specifier: 5.61.0
        version: 5.61.0(eslint@8.57.0)(typescript@5.0.4)
      chai:
        specifier: ^4.2.0
        version: 4.5.0
      eslint:
        specifier: ^8.44.0
        version: 8.57.0
      eslint-config-prettier:
        specifier: 8.3.0
        version: 8.3.0(eslint@8.57.0)
      eslint-plugin-import:
        specifier: 2.27.5
        version: 2.27.5(@typescript-eslint/parser@5.61.0(eslint@8.57.0)(typescript@5.0.4))(eslint@8.57.0)
      eslint-plugin-mocha:
        specifier: 10.4.1
        version: 10.4.1(eslint@8.57.0)
      eslint-plugin-prettier:
        specifier: 3.4.0
        version: 3.4.0(eslint-config-prettier@8.3.0(eslint@8.57.0))(eslint@8.57.0)(prettier@2.4.1)
      hardhat:
        specifier: workspace:^2.0.0
        version: link:../hardhat-core
      mocha:
        specifier: ^10.0.0
        version: 10.7.3
      prettier:
        specifier: 2.4.1
        version: 2.4.1
      rimraf:
        specifier: ^3.0.2
        version: 3.0.2
      ts-node:
        specifier: ^10.8.0
        version: 10.9.2(@types/node@18.19.50)(typescript@5.0.4)
      typescript:
        specifier: ~5.0.0
        version: 5.0.4

  packages/hardhat-toolbox:
    devDependencies:
      '@nomicfoundation/eslint-plugin-hardhat-internal-rules':
        specifier: workspace:^
        version: link:../eslint-plugin-hardhat-internal-rules
      '@nomicfoundation/eslint-plugin-slow-imports':
        specifier: workspace:^
        version: link:../eslint-plugin-slow-imports
      '@nomicfoundation/hardhat-chai-matchers':
        specifier: workspace:^2.0.0
        version: link:../hardhat-chai-matchers
      '@nomicfoundation/hardhat-ethers':
        specifier: workspace:^3.0.0
        version: link:../hardhat-ethers
      '@nomicfoundation/hardhat-ignition-ethers':
        specifier: ^0.15.0
        version: 0.15.5(@nomicfoundation/hardhat-ethers@packages+hardhat-ethers)(@nomicfoundation/hardhat-ignition@0.15.5(@nomicfoundation/hardhat-verify@packages+hardhat-verify)(hardhat@packages+hardhat-core))(@nomicfoundation/ignition-core@0.15.5)(ethers@6.13.2)(hardhat@packages+hardhat-core)
      '@nomicfoundation/hardhat-network-helpers':
        specifier: workspace:^1.0.0
        version: link:../hardhat-network-helpers
      '@nomicfoundation/hardhat-verify':
        specifier: workspace:^2.0.0
        version: link:../hardhat-verify
      '@typechain/ethers-v6':
        specifier: ^0.5.0
        version: 0.5.1(ethers@6.13.2)(typechain@8.3.2(typescript@5.0.4))(typescript@5.0.4)
      '@typechain/hardhat':
        specifier: ^9.0.0
        version: 9.1.0(@typechain/ethers-v6@0.5.1(ethers@6.13.2)(typechain@8.3.2(typescript@5.0.4))(typescript@5.0.4))(ethers@6.13.2)(hardhat@packages+hardhat-core)(typechain@8.3.2(typescript@5.0.4))
      '@types/chai':
        specifier: ^4.2.0
        version: 4.3.19
      '@types/mocha':
        specifier: '>=9.1.0'
        version: 10.0.7
      '@types/node':
        specifier: ^18.0.0
        version: 18.19.50
      '@typescript-eslint/eslint-plugin':
        specifier: 5.61.0
        version: 5.61.0(@typescript-eslint/parser@5.61.0(eslint@8.57.0)(typescript@5.0.4))(eslint@8.57.0)(typescript@5.0.4)
      '@typescript-eslint/parser':
        specifier: 5.61.0
        version: 5.61.0(eslint@8.57.0)(typescript@5.0.4)
      chai:
        specifier: ^4.4.1
        version: 4.5.0
      eslint:
        specifier: ^8.44.0
        version: 8.57.0
      eslint-config-prettier:
        specifier: 8.3.0
        version: 8.3.0(eslint@8.57.0)
      eslint-plugin-import:
        specifier: 2.27.5
        version: 2.27.5(@typescript-eslint/parser@5.61.0(eslint@8.57.0)(typescript@5.0.4))(eslint@8.57.0)
      eslint-plugin-mocha:
        specifier: 10.4.1
        version: 10.4.1(eslint@8.57.0)
      eslint-plugin-prettier:
        specifier: 3.4.0
        version: 3.4.0(eslint-config-prettier@8.3.0(eslint@8.57.0))(eslint@8.57.0)(prettier@2.4.1)
      ethers:
        specifier: ^6.4.0
        version: 6.13.2
      hardhat:
        specifier: workspace:^2.11.0
        version: link:../hardhat-core
      hardhat-gas-reporter:
        specifier: ^1.0.8
        version: 1.0.10(hardhat@packages+hardhat-core)
      mocha:
        specifier: ^10.0.0
        version: 10.7.3
      prettier:
        specifier: 2.4.1
        version: 2.4.1
      rimraf:
        specifier: ^3.0.2
        version: 3.0.2
      solidity-coverage:
        specifier: ^0.8.1
        version: 0.8.13(hardhat@packages+hardhat-core)
      ts-node:
        specifier: ^10.8.0
        version: 10.9.2(@types/node@18.19.50)(typescript@5.0.4)
      typechain:
        specifier: ^8.3.1
        version: 8.3.2(typescript@5.0.4)
      typescript:
        specifier: ~5.0.0
        version: 5.0.4

  packages/hardhat-toolbox-viem:
    dependencies:
      chai-as-promised:
        specifier: ^7.1.1
        version: 7.1.2(chai@4.5.0)
    devDependencies:
      '@nomicfoundation/eslint-plugin-hardhat-internal-rules':
        specifier: workspace:^
        version: link:../eslint-plugin-hardhat-internal-rules
      '@nomicfoundation/eslint-plugin-slow-imports':
        specifier: workspace:^
        version: link:../eslint-plugin-slow-imports
      '@nomicfoundation/hardhat-ignition-viem':
        specifier: ^0.15.0
        version: 0.15.5(@nomicfoundation/hardhat-ignition@0.15.5(@nomicfoundation/hardhat-verify@packages+hardhat-verify)(hardhat@packages+hardhat-core))(@nomicfoundation/hardhat-viem@packages+hardhat-viem)(@nomicfoundation/ignition-core@0.15.5)(hardhat@packages+hardhat-core)(viem@2.21.4(typescript@5.0.4)(zod@3.23.8))
      '@nomicfoundation/hardhat-network-helpers':
        specifier: workspace:^1.0.0
        version: link:../hardhat-network-helpers
      '@nomicfoundation/hardhat-verify':
        specifier: workspace:^2.0.0
        version: link:../hardhat-verify
      '@nomicfoundation/hardhat-viem':
        specifier: workspace:^2.0.0
        version: link:../hardhat-viem
      '@types/chai':
        specifier: ^4.2.0
        version: 4.3.19
      '@types/chai-as-promised':
        specifier: ^7.1.6
        version: 7.1.8
      '@types/mocha':
        specifier: '>=9.1.0'
        version: 10.0.7
      '@types/node':
        specifier: ^18.0.0
        version: 18.19.50
      '@typescript-eslint/eslint-plugin':
        specifier: 5.61.0
        version: 5.61.0(@typescript-eslint/parser@5.61.0(eslint@8.57.0)(typescript@5.0.4))(eslint@8.57.0)(typescript@5.0.4)
      '@typescript-eslint/parser':
        specifier: 5.61.0
        version: 5.61.0(eslint@8.57.0)(typescript@5.0.4)
      chai:
        specifier: ^4.2.0
        version: 4.5.0
      eslint:
        specifier: ^8.44.0
        version: 8.57.0
      eslint-config-prettier:
        specifier: 8.3.0
        version: 8.3.0(eslint@8.57.0)
      eslint-plugin-import:
        specifier: 2.27.5
        version: 2.27.5(@typescript-eslint/parser@5.61.0(eslint@8.57.0)(typescript@5.0.4))(eslint@8.57.0)
      eslint-plugin-mocha:
        specifier: 10.4.1
        version: 10.4.1(eslint@8.57.0)
      eslint-plugin-prettier:
        specifier: 3.4.0
        version: 3.4.0(eslint-config-prettier@8.3.0(eslint@8.57.0))(eslint@8.57.0)(prettier@2.4.1)
      hardhat:
        specifier: workspace:^2.11.0
        version: link:../hardhat-core
      hardhat-gas-reporter:
        specifier: ^1.0.8
        version: 1.0.10(hardhat@packages+hardhat-core)
      mocha:
        specifier: ^10.0.0
        version: 10.7.3
      prettier:
        specifier: 2.4.1
        version: 2.4.1
      rimraf:
        specifier: ^3.0.2
        version: 3.0.2
      solidity-coverage:
        specifier: ^0.8.1
        version: 0.8.13(hardhat@packages+hardhat-core)
      ts-node:
        specifier: ^10.8.0
        version: 10.9.2(@types/node@18.19.50)(typescript@5.0.4)
      typescript:
        specifier: ~5.0.4
        version: 5.0.4
      viem:
        specifier: ^2.7.6
        version: 2.21.4(typescript@5.0.4)(zod@3.23.8)

  packages/hardhat-verify:
    dependencies:
      '@ethersproject/abi':
        specifier: ^5.1.2
        version: 5.7.0
      '@ethersproject/address':
        specifier: ^5.0.2
        version: 5.7.0
      cbor:
        specifier: ^8.1.0
        version: 8.1.0
      chalk:
        specifier: ^2.4.2
        version: 2.4.2
      debug:
        specifier: ^4.1.1
        version: 4.3.7(supports-color@8.1.1)
      lodash.clonedeep:
        specifier: ^4.5.0
        version: 4.5.0
      semver:
        specifier: ^6.3.0
        version: 6.3.1
      table:
        specifier: ^6.8.0
        version: 6.8.2
      undici:
        specifier: ^5.14.0
        version: 5.28.4
    devDependencies:
      '@nomicfoundation/eslint-plugin-hardhat-internal-rules':
        specifier: workspace:^
        version: link:../eslint-plugin-hardhat-internal-rules
      '@nomicfoundation/eslint-plugin-slow-imports':
        specifier: workspace:^
        version: link:../eslint-plugin-slow-imports
      '@nomicfoundation/hardhat-ethers':
        specifier: workspace:^3.0.0
        version: link:../hardhat-ethers
      '@types/chai':
        specifier: ^4.2.0
        version: 4.3.19
      '@types/chai-as-promised':
        specifier: ^7.1.3
        version: 7.1.8
      '@types/debug':
        specifier: ^4.1.4
        version: 4.1.12
      '@types/lodash.clonedeep':
        specifier: ^4.5.7
        version: 4.5.9
      '@types/mocha':
        specifier: '>=9.1.0'
        version: 10.0.7
      '@types/node':
        specifier: ^18.0.0
        version: 18.19.50
      '@types/semver':
        specifier: ^6.0.2
        version: 6.2.7
      '@types/sinon':
        specifier: ^9.0.8
        version: 9.0.11
      '@types/sinon-chai':
        specifier: ^3.2.9
        version: 3.2.12
      '@typescript-eslint/eslint-plugin':
        specifier: 5.61.0
        version: 5.61.0(@typescript-eslint/parser@5.61.0(eslint@8.57.0)(typescript@5.0.4))(eslint@8.57.0)(typescript@5.0.4)
      '@typescript-eslint/parser':
        specifier: 5.61.0
        version: 5.61.0(eslint@8.57.0)(typescript@5.0.4)
      chai:
        specifier: ^4.2.0
        version: 4.5.0
      chai-as-promised:
        specifier: ^7.1.1
        version: 7.1.2(chai@4.5.0)
      eslint:
        specifier: ^8.44.0
        version: 8.57.0
      eslint-config-prettier:
        specifier: 8.3.0
        version: 8.3.0(eslint@8.57.0)
      eslint-plugin-import:
        specifier: 2.27.5
        version: 2.27.5(@typescript-eslint/parser@5.61.0(eslint@8.57.0)(typescript@5.0.4))(eslint@8.57.0)
      eslint-plugin-mocha:
        specifier: 10.4.1
        version: 10.4.1(eslint@8.57.0)
      eslint-plugin-prettier:
        specifier: 3.4.0
        version: 3.4.0(eslint-config-prettier@8.3.0(eslint@8.57.0))(eslint@8.57.0)(prettier@2.4.1)
      ethers:
        specifier: ^5.0.0
        version: 5.7.2
      hardhat:
        specifier: workspace:^2.0.4
        version: link:../hardhat-core
      mocha:
        specifier: ^10.0.0
        version: 10.7.3
      nyc:
        specifier: ^15.1.0
        version: 15.1.0
      prettier:
        specifier: 2.4.1
        version: 2.4.1
      rimraf:
        specifier: ^3.0.2
        version: 3.0.2
      sinon:
        specifier: ^9.0.0
        version: 9.2.4
      sinon-chai:
        specifier: ^3.7.0
        version: 3.7.0(chai@4.5.0)(sinon@9.2.4)
      ts-node:
        specifier: ^10.8.0
        version: 10.9.2(@types/node@18.19.50)(typescript@5.0.4)
      typescript:
        specifier: ~5.0.0
        version: 5.0.4

  packages/hardhat-viem:
    dependencies:
      abitype:
        specifier: ^0.9.8
        version: 0.9.10(typescript@5.0.4)(zod@3.23.8)
      lodash.memoize:
        specifier: ^4.1.2
        version: 4.1.2
    devDependencies:
      '@nomicfoundation/eslint-plugin-hardhat-internal-rules':
        specifier: workspace:^
        version: link:../eslint-plugin-hardhat-internal-rules
      '@nomicfoundation/eslint-plugin-slow-imports':
        specifier: workspace:^
        version: link:../eslint-plugin-slow-imports
      '@types/chai':
        specifier: ^4.2.0
        version: 4.3.19
      '@types/chai-as-promised':
        specifier: ^7.1.3
        version: 7.1.8
      '@types/lodash':
        specifier: ^4.14.123
        version: 4.17.7
      '@types/lodash.memoize':
        specifier: ^4.1.7
        version: 4.1.9
      '@types/mocha':
        specifier: '>=9.1.0'
        version: 10.0.7
      '@types/node':
        specifier: ^18.0.0
        version: 18.19.50
      '@types/sinon':
        specifier: ^9.0.8
        version: 9.0.11
      '@typescript-eslint/eslint-plugin':
        specifier: 5.61.0
        version: 5.61.0(@typescript-eslint/parser@5.61.0(eslint@8.57.0)(typescript@5.0.4))(eslint@8.57.0)(typescript@5.0.4)
      '@typescript-eslint/parser':
        specifier: 5.61.0
        version: 5.61.0(eslint@8.57.0)(typescript@5.0.4)
      chai:
        specifier: ^4.2.0
        version: 4.5.0
      chai-as-promised:
        specifier: ^7.1.1
        version: 7.1.2(chai@4.5.0)
      eslint:
        specifier: ^8.44.0
        version: 8.57.0
      eslint-config-prettier:
        specifier: 8.3.0
        version: 8.3.0(eslint@8.57.0)
      eslint-plugin-import:
        specifier: 2.27.5
        version: 2.27.5(@typescript-eslint/parser@5.61.0(eslint@8.57.0)(typescript@5.0.4))(eslint@8.57.0)
      eslint-plugin-mocha:
        specifier: 10.4.1
        version: 10.4.1(eslint@8.57.0)
      eslint-plugin-prettier:
        specifier: 3.4.0
        version: 3.4.0(eslint-config-prettier@8.3.0(eslint@8.57.0))(eslint@8.57.0)(prettier@2.4.1)
      hardhat:
        specifier: workspace:^2.17.0
        version: link:../hardhat-core
      jest-diff:
        specifier: ^29.7.0
        version: 29.7.0
      mocha:
        specifier: ^10.0.0
        version: 10.7.3
      nyc:
        specifier: ^15.1.0
        version: 15.1.0
      prettier:
        specifier: 2.4.1
        version: 2.4.1
      rimraf:
        specifier: ^3.0.2
        version: 3.0.2
      sinon:
        specifier: ^9.0.0
        version: 9.2.4
      ts-node:
        specifier: ^10.8.0
        version: 10.9.2(@types/node@18.19.50)(typescript@5.0.4)
      typescript:
        specifier: ~5.0.0
        version: 5.0.4
      viem:
        specifier: ^2.7.6
        version: 2.21.4(typescript@5.0.4)(zod@3.23.8)

  packages/hardhat-vyper:
    dependencies:
      debug:
        specifier: ^4.1.1
        version: 4.3.7(supports-color@8.1.1)
      fs-extra:
        specifier: ^7.0.1
        version: 7.0.1
      io-ts:
        specifier: 1.10.4
        version: 1.10.4
      lodash:
        specifier: ^4.17.11
        version: 4.17.21
      semver:
        specifier: ^6.3.0
        version: 6.3.1
    devDependencies:
      '@nomicfoundation/eslint-plugin-hardhat-internal-rules':
        specifier: workspace:^
        version: link:../eslint-plugin-hardhat-internal-rules
      '@nomicfoundation/eslint-plugin-slow-imports':
        specifier: workspace:^
        version: link:../eslint-plugin-slow-imports
      '@types/chai':
        specifier: ^4.2.0
        version: 4.3.19
      '@types/chai-as-promised':
        specifier: ^7.1.3
        version: 7.1.8
      '@types/debug':
        specifier: ^4.1.4
        version: 4.1.12
      '@types/fs-extra':
        specifier: ^5.1.0
        version: 5.1.0
      '@types/lodash':
        specifier: ^4.14.123
        version: 4.17.7
      '@types/mocha':
        specifier: '>=9.1.0'
        version: 10.0.7
      '@types/node':
        specifier: ^18.0.0
        version: 18.19.50
      '@types/semver':
        specifier: ^6.0.2
        version: 6.2.7
      '@typescript-eslint/eslint-plugin':
        specifier: 5.61.0
        version: 5.61.0(@typescript-eslint/parser@5.61.0(eslint@8.57.0)(typescript@5.0.4))(eslint@8.57.0)(typescript@5.0.4)
      '@typescript-eslint/parser':
        specifier: 5.61.0
        version: 5.61.0(eslint@8.57.0)(typescript@5.0.4)
      chai:
        specifier: ^4.2.0
        version: 4.5.0
      chai-as-promised:
        specifier: ^7.1.1
        version: 7.1.2(chai@4.5.0)
      eslint:
        specifier: ^8.44.0
        version: 8.57.0
      eslint-config-prettier:
        specifier: 8.3.0
        version: 8.3.0(eslint@8.57.0)
      eslint-plugin-import:
        specifier: 2.27.5
        version: 2.27.5(@typescript-eslint/parser@5.61.0(eslint@8.57.0)(typescript@5.0.4))(eslint@8.57.0)
      eslint-plugin-mocha:
        specifier: 10.4.1
        version: 10.4.1(eslint@8.57.0)
      eslint-plugin-prettier:
        specifier: 3.4.0
        version: 3.4.0(eslint-config-prettier@8.3.0(eslint@8.57.0))(eslint@8.57.0)(prettier@2.4.1)
      hardhat:
        specifier: workspace:^2.8.3
        version: link:../hardhat-core
      mocha:
        specifier: ^10.0.0
        version: 10.7.3
      prettier:
        specifier: 2.4.1
        version: 2.4.1
      rimraf:
        specifier: ^3.0.2
        version: 3.0.2
      ts-node:
        specifier: ^10.8.0
        version: 10.9.2(@types/node@18.19.50)(typescript@5.0.4)
      typescript:
        specifier: ~5.0.0
        version: 5.0.4

  packages/hardhat-web3-v4:
    devDependencies:
      '@nomicfoundation/eslint-plugin-hardhat-internal-rules':
        specifier: workspace:^
        version: link:../eslint-plugin-hardhat-internal-rules
      '@nomicfoundation/eslint-plugin-slow-imports':
        specifier: workspace:^
        version: link:../eslint-plugin-slow-imports
      '@types/chai':
        specifier: ^4.2.0
        version: 4.3.19
      '@types/chai-as-promised':
        specifier: ^7.1.3
        version: 7.1.8
      '@types/mocha':
        specifier: '>=9.1.0'
        version: 10.0.7
      '@types/node':
        specifier: ^18.0.0
        version: 18.19.50
      '@typescript-eslint/eslint-plugin':
        specifier: 5.61.0
        version: 5.61.0(@typescript-eslint/parser@5.61.0(eslint@8.57.0)(typescript@5.0.4))(eslint@8.57.0)(typescript@5.0.4)
      '@typescript-eslint/parser':
        specifier: 5.61.0
        version: 5.61.0(eslint@8.57.0)(typescript@5.0.4)
      chai:
        specifier: ^4.2.0
        version: 4.5.0
      chai-as-promised:
        specifier: ^7.1.1
        version: 7.1.2(chai@4.5.0)
      eslint:
        specifier: ^8.44.0
        version: 8.57.0
      eslint-config-prettier:
        specifier: 8.3.0
        version: 8.3.0(eslint@8.57.0)
      eslint-plugin-import:
        specifier: 2.27.5
        version: 2.27.5(@typescript-eslint/parser@5.61.0(eslint@8.57.0)(typescript@5.0.4))(eslint@8.57.0)
      eslint-plugin-mocha:
        specifier: 10.4.1
        version: 10.4.1(eslint@8.57.0)
      eslint-plugin-prettier:
        specifier: 3.4.0
        version: 3.4.0(eslint-config-prettier@8.3.0(eslint@8.57.0))(eslint@8.57.0)(prettier@2.4.1)
      hardhat:
        specifier: workspace:^2.0.0
        version: link:../hardhat-core
      mocha:
        specifier: ^10.0.0
        version: 10.7.3
      prettier:
        specifier: 2.4.1
        version: 2.4.1
      rimraf:
        specifier: ^3.0.2
        version: 3.0.2
      ts-node:
        specifier: ^10.8.0
        version: 10.9.2(@types/node@18.19.50)(typescript@5.0.4)
      typescript:
        specifier: ~5.0.0
        version: 5.0.4
      web3:
        specifier: ^4.0.1
        version: 4.12.1(typescript@5.0.4)(zod@3.23.8)

  v-next/example-project:
    devDependencies:
      '@ignored/hardhat-vnext':
        specifier: workspace:^3.0.0-next.3
        version: link:../hardhat
      '@ignored/hardhat-vnext-keystore':
        specifier: workspace:^3.0.0-next.2
        version: link:../hardhat-keystore
      '@ignored/hardhat-vnext-mocha-test-runner':
        specifier: workspace:^3.0.0-next.2
        version: link:../hardhat-mocha-test-runner
      '@ignored/hardhat-vnext-network-helpers':
        specifier: workspace:^3.0.0-next.2
        version: link:../hardhat-network-helpers
      '@ignored/hardhat-vnext-node-test-runner':
        specifier: workspace:^3.0.0-next.2
        version: link:../hardhat-node-test-runner
      '@types/mocha':
        specifier: '>=9.1.0'
        version: 10.0.7
      '@types/node':
        specifier: ^20.14.9
        version: 20.16.5
      mocha:
        specifier: ^10.0.0
        version: 10.7.3
      prettier:
        specifier: 3.2.5
        version: 3.2.5
      typescript:
        specifier: ~5.5.0
        version: 5.5.4
      viem:
        specifier: ^2.7.6
        version: 2.21.4(typescript@5.5.4)(zod@3.23.8)

  v-next/hardhat:
    dependencies:
      '@ignored/edr':
        specifier: 0.6.2-alpha.0
        version: 0.6.2-alpha.0
      '@ignored/hardhat-vnext-build-system':
        specifier: workspace:^3.0.0-next.2
        version: link:../hardhat-build-system
      '@ignored/hardhat-vnext-errors':
        specifier: workspace:^3.0.0-next.2
        version: link:../hardhat-errors
      '@ignored/hardhat-vnext-utils':
        specifier: workspace:^3.0.0-next.2
        version: link:../hardhat-utils
      '@ignored/hardhat-vnext-zod-utils':
        specifier: workspace:^3.0.0-next.2
        version: link:../hardhat-zod-utils
      '@sentry/node':
        specifier: ^5.18.1
        version: 5.30.0
      chalk:
        specifier: ^5.3.0
        version: 5.3.0
      debug:
        specifier: ^4.1.1
        version: 4.3.7(supports-color@8.1.1)
      enquirer:
        specifier: ^2.3.0
        version: 2.4.1
      ethereum-cryptography:
        specifier: ^2.2.1
        version: 2.2.1
      semver:
        specifier: ^7.6.3
        version: 7.6.3
      tsx:
        specifier: ^4.11.0
        version: 4.19.0
      zod:
        specifier: ^3.23.8
        version: 3.23.8
    devDependencies:
      '@eslint-community/eslint-plugin-eslint-comments':
        specifier: ^4.3.0
        version: 4.4.0(eslint@8.57.0)
      '@ignored/hardhat-vnext-node-test-reporter':
        specifier: workspace:^3.0.0-next.2
        version: link:../hardhat-node-test-reporter
      '@nomicfoundation/hardhat-test-utils':
        specifier: workspace:^
        version: link:../hardhat-test-utils
      '@types/debug':
        specifier: ^4.1.4
        version: 4.1.12
      '@types/node':
        specifier: ^20.14.9
        version: 20.16.5
      '@types/semver':
        specifier: ^7.5.8
        version: 7.5.8
      '@typescript-eslint/eslint-plugin':
        specifier: ^7.7.1
        version: 7.18.0(@typescript-eslint/parser@7.18.0(eslint@8.57.0)(typescript@5.5.4))(eslint@8.57.0)(typescript@5.5.4)
      '@typescript-eslint/parser':
        specifier: ^7.7.1
        version: 7.18.0(eslint@8.57.0)(typescript@5.5.4)
      eslint:
        specifier: 8.57.0
        version: 8.57.0
      eslint-config-prettier:
        specifier: 9.1.0
        version: 9.1.0(eslint@8.57.0)
      eslint-import-resolver-typescript:
        specifier: ^3.6.1
        version: 3.6.3(@typescript-eslint/parser@7.18.0(eslint@8.57.0)(typescript@5.5.4))(eslint-plugin-import@2.29.1)(eslint@8.57.0)
      eslint-plugin-import:
        specifier: 2.29.1
        version: 2.29.1(@typescript-eslint/parser@7.18.0(eslint@8.57.0)(typescript@5.5.4))(eslint-import-resolver-typescript@3.6.3)(eslint@8.57.0)
      eslint-plugin-no-only-tests:
        specifier: 3.1.0
        version: 3.1.0
      expect-type:
        specifier: ^0.19.0
        version: 0.19.0
      prettier:
        specifier: 3.2.5
        version: 3.2.5
      rimraf:
        specifier: ^5.0.5
        version: 5.0.10
      typescript:
        specifier: ~5.5.0
        version: 5.5.4
      typescript-eslint:
        specifier: 7.7.1
        version: 7.7.1(eslint@8.57.0)(typescript@5.5.4)

  v-next/hardhat-build-system:
    dependencies:
      '@ignored/hardhat-vnext-errors':
        specifier: workspace:^3.0.0-next.2
        version: link:../hardhat-errors
      '@ignored/hardhat-vnext-utils':
        specifier: workspace:^3.0.0-next.2
        version: link:../hardhat-utils
      '@nomicfoundation/ethereumjs-util':
        specifier: 9.0.4
        version: 9.0.4
      '@nomicfoundation/solidity-analyzer':
        specifier: ^0.1.0
        version: 0.1.2
      adm-zip:
        specifier: ^0.4.16
        version: 0.4.16
      aggregate-error:
        specifier: ^3.0.0
        version: 3.1.0
      chalk:
        specifier: ^5.3.0
        version: 5.3.0
      debug:
        specifier: ^4.1.1
        version: 4.3.7(supports-color@8.1.1)
      env-paths:
        specifier: ^2.2.0
        version: 2.2.1
      fast-equals:
        specifier: ^5.0.1
        version: 5.0.1
      find-up:
        specifier: ^2.1.0
        version: 2.1.0
      fs-extra:
        specifier: ^7.0.1
        version: 7.0.1
      io-ts:
        specifier: 1.10.4
        version: 1.10.4
      lodash:
        specifier: ^4.17.11
        version: 4.17.21
      p-map:
        specifier: ^4.0.0
        version: 4.0.0
      resolve:
        specifier: 1.17.0
        version: 1.17.0
      semver:
        specifier: ^7.6.3
        version: 7.6.3
      solc:
        specifier: 0.7.3
        version: 0.7.3(debug@4.3.7)
      undici:
        specifier: ^6.16.1
        version: 6.19.8
    devDependencies:
      '@eslint-community/eslint-plugin-eslint-comments':
        specifier: ^4.3.0
        version: 4.4.0(eslint@8.57.0)
      '@ignored/hardhat-vnext-node-test-reporter':
        specifier: workspace:^3.0.0-next.2
        version: link:../hardhat-node-test-reporter
      '@types/ci-info':
        specifier: ^2.0.0
        version: 2.0.0
      '@types/debug':
        specifier: ^4.1.4
        version: 4.1.12
      '@types/find-up':
        specifier: ^2.1.1
        version: 2.1.1
      '@types/fs-extra':
        specifier: ^5.1.0
        version: 5.1.0
      '@types/lodash':
        specifier: ^4.14.123
        version: 4.17.7
      '@types/node':
        specifier: ^20.14.9
        version: 20.16.5
      '@types/resolve':
        specifier: ^1.17.1
        version: 1.20.6
      '@types/semver':
        specifier: ^7.5.8
        version: 7.5.8
      '@types/sinon':
        specifier: ^9.0.8
        version: 9.0.11
      '@typescript-eslint/eslint-plugin':
        specifier: ^7.7.1
        version: 7.18.0(@typescript-eslint/parser@7.18.0(eslint@8.57.0)(typescript@5.5.4))(eslint@8.57.0)(typescript@5.5.4)
      '@typescript-eslint/parser':
        specifier: ^7.7.1
        version: 7.18.0(eslint@8.57.0)(typescript@5.5.4)
      ci-info:
        specifier: ^2.0.0
        version: 2.0.0
      eslint:
        specifier: 8.57.0
        version: 8.57.0
      eslint-config-prettier:
        specifier: 9.1.0
        version: 9.1.0(eslint@8.57.0)
      eslint-import-resolver-typescript:
        specifier: ^3.6.1
        version: 3.6.3(@typescript-eslint/parser@7.18.0(eslint@8.57.0)(typescript@5.5.4))(eslint-plugin-import@2.29.1)(eslint@8.57.0)
      eslint-plugin-import:
        specifier: 2.29.1
        version: 2.29.1(@typescript-eslint/parser@7.18.0(eslint@8.57.0)(typescript@5.5.4))(eslint-import-resolver-typescript@3.6.3)(eslint@8.57.0)
      eslint-plugin-no-only-tests:
        specifier: 3.1.0
        version: 3.1.0
      expect-type:
        specifier: ^0.19.0
        version: 0.19.0
      prettier:
        specifier: 3.2.5
        version: 3.2.5
      rimraf:
        specifier: ^5.0.5
        version: 5.0.10
      sinon:
        specifier: ^9.0.0
        version: 9.2.4
      tsx:
        specifier: ^4.11.0
        version: 4.19.0
      typescript:
        specifier: ~5.5.0
        version: 5.5.4
      typescript-eslint:
        specifier: 7.7.1
        version: 7.7.1(eslint@8.57.0)(typescript@5.5.4)

  v-next/hardhat-errors:
    dependencies:
      '@ignored/hardhat-vnext-utils':
        specifier: workspace:^3.0.0-next.2
        version: link:../hardhat-utils
    devDependencies:
      '@eslint-community/eslint-plugin-eslint-comments':
        specifier: ^4.3.0
        version: 4.4.0(eslint@8.57.0)
      '@ignored/hardhat-vnext-node-test-reporter':
        specifier: workspace:^3.0.0-next.2
        version: link:../hardhat-node-test-reporter
      '@types/node':
        specifier: ^20.14.9
        version: 20.16.5
      '@typescript-eslint/eslint-plugin':
        specifier: ^7.7.1
        version: 7.18.0(@typescript-eslint/parser@7.18.0(eslint@8.57.0)(typescript@5.5.4))(eslint@8.57.0)(typescript@5.5.4)
      '@typescript-eslint/parser':
        specifier: ^7.7.1
        version: 7.18.0(eslint@8.57.0)(typescript@5.5.4)
      eslint:
        specifier: 8.57.0
        version: 8.57.0
      eslint-config-prettier:
        specifier: 9.1.0
        version: 9.1.0(eslint@8.57.0)
      eslint-import-resolver-typescript:
        specifier: ^3.6.1
        version: 3.6.3(@typescript-eslint/parser@7.18.0(eslint@8.57.0)(typescript@5.5.4))(eslint-plugin-import@2.29.1)(eslint@8.57.0)
      eslint-plugin-import:
        specifier: 2.29.1
        version: 2.29.1(@typescript-eslint/parser@7.18.0(eslint@8.57.0)(typescript@5.5.4))(eslint-import-resolver-typescript@3.6.3)(eslint@8.57.0)
      eslint-plugin-no-only-tests:
        specifier: 3.1.0
        version: 3.1.0
      expect-type:
        specifier: ^0.19.0
        version: 0.19.0
      prettier:
        specifier: 3.2.5
        version: 3.2.5
      rimraf:
        specifier: ^5.0.5
        version: 5.0.10
      tsx:
        specifier: ^4.11.0
        version: 4.19.0
      typescript:
        specifier: ~5.5.0
        version: 5.5.4
      typescript-eslint:
        specifier: 7.7.1
        version: 7.7.1(eslint@8.57.0)(typescript@5.5.4)

  v-next/hardhat-keystore:
    dependencies:
      '@ignored/hardhat-vnext':
        specifier: workspace:^3.0.0-next.2
        version: link:../hardhat
      '@ignored/hardhat-vnext-errors':
        specifier: workspace:^3.0.0-next.2
        version: link:../hardhat-errors
      '@ignored/hardhat-vnext-utils':
        specifier: workspace:^3.0.0-next.2
        version: link:../hardhat-utils
      '@ignored/hardhat-vnext-zod-utils':
        specifier: workspace:^3.0.0-next.2
        version: link:../hardhat-zod-utils
      chalk:
        specifier: ^5.3.0
        version: 5.3.0
      debug:
        specifier: ^4.1.1
        version: 4.3.7(supports-color@8.1.1)
      zod:
        specifier: ^3.23.8
        version: 3.23.8
    devDependencies:
      '@eslint-community/eslint-plugin-eslint-comments':
        specifier: ^4.3.0
        version: 4.4.0(eslint@8.57.0)
      '@ignored/hardhat-vnext-node-test-reporter':
        specifier: workspace:^3.0.0-next.2
        version: link:../hardhat-node-test-reporter
      '@nomicfoundation/hardhat-test-utils':
        specifier: workspace:^
        version: link:../hardhat-test-utils
      '@types/debug':
        specifier: ^4.1.4
        version: 4.1.12
      '@types/node':
        specifier: ^20.14.9
        version: 20.16.1
      '@typescript-eslint/eslint-plugin':
        specifier: ^7.7.1
        version: 7.18.0(@typescript-eslint/parser@7.18.0(eslint@8.57.0)(typescript@5.5.4))(eslint@8.57.0)(typescript@5.5.4)
      '@typescript-eslint/parser':
        specifier: ^7.7.1
        version: 7.18.0(eslint@8.57.0)(typescript@5.5.4)
      c8:
        specifier: ^9.1.0
        version: 9.1.0
      eslint:
        specifier: 8.57.0
        version: 8.57.0
      eslint-config-prettier:
        specifier: 9.1.0
        version: 9.1.0(eslint@8.57.0)
      eslint-import-resolver-typescript:
        specifier: ^3.6.1
        version: 3.6.3(@typescript-eslint/parser@7.18.0(eslint@8.57.0)(typescript@5.5.4))(eslint-plugin-import@2.29.1)(eslint@8.57.0)
      eslint-plugin-import:
        specifier: 2.29.1
        version: 2.29.1(@typescript-eslint/parser@7.18.0(eslint@8.57.0)(typescript@5.5.4))(eslint-import-resolver-typescript@3.6.3)(eslint@8.57.0)
      eslint-plugin-no-only-tests:
        specifier: 3.1.0
        version: 3.1.0
      expect-type:
        specifier: ^0.19.0
        version: 0.19.0
      prettier:
        specifier: 3.2.5
        version: 3.2.5
      rimraf:
        specifier: ^5.0.5
        version: 5.0.10
      tsx:
        specifier: ^4.11.0
        version: 4.18.0
      typescript:
        specifier: ~5.5.0
        version: 5.5.4
      typescript-eslint:
        specifier: 7.7.1
        version: 7.7.1(eslint@8.57.0)(typescript@5.5.4)

  v-next/hardhat-mocha-test-runner:
    dependencies:
      '@ignored/hardhat-vnext':
        specifier: workspace:^3.0.0-next.2
        version: link:../hardhat
      '@ignored/hardhat-vnext-errors':
        specifier: workspace:^3.0.0-next.2
        version: link:../hardhat-errors
      '@ignored/hardhat-vnext-utils':
        specifier: workspace:^3.0.0-next.2
        version: link:../hardhat-utils
      '@ignored/hardhat-vnext-zod-utils':
        specifier: workspace:^3.0.0-next.2
        version: link:../hardhat-zod-utils
      mocha:
        specifier: ^10.0.0
        version: 10.7.3
      tsx:
        specifier: ^4.11.0
        version: 4.19.0
      zod:
        specifier: ^3.23.8
        version: 3.23.8
    devDependencies:
      '@eslint-community/eslint-plugin-eslint-comments':
        specifier: ^4.3.0
        version: 4.4.0(eslint@8.57.0)
      '@ignored/hardhat-vnext-node-test-reporter':
        specifier: workspace:^3.0.0-next.2
        version: link:../hardhat-node-test-reporter
      '@nomicfoundation/hardhat-test-utils':
        specifier: workspace:^
        version: link:../hardhat-test-utils
      '@types/mocha':
        specifier: '>=9.1.0'
        version: 10.0.7
      '@types/node':
        specifier: ^20.14.9
        version: 20.16.5
      '@typescript-eslint/eslint-plugin':
        specifier: ^7.7.1
        version: 7.18.0(@typescript-eslint/parser@7.18.0(eslint@8.57.0)(typescript@5.5.4))(eslint@8.57.0)(typescript@5.5.4)
      '@typescript-eslint/parser':
        specifier: ^7.7.1
        version: 7.18.0(eslint@8.57.0)(typescript@5.5.4)
      eslint:
        specifier: 8.57.0
        version: 8.57.0
      eslint-config-prettier:
        specifier: 9.1.0
        version: 9.1.0(eslint@8.57.0)
      eslint-import-resolver-typescript:
        specifier: ^3.6.1
        version: 3.6.3(@typescript-eslint/parser@7.18.0(eslint@8.57.0)(typescript@5.5.4))(eslint-plugin-import@2.29.1)(eslint@8.57.0)
      eslint-plugin-import:
        specifier: 2.29.1
        version: 2.29.1(@typescript-eslint/parser@7.18.0(eslint@8.57.0)(typescript@5.5.4))(eslint-import-resolver-typescript@3.6.3)(eslint@8.57.0)
      eslint-plugin-no-only-tests:
        specifier: 3.1.0
        version: 3.1.0
      expect-type:
        specifier: ^0.19.0
        version: 0.19.0
      prettier:
        specifier: 3.2.5
        version: 3.2.5
      rimraf:
        specifier: ^5.0.5
        version: 5.0.10
      typescript:
        specifier: ~5.5.0
        version: 5.5.4
      typescript-eslint:
        specifier: 7.7.1
        version: 7.7.1(eslint@8.57.0)(typescript@5.5.4)

  v-next/hardhat-network-helpers:
    dependencies:
      '@ignored/hardhat-vnext':
        specifier: workspace:^3.0.0-next.2
        version: link:../hardhat
      '@ignored/hardhat-vnext-errors':
        specifier: workspace:^3.0.0-next.2
        version: link:../hardhat-errors
      '@ignored/hardhat-vnext-utils':
        specifier: workspace:^3.0.0-next.2
        version: link:../hardhat-utils
    devDependencies:
      '@eslint-community/eslint-plugin-eslint-comments':
        specifier: ^4.3.0
        version: 4.4.0(eslint@8.57.0)
      '@ignored/hardhat-vnext-node-test-reporter':
        specifier: workspace:^3.0.0-next.2
        version: link:../hardhat-node-test-reporter
      '@nomicfoundation/hardhat-test-utils':
        specifier: workspace:^
        version: link:../hardhat-test-utils
      '@types/debug':
        specifier: ^4.1.4
        version: 4.1.12
      '@types/node':
        specifier: ^20.14.9
        version: 20.16.1
      '@typescript-eslint/eslint-plugin':
        specifier: ^7.7.1
        version: 7.18.0(@typescript-eslint/parser@7.18.0(eslint@8.57.0)(typescript@5.5.4))(eslint@8.57.0)(typescript@5.5.4)
      '@typescript-eslint/parser':
        specifier: ^7.7.1
        version: 7.18.0(eslint@8.57.0)(typescript@5.5.4)
      c8:
        specifier: ^9.1.0
        version: 9.1.0
      eslint:
        specifier: 8.57.0
        version: 8.57.0
      eslint-config-prettier:
        specifier: 9.1.0
        version: 9.1.0(eslint@8.57.0)
      eslint-import-resolver-typescript:
        specifier: ^3.6.1
        version: 3.6.3(@typescript-eslint/parser@7.18.0(eslint@8.57.0)(typescript@5.5.4))(eslint-plugin-import@2.29.1)(eslint@8.57.0)
      eslint-plugin-import:
        specifier: 2.29.1
        version: 2.29.1(@typescript-eslint/parser@7.18.0(eslint@8.57.0)(typescript@5.5.4))(eslint-import-resolver-typescript@3.6.3)(eslint@8.57.0)
      eslint-plugin-no-only-tests:
        specifier: 3.1.0
        version: 3.1.0
      expect-type:
        specifier: ^0.19.0
        version: 0.19.0
      prettier:
        specifier: 3.2.5
        version: 3.2.5
      rimraf:
        specifier: ^5.0.5
        version: 5.0.10
      tsx:
        specifier: ^4.11.0
        version: 4.18.0
      typescript:
        specifier: ~5.5.0
        version: 5.5.4
      typescript-eslint:
        specifier: 7.7.1
        version: 7.7.1(eslint@8.57.0)(typescript@5.5.4)

  v-next/hardhat-node-test-reporter:
    dependencies:
      '@actions/core':
        specifier: ^1.10.1
        version: 1.10.1
      chalk:
        specifier: ^5.3.0
        version: 5.3.0
      jest-diff:
        specifier: ^29.7.0
        version: 29.7.0
    devDependencies:
      '@types/node':
        specifier: ^20.14.9
        version: 20.16.5
      '@typescript-eslint/eslint-plugin':
        specifier: ^7.7.1
        version: 7.18.0(@typescript-eslint/parser@7.18.0(eslint@8.57.0)(typescript@5.5.4))(eslint@8.57.0)(typescript@5.5.4)
      '@typescript-eslint/parser':
        specifier: ^7.7.1
        version: 7.18.0(eslint@8.57.0)(typescript@5.5.4)
      eslint:
        specifier: 8.57.0
        version: 8.57.0
      eslint-config-prettier:
        specifier: 9.1.0
        version: 9.1.0(eslint@8.57.0)
      eslint-import-resolver-typescript:
        specifier: ^3.6.1
        version: 3.6.3(@typescript-eslint/parser@7.18.0(eslint@8.57.0)(typescript@5.5.4))(eslint-plugin-import@2.29.1)(eslint@8.57.0)
      eslint-plugin-import:
        specifier: 2.29.1
        version: 2.29.1(@typescript-eslint/parser@7.18.0(eslint@8.57.0)(typescript@5.5.4))(eslint-import-resolver-typescript@3.6.3)(eslint@8.57.0)
      eslint-plugin-no-only-tests:
        specifier: 3.1.0
        version: 3.1.0
      expect-type:
        specifier: ^0.19.0
        version: 0.19.0
      prettier:
        specifier: 3.2.5
        version: 3.2.5
      rimraf:
        specifier: ^5.0.5
        version: 5.0.10
      tsx:
        specifier: ^4.11.0
        version: 4.19.0
      typescript:
        specifier: ~5.5.0
        version: 5.5.4
      typescript-eslint:
        specifier: 7.7.1
        version: 7.7.1(eslint@8.57.0)(typescript@5.5.4)

  v-next/hardhat-node-test-runner:
    dependencies:
      '@ignored/hardhat-vnext':
        specifier: workspace:^3.0.0-next.2
        version: link:../hardhat
      '@ignored/hardhat-vnext-errors':
        specifier: workspace:^3.0.0-next.2
        version: link:../hardhat-errors
      '@ignored/hardhat-vnext-node-test-reporter':
        specifier: workspace:^3.0.0-next.2
        version: link:../hardhat-node-test-reporter
      '@ignored/hardhat-vnext-utils':
        specifier: workspace:^3.0.0-next.2
        version: link:../hardhat-utils
      '@ignored/hardhat-vnext-zod-utils':
        specifier: workspace:^3.0.0-next.2
        version: link:../hardhat-zod-utils
      tsx:
        specifier: ^4.11.0
        version: 4.19.0
      zod:
        specifier: ^3.23.8
        version: 3.23.8
    devDependencies:
      '@eslint-community/eslint-plugin-eslint-comments':
        specifier: ^4.3.0
        version: 4.4.0(eslint@8.57.0)
      '@nomicfoundation/hardhat-test-utils':
        specifier: workspace:^
        version: link:../hardhat-test-utils
      '@types/node':
        specifier: ^20.14.9
        version: 20.16.5
      '@typescript-eslint/eslint-plugin':
        specifier: ^7.7.1
        version: 7.18.0(@typescript-eslint/parser@7.18.0(eslint@8.57.0)(typescript@5.5.4))(eslint@8.57.0)(typescript@5.5.4)
      '@typescript-eslint/parser':
        specifier: ^7.7.1
        version: 7.18.0(eslint@8.57.0)(typescript@5.5.4)
      eslint:
        specifier: 8.57.0
        version: 8.57.0
      eslint-config-prettier:
        specifier: 9.1.0
        version: 9.1.0(eslint@8.57.0)
      eslint-import-resolver-typescript:
        specifier: ^3.6.1
        version: 3.6.3(@typescript-eslint/parser@7.18.0(eslint@8.57.0)(typescript@5.5.4))(eslint-plugin-import@2.29.1)(eslint@8.57.0)
      eslint-plugin-import:
        specifier: 2.29.1
        version: 2.29.1(@typescript-eslint/parser@7.18.0(eslint@8.57.0)(typescript@5.5.4))(eslint-import-resolver-typescript@3.6.3)(eslint@8.57.0)
      eslint-plugin-no-only-tests:
        specifier: 3.1.0
        version: 3.1.0
      expect-type:
        specifier: ^0.19.0
        version: 0.19.0
      prettier:
        specifier: 3.2.5
        version: 3.2.5
      rimraf:
        specifier: ^5.0.5
        version: 5.0.10
      typescript:
        specifier: ~5.5.0
        version: 5.5.4
      typescript-eslint:
        specifier: 7.7.1
        version: 7.7.1(eslint@8.57.0)(typescript@5.5.4)

  v-next/hardhat-test-utils:
    dependencies:
      '@ignored/hardhat-vnext-errors':
        specifier: workspace:^3.0.0-next.2
        version: link:../hardhat-errors
      '@ignored/hardhat-vnext-utils':
        specifier: workspace:^3.0.0-next.2
        version: link:../hardhat-utils
    devDependencies:
      '@eslint-community/eslint-plugin-eslint-comments':
        specifier: ^4.3.0
        version: 4.4.0(eslint@8.57.0)
      '@ignored/hardhat-vnext-node-test-reporter':
        specifier: workspace:^3.0.0-next.2
        version: link:../hardhat-node-test-reporter
      '@types/node':
        specifier: ^20.14.9
        version: 20.16.5
      '@typescript-eslint/eslint-plugin':
        specifier: ^7.7.1
        version: 7.18.0(@typescript-eslint/parser@7.18.0(eslint@8.57.0)(typescript@5.5.4))(eslint@8.57.0)(typescript@5.5.4)
      '@typescript-eslint/parser':
        specifier: ^7.7.1
        version: 7.18.0(eslint@8.57.0)(typescript@5.5.4)
      eslint:
        specifier: 8.57.0
        version: 8.57.0
      eslint-config-prettier:
        specifier: 9.1.0
        version: 9.1.0(eslint@8.57.0)
      eslint-import-resolver-typescript:
        specifier: ^3.6.1
        version: 3.6.3(@typescript-eslint/parser@7.18.0(eslint@8.57.0)(typescript@5.5.4))(eslint-plugin-import@2.29.1)(eslint@8.57.0)
      eslint-plugin-import:
        specifier: 2.29.1
        version: 2.29.1(@typescript-eslint/parser@7.18.0(eslint@8.57.0)(typescript@5.5.4))(eslint-import-resolver-typescript@3.6.3)(eslint@8.57.0)
      eslint-plugin-no-only-tests:
        specifier: 3.1.0
        version: 3.1.0
      expect-type:
        specifier: ^0.19.0
        version: 0.19.0
      prettier:
        specifier: 3.2.5
        version: 3.2.5
      rimraf:
        specifier: ^5.0.5
        version: 5.0.10
      tsx:
        specifier: ^4.11.0
        version: 4.19.0
      typescript:
        specifier: ~5.5.0
        version: 5.5.4
      typescript-eslint:
        specifier: 7.7.1
        version: 7.7.1(eslint@8.57.0)(typescript@5.5.4)

  v-next/hardhat-utils:
    dependencies:
      debug:
        specifier: ^4.1.1
        version: 4.3.7(supports-color@8.1.1)
      env-paths:
        specifier: ^2.2.0
        version: 2.2.1
      ethereum-cryptography:
        specifier: ^2.2.1
        version: 2.2.1
      fast-equals:
        specifier: ^5.0.1
        version: 5.0.1
      rfdc:
        specifier: ^1.3.1
        version: 1.4.1
      undici:
        specifier: ^6.16.1
        version: 6.19.8
    devDependencies:
      '@eslint-community/eslint-plugin-eslint-comments':
        specifier: ^4.3.0
        version: 4.4.0(eslint@8.57.0)
      '@ignored/hardhat-vnext-node-test-reporter':
        specifier: workspace:^3.0.0-next.2
        version: link:../hardhat-node-test-reporter
      '@types/bn.js':
        specifier: ^5.1.5
        version: 5.1.5
      '@types/debug':
        specifier: ^4.1.4
        version: 4.1.12
      '@types/node':
        specifier: ^20.14.9
        version: 20.16.5
      '@typescript-eslint/eslint-plugin':
        specifier: ^7.7.1
        version: 7.18.0(@typescript-eslint/parser@7.18.0(eslint@8.57.0)(typescript@5.5.4))(eslint@8.57.0)(typescript@5.5.4)
      '@typescript-eslint/parser':
        specifier: ^7.7.1
        version: 7.18.0(eslint@8.57.0)(typescript@5.5.4)
      eslint:
        specifier: 8.57.0
        version: 8.57.0
      eslint-config-prettier:
        specifier: 9.1.0
        version: 9.1.0(eslint@8.57.0)
      eslint-import-resolver-typescript:
        specifier: ^3.6.1
        version: 3.6.3(@typescript-eslint/parser@7.18.0(eslint@8.57.0)(typescript@5.5.4))(eslint-plugin-import@2.29.1)(eslint@8.57.0)
      eslint-plugin-import:
        specifier: 2.29.1
        version: 2.29.1(@typescript-eslint/parser@7.18.0(eslint@8.57.0)(typescript@5.5.4))(eslint-import-resolver-typescript@3.6.3)(eslint@8.57.0)
      eslint-plugin-no-only-tests:
        specifier: 3.1.0
        version: 3.1.0
      expect-type:
        specifier: ^0.19.0
        version: 0.19.0
      prettier:
        specifier: 3.2.5
        version: 3.2.5
      rimraf:
        specifier: ^5.0.5
        version: 5.0.10
      tsx:
        specifier: ^4.11.0
        version: 4.19.0
      typescript:
        specifier: ~5.5.0
        version: 5.5.4
      typescript-eslint:
        specifier: 7.7.1
        version: 7.7.1(eslint@8.57.0)(typescript@5.5.4)

  v-next/hardhat-zod-utils:
    dependencies:
      '@ignored/hardhat-vnext-utils':
        specifier: workspace:^3.0.0-next.2
        version: link:../hardhat-utils
    devDependencies:
      '@eslint-community/eslint-plugin-eslint-comments':
        specifier: ^4.3.0
        version: 4.4.0(eslint@8.57.0)
      '@ignored/hardhat-vnext-node-test-reporter':
        specifier: workspace:^3.0.0-next.2
        version: link:../hardhat-node-test-reporter
      '@nomicfoundation/hardhat-test-utils':
        specifier: workspace:^
        version: link:../hardhat-test-utils
      '@types/node':
        specifier: ^20.14.9
        version: 20.16.5
      '@typescript-eslint/eslint-plugin':
        specifier: ^7.7.1
        version: 7.18.0(@typescript-eslint/parser@7.18.0(eslint@8.57.0)(typescript@5.5.4))(eslint@8.57.0)(typescript@5.5.4)
      '@typescript-eslint/parser':
        specifier: ^7.7.1
        version: 7.18.0(eslint@8.57.0)(typescript@5.5.4)
      eslint:
        specifier: 8.57.0
        version: 8.57.0
      eslint-config-prettier:
        specifier: 9.1.0
        version: 9.1.0(eslint@8.57.0)
      eslint-import-resolver-typescript:
        specifier: ^3.6.1
        version: 3.6.3(@typescript-eslint/parser@7.18.0(eslint@8.57.0)(typescript@5.5.4))(eslint-plugin-import@2.29.1)(eslint@8.57.0)
      eslint-plugin-import:
        specifier: 2.29.1
        version: 2.29.1(@typescript-eslint/parser@7.18.0(eslint@8.57.0)(typescript@5.5.4))(eslint-import-resolver-typescript@3.6.3)(eslint@8.57.0)
      eslint-plugin-no-only-tests:
        specifier: 3.1.0
        version: 3.1.0
      expect-type:
        specifier: ^0.19.0
        version: 0.19.0
      prettier:
        specifier: 3.2.5
        version: 3.2.5
      rimraf:
        specifier: ^5.0.5
        version: 5.0.10
      tsx:
        specifier: ^4.11.0
        version: 4.19.0
      typescript:
        specifier: ~5.5.0
        version: 5.5.4
      typescript-eslint:
        specifier: 7.7.1
        version: 7.7.1(eslint@8.57.0)(typescript@5.5.4)
      zod:
        specifier: ^3.23.8
        version: 3.23.8

  v-next/hardhat/templates/empty-javascript:
    devDependencies:
      '@ignored/hardhat-vnext':
        specifier: 2.0.0
        version: 2.0.0

  v-next/hardhat/templates/empty-typescript:
    devDependencies:
      '@ignored/hardhat-vnext':
        specifier: 2.0.0
        version: 2.0.0
      typescript:
        specifier: ~5.5.0
        version: 5.5.4

  v-next/hardhat/templates/javascript-with-examples:
    devDependencies:
      '@ignored/hardhat-vnext':
        specifier: workspace:^3.0.0-next.3
        version: link:../..
      '@ignored/hardhat-vnext-node-test-runner':
        specifier: workspace:^3.0.0-next.2
        version: link:../../../hardhat-node-test-runner

  v-next/hardhat/templates/typescript-with-examples:
    devDependencies:
      '@ignored/hardhat-vnext':
        specifier: workspace:^3.0.0-next.3
        version: link:../..
      '@ignored/hardhat-vnext-node-test-runner':
        specifier: workspace:^3.0.0-next.2
        version: link:../../../hardhat-node-test-runner
      typescript:
        specifier: ~5.5.0
        version: 5.5.4

  v-next/template-package:
    devDependencies:
      '@eslint-community/eslint-plugin-eslint-comments':
        specifier: ^4.3.0
        version: 4.4.0(eslint@8.57.0)
      '@ignored/hardhat-vnext-node-test-reporter':
        specifier: workspace:^3.0.0-next.2
        version: link:../hardhat-node-test-reporter
      '@nomicfoundation/hardhat-test-utils':
        specifier: workspace:^
        version: link:../hardhat-test-utils
      '@types/node':
        specifier: ^20.14.9
        version: 20.16.5
      '@typescript-eslint/eslint-plugin':
        specifier: ^7.7.1
        version: 7.18.0(@typescript-eslint/parser@7.18.0(eslint@8.57.0)(typescript@5.5.4))(eslint@8.57.0)(typescript@5.5.4)
      '@typescript-eslint/parser':
        specifier: ^7.7.1
        version: 7.18.0(eslint@8.57.0)(typescript@5.5.4)
      eslint:
        specifier: 8.57.0
        version: 8.57.0
      eslint-config-prettier:
        specifier: 9.1.0
        version: 9.1.0(eslint@8.57.0)
      eslint-import-resolver-typescript:
        specifier: ^3.6.1
        version: 3.6.3(@typescript-eslint/parser@7.18.0(eslint@8.57.0)(typescript@5.5.4))(eslint-plugin-import@2.29.1)(eslint@8.57.0)
      eslint-plugin-import:
        specifier: 2.29.1
        version: 2.29.1(@typescript-eslint/parser@7.18.0(eslint@8.57.0)(typescript@5.5.4))(eslint-import-resolver-typescript@3.6.3)(eslint@8.57.0)
      eslint-plugin-no-only-tests:
        specifier: 3.1.0
        version: 3.1.0
      expect-type:
        specifier: ^0.19.0
        version: 0.19.0
      prettier:
        specifier: 3.2.5
        version: 3.2.5
      rimraf:
        specifier: ^5.0.5
        version: 5.0.10
      tsx:
        specifier: ^4.11.0
        version: 4.19.0
      typescript:
        specifier: ~5.5.0
        version: 5.5.4
      typescript-eslint:
        specifier: 7.7.1
        version: 7.7.1(eslint@8.57.0)(typescript@5.5.4)

packages:

  '@actions/core@1.10.1':
    resolution: {integrity: sha512-3lBR9EDAY+iYIpTnTIXmWcNbX3T2kCkAEQGIQx4NVQ0575nk2k3GRZDTPQG+vVtS2izSLmINlxXf0uLtnrTP+g==}

  '@actions/http-client@2.2.3':
    resolution: {integrity: sha512-mx8hyJi/hjFvbPokCg4uRd4ZX78t+YyRPtnKWwIl+RzNaVuFpQHfmlGVfsKEJN8LwTCvL+DfVgAM04XaHkm6bA==}

  '@adraffy/ens-normalize@1.10.0':
    resolution: {integrity: sha512-nA9XHtlAkYfJxY7bce8DcN7eKxWWCWkU+1GR9d+U6MbNpfwQp8TI7vqOsBsMcHoT4mBu2kypKoSKnghEzOOq5Q==}

  '@adraffy/ens-normalize@1.10.1':
    resolution: {integrity: sha512-96Z2IP3mYmF1Xg2cDm8f1gWGf/HUVedQ3FMifV4kG/PQ4yEP51xDtRAEfhVNt5f/uzpNkZHwWQuUcu6D6K+Ekw==}

  '@ampproject/remapping@2.3.0':
    resolution: {integrity: sha512-30iZtAPgz+LTIYoeivqYo853f02jBYSd5uGnGpkFV0M3xOt9aN73erkgYAmZU43x4VfqcnLxW9Kpg3R5LC4YYw==}
    engines: {node: '>=6.0.0'}

  '@babel/code-frame@7.24.7':
    resolution: {integrity: sha512-BcYH1CVJBO9tvyIZ2jVeXgSIMvGZ2FDRvDdOIVQyuklNKSsx+eppDEBq/g47Ayw+RqNFE+URvOShmf+f/qwAlA==}
    engines: {node: '>=6.9.0'}

  '@babel/compat-data@7.25.4':
    resolution: {integrity: sha512-+LGRog6RAsCJrrrg/IO6LGmpphNe5DiK30dGjCoxxeGv49B10/3XYGxPsAwrDlMFcFEvdAUavDT8r9k/hSyQqQ==}
    engines: {node: '>=6.9.0'}

  '@babel/core@7.25.2':
    resolution: {integrity: sha512-BBt3opiCOxUr9euZ5/ro/Xv8/V7yJ5bjYMqG/C1YAo8MIKAnumZalCN+msbci3Pigy4lIQfPUpfMM27HMGaYEA==}
    engines: {node: '>=6.9.0'}

  '@babel/generator@7.25.6':
    resolution: {integrity: sha512-VPC82gr1seXOpkjAAKoLhP50vx4vGNlF4msF64dSFq1P8RfB+QAuJWGHPXXPc8QyfVWwwB/TNNU4+ayZmHNbZw==}
    engines: {node: '>=6.9.0'}

  '@babel/helper-compilation-targets@7.25.2':
    resolution: {integrity: sha512-U2U5LsSaZ7TAt3cfaymQ8WHh0pxvdHoEk6HVpaexxixjyEquMh0L0YNJNM6CTGKMXV1iksi0iZkGw4AcFkPaaw==}
    engines: {node: '>=6.9.0'}

  '@babel/helper-module-imports@7.24.7':
    resolution: {integrity: sha512-8AyH3C+74cgCVVXow/myrynrAGv+nTVg5vKu2nZph9x7RcRwzmh0VFallJuFTZ9mx6u4eSdXZfcOzSqTUm0HCA==}
    engines: {node: '>=6.9.0'}

  '@babel/helper-module-transforms@7.25.2':
    resolution: {integrity: sha512-BjyRAbix6j/wv83ftcVJmBt72QtHI56C7JXZoG2xATiLpmoC7dpd8WnkikExHDVPpi/3qCmO6WY1EaXOluiecQ==}
    engines: {node: '>=6.9.0'}
    peerDependencies:
      '@babel/core': ^7.0.0

  '@babel/helper-simple-access@7.24.7':
    resolution: {integrity: sha512-zBAIvbCMh5Ts+b86r/CjU+4XGYIs+R1j951gxI3KmmxBMhCg4oQMsv6ZXQ64XOm/cvzfU1FmoCyt6+owc5QMYg==}
    engines: {node: '>=6.9.0'}

  '@babel/helper-string-parser@7.24.8':
    resolution: {integrity: sha512-pO9KhhRcuUyGnJWwyEgnRJTSIZHiT+vMD0kPeD+so0l7mxkMT19g3pjY9GTnHySck/hDzq+dtW/4VgnMkippsQ==}
    engines: {node: '>=6.9.0'}

  '@babel/helper-validator-identifier@7.24.7':
    resolution: {integrity: sha512-rR+PBcQ1SMQDDyF6X0wxtG8QyLCgUB0eRAGguqRLfkCA87l7yAP7ehq8SNj96OOGTO8OBV70KhuFYcIkHXOg0w==}
    engines: {node: '>=6.9.0'}

  '@babel/helper-validator-option@7.24.8':
    resolution: {integrity: sha512-xb8t9tD1MHLungh/AIoWYN+gVHaB9kwlu8gffXGSt3FFEIT7RjS+xWbc2vUD1UTZdIpKj/ab3rdqJ7ufngyi2Q==}
    engines: {node: '>=6.9.0'}

  '@babel/helpers@7.25.6':
    resolution: {integrity: sha512-Xg0tn4HcfTijTwfDwYlvVCl43V6h4KyVVX2aEm4qdO/PC6L2YvzLHFdmxhoeSA3eslcE6+ZVXHgWwopXYLNq4Q==}
    engines: {node: '>=6.9.0'}

  '@babel/highlight@7.24.7':
    resolution: {integrity: sha512-EStJpq4OuY8xYfhGVXngigBJRWxftKX9ksiGDnmlY3o7B/V7KIAc9X4oiK87uPJSc/vs5L869bem5fhZa8caZw==}
    engines: {node: '>=6.9.0'}

  '@babel/parser@7.25.6':
    resolution: {integrity: sha512-trGdfBdbD0l1ZPmcJ83eNxB9rbEax4ALFTF7fN386TMYbeCQbyme5cOEXQhbGXKebwGaB/J52w1mrklMcbgy6Q==}
    engines: {node: '>=6.0.0'}
    hasBin: true

  '@babel/runtime@7.25.6':
    resolution: {integrity: sha512-VBj9MYyDb9tuLq7yzqjgzt6Q+IBQLrGZfdjOekyEirZPHxXWoTSGUTMrpsfi58Up73d13NfYLv8HT9vmznjzhQ==}
    engines: {node: '>=6.9.0'}

  '@babel/template@7.25.0':
    resolution: {integrity: sha512-aOOgh1/5XzKvg1jvVz7AVrx2piJ2XBi227DHmbY6y+bM9H2FlN+IfecYu4Xl0cNiiVejlsCri89LUsbj8vJD9Q==}
    engines: {node: '>=6.9.0'}

  '@babel/traverse@7.25.6':
    resolution: {integrity: sha512-9Vrcx5ZW6UwK5tvqsj0nGpp/XzqthkT0dqIc9g1AdtygFToNtTF67XzYS//dm+SAK9cp3B9R4ZO/46p63SCjlQ==}
    engines: {node: '>=6.9.0'}

  '@babel/types@7.25.6':
    resolution: {integrity: sha512-/l42B1qxpG6RdfYf343Uw1vmDjeNhneUXtzhojE7pDgfpEypmRhI6j1kr17XCVv4Cgl9HdAiQY2x0GwKm7rWCw==}
    engines: {node: '>=6.9.0'}

  '@bcoe/v8-coverage@0.2.3':
    resolution: {integrity: sha512-0hYQ8SB4Db5zvZB4axdMHGwEaQjkZzFjQiN9LVYvIFB2nSUHW9tYpxWriPrWDASIxiaXax83REcLxuSdnGPZtw==}

  '@changesets/apply-release-plan@7.0.5':
    resolution: {integrity: sha512-1cWCk+ZshEkSVEZrm2fSj1Gz8sYvxgUL4Q78+1ZZqeqfuevPTPk033/yUZ3df8BKMohkqqHfzj0HOOrG0KtXTw==}

  '@changesets/assemble-release-plan@6.0.4':
    resolution: {integrity: sha512-nqICnvmrwWj4w2x0fOhVj2QEGdlUuwVAwESrUo5HLzWMI1rE5SWfsr9ln+rDqWB6RQ2ZyaMZHUcU7/IRaUJS+Q==}

  '@changesets/changelog-git@0.2.0':
    resolution: {integrity: sha512-bHOx97iFI4OClIT35Lok3sJAwM31VbUM++gnMBV16fdbtBhgYu4dxsphBF/0AZZsyAHMrnM0yFcj5gZM1py6uQ==}

  '@changesets/cli@2.27.8':
    resolution: {integrity: sha512-gZNyh+LdSsI82wBSHLQ3QN5J30P4uHKJ4fXgoGwQxfXwYFTJzDdvIJasZn8rYQtmKhyQuiBj4SSnLuKlxKWq4w==}
    hasBin: true

  '@changesets/config@3.0.3':
    resolution: {integrity: sha512-vqgQZMyIcuIpw9nqFIpTSNyc/wgm/Lu1zKN5vECy74u95Qx/Wa9g27HdgO4NkVAaq+BGA8wUc/qvbvVNs93n6A==}

  '@changesets/errors@0.2.0':
    resolution: {integrity: sha512-6BLOQUscTpZeGljvyQXlWOItQyU71kCdGz7Pi8H8zdw6BI0g3m43iL4xKUVPWtG+qrrL9DTjpdn8eYuCQSRpow==}

  '@changesets/get-dependents-graph@2.1.2':
    resolution: {integrity: sha512-sgcHRkiBY9i4zWYBwlVyAjEM9sAzs4wYVwJUdnbDLnVG3QwAaia1Mk5P8M7kraTOZN+vBET7n8KyB0YXCbFRLQ==}

  '@changesets/get-release-plan@4.0.4':
    resolution: {integrity: sha512-SicG/S67JmPTrdcc9Vpu0wSQt7IiuN0dc8iR5VScnnTVPfIaLvKmEGRvIaF0kcn8u5ZqLbormZNTO77bCEvyWw==}

  '@changesets/get-version-range-type@0.4.0':
    resolution: {integrity: sha512-hwawtob9DryoGTpixy1D3ZXbGgJu1Rhr+ySH2PvTLHvkZuQ7sRT4oQwMh0hbqZH1weAooedEjRsbrWcGLCeyVQ==}

  '@changesets/git@3.0.1':
    resolution: {integrity: sha512-pdgHcYBLCPcLd82aRcuO0kxCDbw/yISlOtkmwmE8Odo1L6hSiZrBOsRl84eYG7DRCab/iHnOkWqExqc4wxk2LQ==}

  '@changesets/logger@0.1.1':
    resolution: {integrity: sha512-OQtR36ZlnuTxKqoW4Sv6x5YIhOmClRd5pWsjZsddYxpWs517R0HkyiefQPIytCVh4ZcC5x9XaG8KTdd5iRQUfg==}

  '@changesets/parse@0.4.0':
    resolution: {integrity: sha512-TS/9KG2CdGXS27S+QxbZXgr8uPsP4yNJYb4BC2/NeFUj80Rni3TeD2qwWmabymxmrLo7JEsytXH1FbpKTbvivw==}

  '@changesets/pre@2.0.1':
    resolution: {integrity: sha512-vvBJ/If4jKM4tPz9JdY2kGOgWmCowUYOi5Ycv8dyLnEE8FgpYYUo1mgJZxcdtGGP3aG8rAQulGLyyXGSLkIMTQ==}

  '@changesets/read@0.6.1':
    resolution: {integrity: sha512-jYMbyXQk3nwP25nRzQQGa1nKLY0KfoOV7VLgwucI0bUO8t8ZLCr6LZmgjXsiKuRDc+5A6doKPr9w2d+FEJ55zQ==}

  '@changesets/should-skip-package@0.1.1':
    resolution: {integrity: sha512-H9LjLbF6mMHLtJIc/eHR9Na+MifJ3VxtgP/Y+XLn4BF7tDTEN1HNYtH6QMcjP1uxp9sjaFYmW8xqloaCi/ckTg==}

  '@changesets/types@4.1.0':
    resolution: {integrity: sha512-LDQvVDv5Kb50ny2s25Fhm3d9QSZimsoUGBsUioj6MC3qbMUCuC8GPIvk/M6IvXx3lYhAs0lwWUQLb+VIEUCECw==}

  '@changesets/types@6.0.0':
    resolution: {integrity: sha512-b1UkfNulgKoWfqyHtzKS5fOZYSJO+77adgL7DLRDr+/7jhChN+QcHnbjiQVOz/U+Ts3PGNySq7diAItzDgugfQ==}

  '@changesets/write@0.3.2':
    resolution: {integrity: sha512-kDxDrPNpUgsjDbWBvUo27PzKX4gqeKOlhibaOXDJA6kuBisGqNHv/HwGJrAu8U/dSf8ZEFIeHIPtvSlZI1kULw==}

  '@cspotcode/source-map-support@0.8.1':
    resolution: {integrity: sha512-IchNf6dN4tHoMFIn/7OE8LWZ19Y6q/67Bmf6vnGREv8RSbBVb9LPJxEcnwrcwX6ixSvaiGoomAUvu4YSxXrVgw==}
    engines: {node: '>=12'}

  '@esbuild/aix-ppc64@0.23.1':
    resolution: {integrity: sha512-6VhYk1diRqrhBAqpJEdjASR/+WVRtfjpqKuNw11cLiaWpAT/Uu+nokB+UJnevzy/P9C/ty6AOe0dwueMrGh/iQ==}
    engines: {node: '>=18'}
    cpu: [ppc64]
    os: [aix]

  '@esbuild/android-arm64@0.23.1':
    resolution: {integrity: sha512-xw50ipykXcLstLeWH7WRdQuysJqejuAGPd30vd1i5zSyKK3WE+ijzHmLKxdiCMtH1pHz78rOg0BKSYOSB/2Khw==}
    engines: {node: '>=18'}
    cpu: [arm64]
    os: [android]

  '@esbuild/android-arm@0.23.1':
    resolution: {integrity: sha512-uz6/tEy2IFm9RYOyvKl88zdzZfwEfKZmnX9Cj1BHjeSGNuGLuMD1kR8y5bteYmwqKm1tj8m4cb/aKEorr6fHWQ==}
    engines: {node: '>=18'}
    cpu: [arm]
    os: [android]

  '@esbuild/android-x64@0.23.1':
    resolution: {integrity: sha512-nlN9B69St9BwUoB+jkyU090bru8L0NA3yFvAd7k8dNsVH8bi9a8cUAUSEcEEgTp2z3dbEDGJGfP6VUnkQnlReg==}
    engines: {node: '>=18'}
    cpu: [x64]
    os: [android]

  '@esbuild/darwin-arm64@0.23.1':
    resolution: {integrity: sha512-YsS2e3Wtgnw7Wq53XXBLcV6JhRsEq8hkfg91ESVadIrzr9wO6jJDMZnCQbHm1Guc5t/CdDiFSSfWP58FNuvT3Q==}
    engines: {node: '>=18'}
    cpu: [arm64]
    os: [darwin]

  '@esbuild/darwin-x64@0.23.1':
    resolution: {integrity: sha512-aClqdgTDVPSEGgoCS8QDG37Gu8yc9lTHNAQlsztQ6ENetKEO//b8y31MMu2ZaPbn4kVsIABzVLXYLhCGekGDqw==}
    engines: {node: '>=18'}
    cpu: [x64]
    os: [darwin]

  '@esbuild/freebsd-arm64@0.23.1':
    resolution: {integrity: sha512-h1k6yS8/pN/NHlMl5+v4XPfikhJulk4G+tKGFIOwURBSFzE8bixw1ebjluLOjfwtLqY0kewfjLSrO6tN2MgIhA==}
    engines: {node: '>=18'}
    cpu: [arm64]
    os: [freebsd]

  '@esbuild/freebsd-x64@0.23.1':
    resolution: {integrity: sha512-lK1eJeyk1ZX8UklqFd/3A60UuZ/6UVfGT2LuGo3Wp4/z7eRTRYY+0xOu2kpClP+vMTi9wKOfXi2vjUpO1Ro76g==}
    engines: {node: '>=18'}
    cpu: [x64]
    os: [freebsd]

  '@esbuild/linux-arm64@0.23.1':
    resolution: {integrity: sha512-/93bf2yxencYDnItMYV/v116zff6UyTjo4EtEQjUBeGiVpMmffDNUyD9UN2zV+V3LRV3/on4xdZ26NKzn6754g==}
    engines: {node: '>=18'}
    cpu: [arm64]
    os: [linux]

  '@esbuild/linux-arm@0.23.1':
    resolution: {integrity: sha512-CXXkzgn+dXAPs3WBwE+Kvnrf4WECwBdfjfeYHpMeVxWE0EceB6vhWGShs6wi0IYEqMSIzdOF1XjQ/Mkm5d7ZdQ==}
    engines: {node: '>=18'}
    cpu: [arm]
    os: [linux]

  '@esbuild/linux-ia32@0.23.1':
    resolution: {integrity: sha512-VTN4EuOHwXEkXzX5nTvVY4s7E/Krz7COC8xkftbbKRYAl96vPiUssGkeMELQMOnLOJ8k3BY1+ZY52tttZnHcXQ==}
    engines: {node: '>=18'}
    cpu: [ia32]
    os: [linux]

  '@esbuild/linux-loong64@0.23.1':
    resolution: {integrity: sha512-Vx09LzEoBa5zDnieH8LSMRToj7ir/Jeq0Gu6qJ/1GcBq9GkfoEAoXvLiW1U9J1qE/Y/Oyaq33w5p2ZWrNNHNEw==}
    engines: {node: '>=18'}
    cpu: [loong64]
    os: [linux]

  '@esbuild/linux-mips64el@0.23.1':
    resolution: {integrity: sha512-nrFzzMQ7W4WRLNUOU5dlWAqa6yVeI0P78WKGUo7lg2HShq/yx+UYkeNSE0SSfSure0SqgnsxPvmAUu/vu0E+3Q==}
    engines: {node: '>=18'}
    cpu: [mips64el]
    os: [linux]

  '@esbuild/linux-ppc64@0.23.1':
    resolution: {integrity: sha512-dKN8fgVqd0vUIjxuJI6P/9SSSe/mB9rvA98CSH2sJnlZ/OCZWO1DJvxj8jvKTfYUdGfcq2dDxoKaC6bHuTlgcw==}
    engines: {node: '>=18'}
    cpu: [ppc64]
    os: [linux]

  '@esbuild/linux-riscv64@0.23.1':
    resolution: {integrity: sha512-5AV4Pzp80fhHL83JM6LoA6pTQVWgB1HovMBsLQ9OZWLDqVY8MVobBXNSmAJi//Csh6tcY7e7Lny2Hg1tElMjIA==}
    engines: {node: '>=18'}
    cpu: [riscv64]
    os: [linux]

  '@esbuild/linux-s390x@0.23.1':
    resolution: {integrity: sha512-9ygs73tuFCe6f6m/Tb+9LtYxWR4c9yg7zjt2cYkjDbDpV/xVn+68cQxMXCjUpYwEkze2RcU/rMnfIXNRFmSoDw==}
    engines: {node: '>=18'}
    cpu: [s390x]
    os: [linux]

  '@esbuild/linux-x64@0.23.1':
    resolution: {integrity: sha512-EV6+ovTsEXCPAp58g2dD68LxoP/wK5pRvgy0J/HxPGB009omFPv3Yet0HiaqvrIrgPTBuC6wCH1LTOY91EO5hQ==}
    engines: {node: '>=18'}
    cpu: [x64]
    os: [linux]

  '@esbuild/netbsd-x64@0.23.1':
    resolution: {integrity: sha512-aevEkCNu7KlPRpYLjwmdcuNz6bDFiE7Z8XC4CPqExjTvrHugh28QzUXVOZtiYghciKUacNktqxdpymplil1beA==}
    engines: {node: '>=18'}
    cpu: [x64]
    os: [netbsd]

  '@esbuild/openbsd-arm64@0.23.1':
    resolution: {integrity: sha512-3x37szhLexNA4bXhLrCC/LImN/YtWis6WXr1VESlfVtVeoFJBRINPJ3f0a/6LV8zpikqoUg4hyXw0sFBt5Cr+Q==}
    engines: {node: '>=18'}
    cpu: [arm64]
    os: [openbsd]

  '@esbuild/openbsd-x64@0.23.1':
    resolution: {integrity: sha512-aY2gMmKmPhxfU+0EdnN+XNtGbjfQgwZj43k8G3fyrDM/UdZww6xrWxmDkuz2eCZchqVeABjV5BpildOrUbBTqA==}
    engines: {node: '>=18'}
    cpu: [x64]
    os: [openbsd]

  '@esbuild/sunos-x64@0.23.1':
    resolution: {integrity: sha512-RBRT2gqEl0IKQABT4XTj78tpk9v7ehp+mazn2HbUeZl1YMdaGAQqhapjGTCe7uw7y0frDi4gS0uHzhvpFuI1sA==}
    engines: {node: '>=18'}
    cpu: [x64]
    os: [sunos]

  '@esbuild/win32-arm64@0.23.1':
    resolution: {integrity: sha512-4O+gPR5rEBe2FpKOVyiJ7wNDPA8nGzDuJ6gN4okSA1gEOYZ67N8JPk58tkWtdtPeLz7lBnY6I5L3jdsr3S+A6A==}
    engines: {node: '>=18'}
    cpu: [arm64]
    os: [win32]

  '@esbuild/win32-ia32@0.23.1':
    resolution: {integrity: sha512-BcaL0Vn6QwCwre3Y717nVHZbAa4UBEigzFm6VdsVdT/MbZ38xoj1X9HPkZhbmaBGUD1W8vxAfffbDe8bA6AKnQ==}
    engines: {node: '>=18'}
    cpu: [ia32]
    os: [win32]

  '@esbuild/win32-x64@0.23.1':
    resolution: {integrity: sha512-BHpFFeslkWrXWyUPnbKm+xYYVYruCinGcftSBaa8zoF9hZO4BcSCFUvHVTtzpIY6YzUnYtuEhZ+C9iEXjxnasg==}
    engines: {node: '>=18'}
    cpu: [x64]
    os: [win32]

  '@eslint-community/eslint-plugin-eslint-comments@4.4.0':
    resolution: {integrity: sha512-yljsWl5Qv3IkIRmJ38h3NrHXFCm4EUl55M8doGTF6hvzvFF8kRpextgSrg2dwHev9lzBZyafCr9RelGIyQm6fw==}
    engines: {node: ^12.22.0 || ^14.17.0 || >=16.0.0}
    peerDependencies:
      eslint: ^6.0.0 || ^7.0.0 || ^8.0.0 || ^9.0.0

  '@eslint-community/eslint-utils@4.4.0':
    resolution: {integrity: sha512-1/sA4dwrzBAyeUoQ6oxahHKmrZvsnLCg4RfxW3ZFGGmQkSNQPFNLV9CUEFQP1x9EYXHTo5p6xdhZM1Ne9p/AfA==}
    engines: {node: ^12.22.0 || ^14.17.0 || >=16.0.0}
    peerDependencies:
      eslint: ^6.0.0 || ^7.0.0 || >=8.0.0

  '@eslint-community/regexpp@4.11.0':
    resolution: {integrity: sha512-G/M/tIiMrTAxEWRfLfQJMmGNX28IxBg4PBz8XqQhqUHLFI6TL2htpIB1iQCj144V5ee/JaKyT9/WZ0MGZWfA7A==}
    engines: {node: ^12.0.0 || ^14.0.0 || >=16.0.0}

  '@eslint/eslintrc@2.1.4':
    resolution: {integrity: sha512-269Z39MS6wVJtsoUl10L60WdkhJVdPG24Q4eZTH3nnF6lpvSShEK3wQjDX9JRWAUPvPh7COouPpU9IrqaZFvtQ==}
    engines: {node: ^12.22.0 || ^14.17.0 || >=16.0.0}

  '@eslint/js@8.57.0':
    resolution: {integrity: sha512-Ys+3g2TaW7gADOJzPt83SJtCDhMjndcDMFVQ/Tj9iA1BfJzFKD9mAUXT3OenpuPHbI6P/myECxRJrofUsDx/5g==}
    engines: {node: ^12.22.0 || ^14.17.0 || >=16.0.0}

  '@ethereumjs/rlp@4.0.1':
    resolution: {integrity: sha512-tqsQiBQDQdmPWE1xkkBq4rlSW5QZpLOUJ5RJh2/9fug+q9tnUhuZoVLk7s0scUIKTOzEtR72DFBXI4WiZcMpvw==}
    engines: {node: '>=14'}
    hasBin: true

  '@ethereumjs/rlp@5.0.2':
    resolution: {integrity: sha512-DziebCdg4JpGlEqEdGgXmjqcFoJi+JGulUXwEjsZGAscAQ7MyD/7LE/GVCP29vEQxKc7AAwjT3A2ywHp2xfoCA==}
    engines: {node: '>=18'}
    hasBin: true

  '@ethereumjs/util@8.1.0':
    resolution: {integrity: sha512-zQ0IqbdX8FZ9aw11vP+dZkKDkS+kgIvQPHnSAXzP9pLu+Rfu3D3XEeLbicvoXJTYnhZiPmsZUxgdzXwNKxRPbA==}
    engines: {node: '>=14'}

  '@ethersproject/abi@5.7.0':
    resolution: {integrity: sha512-351ktp42TiRcYB3H1OP8yajPeAQstMW/yCFokj/AthP9bLHzQFPlOrxOcwYEDkUAICmOHljvN4K39OMTMUa9RA==}

  '@ethersproject/abstract-provider@5.7.0':
    resolution: {integrity: sha512-R41c9UkchKCpAqStMYUpdunjo3pkEvZC3FAwZn5S5MGbXoMQOHIdHItezTETxAO5bevtMApSyEhn9+CHcDsWBw==}

  '@ethersproject/abstract-signer@5.7.0':
    resolution: {integrity: sha512-a16V8bq1/Cz+TGCkE2OPMTOUDLS3grCpdjoJCYNnVBbdYEMSgKrU0+B90s8b6H+ByYTBZN7a3g76jdIJi7UfKQ==}

  '@ethersproject/address@5.6.1':
    resolution: {integrity: sha512-uOgF0kS5MJv9ZvCz7x6T2EXJSzotiybApn4XlOgoTX0xdtyVIJ7pF+6cGPxiEq/dpBiTfMiw7Yc81JcwhSYA0Q==}

  '@ethersproject/address@5.7.0':
    resolution: {integrity: sha512-9wYhYt7aghVGo758POM5nqcOMaE168Q6aRLJZwUmiqSrAungkG74gSSeKEIR7ukixesdRZGPgVqme6vmxs1fkA==}

  '@ethersproject/base64@5.7.0':
    resolution: {integrity: sha512-Dr8tcHt2mEbsZr/mwTPIQAf3Ai0Bks/7gTw9dSqk1mQvhW3XvRlmDJr/4n+wg1JmCl16NZue17CDh8xb/vZ0sQ==}

  '@ethersproject/basex@5.7.0':
    resolution: {integrity: sha512-ywlh43GwZLv2Voc2gQVTKBoVQ1mti3d8HK5aMxsfu/nRDnMmNqaSJ3r3n85HBByT8OpoY96SXM1FogC533T4zw==}

  '@ethersproject/bignumber@5.7.0':
    resolution: {integrity: sha512-n1CAdIHRWjSucQO3MC1zPSVgV/6dy/fjL9pMrPP9peL+QxEg9wOsVqwD4+818B6LUEtaXzVHQiuivzRoxPxUGw==}

  '@ethersproject/bytes@5.7.0':
    resolution: {integrity: sha512-nsbxwgFXWh9NyYWo+U8atvmMsSdKJprTcICAkvbBffT75qDocbuggBU0SJiVK2MuTrp0q+xvLkTnGMPK1+uA9A==}

  '@ethersproject/constants@5.7.0':
    resolution: {integrity: sha512-DHI+y5dBNvkpYUMiRQyxRBYBefZkJfo70VUkUAsRjcPs47muV9evftfZ0PJVCXYbAiCgght0DtcF9srFQmIgWA==}

  '@ethersproject/contracts@5.7.0':
    resolution: {integrity: sha512-5GJbzEU3X+d33CdfPhcyS+z8MzsTrBGk/sc+G+59+tPa9yFkl6HQ9D6L0QMgNTA9q8dT0XKxxkyp883XsQvbbg==}

  '@ethersproject/hash@5.7.0':
    resolution: {integrity: sha512-qX5WrQfnah1EFnO5zJv1v46a8HW0+E5xuBBDTwMFZLuVTx0tbU2kkx15NqdjxecrLGatQN9FGQKpb1FKdHCt+g==}

  '@ethersproject/hdnode@5.7.0':
    resolution: {integrity: sha512-OmyYo9EENBPPf4ERhR7oj6uAtUAhYGqOnIS+jE5pTXvdKBS99ikzq1E7Iv0ZQZ5V36Lqx1qZLeak0Ra16qpeOg==}

  '@ethersproject/json-wallets@5.7.0':
    resolution: {integrity: sha512-8oee5Xgu6+RKgJTkvEMl2wDgSPSAQ9MB/3JYjFV9jlKvcYHUXZC+cQp0njgmxdHkYWn8s6/IqIZYm0YWCjO/0g==}

  '@ethersproject/keccak256@5.7.0':
    resolution: {integrity: sha512-2UcPboeL/iW+pSg6vZ6ydF8tCnv3Iu/8tUmLLzWWGzxWKFFqOBQFLo6uLUv6BDrLgCDfN28RJ/wtByx+jZ4KBg==}

  '@ethersproject/logger@5.7.0':
    resolution: {integrity: sha512-0odtFdXu/XHtjQXJYA3u9G0G8btm0ND5Cu8M7i5vhEcE8/HmF4Lbdqanwyv4uQTr2tx6b7fQRmgLrsnpQlmnig==}

  '@ethersproject/networks@5.7.1':
    resolution: {integrity: sha512-n/MufjFYv3yFcUyfhnXotyDlNdFb7onmkSy8aQERi2PjNcnWQ66xXxa3XlS8nCcA8aJKJjIIMNJTC7tu80GwpQ==}

  '@ethersproject/pbkdf2@5.7.0':
    resolution: {integrity: sha512-oR/dBRZR6GTyaofd86DehG72hY6NpAjhabkhxgr3X2FpJtJuodEl2auADWBZfhDHgVCbu3/H/Ocq2uC6dpNjjw==}

  '@ethersproject/properties@5.7.0':
    resolution: {integrity: sha512-J87jy8suntrAkIZtecpxEPxY//szqr1mlBaYlQ0r4RCaiD2hjheqF9s1LVE8vVuJCXisjIP+JgtK/Do54ej4Sw==}

  '@ethersproject/providers@5.7.2':
    resolution: {integrity: sha512-g34EWZ1WWAVgr4aptGlVBF8mhl3VWjv+8hoAnzStu8Ah22VHBsuGzP17eb6xDVRzw895G4W7vvx60lFFur/1Rg==}

  '@ethersproject/random@5.7.0':
    resolution: {integrity: sha512-19WjScqRA8IIeWclFme75VMXSBvi4e6InrUNuaR4s5pTF2qNhcGdCUwdxUVGtDDqC00sDLCO93jPQoDUH4HVmQ==}

  '@ethersproject/rlp@5.7.0':
    resolution: {integrity: sha512-rBxzX2vK8mVF7b0Tol44t5Tb8gomOHkj5guL+HhzQ1yBh/ydjGnpw6at+X6Iw0Kp3OzzzkcKp8N9r0W4kYSs9w==}

  '@ethersproject/sha2@5.7.0':
    resolution: {integrity: sha512-gKlH42riwb3KYp0reLsFTokByAKoJdgFCwI+CCiX/k+Jm2mbNs6oOaCjYQSlI1+XBVejwH2KrmCbMAT/GnRDQw==}

  '@ethersproject/signing-key@5.7.0':
    resolution: {integrity: sha512-MZdy2nL3wO0u7gkB4nA/pEf8lu1TlFswPNmy8AiYkfKTdO6eXBJyUdmHO/ehm/htHw9K/qF8ujnTyUAD+Ry54Q==}

  '@ethersproject/solidity@5.7.0':
    resolution: {integrity: sha512-HmabMd2Dt/raavyaGukF4XxizWKhKQ24DoLtdNbBmNKUOPqwjsKQSdV9GQtj9CBEea9DlzETlVER1gYeXXBGaA==}

  '@ethersproject/strings@5.7.0':
    resolution: {integrity: sha512-/9nu+lj0YswRNSH0NXYqrh8775XNyEdUQAuf3f+SmOrnVewcJ5SBNAjF7lpgehKi4abvNNXyf+HX86czCdJ8Mg==}

  '@ethersproject/transactions@5.7.0':
    resolution: {integrity: sha512-kmcNicCp1lp8qanMTC3RIikGgoJ80ztTyvtsFvCYpSCfkjhD0jZ2LOrnbcuxuToLIUYYf+4XwD1rP+B/erDIhQ==}

  '@ethersproject/units@5.7.0':
    resolution: {integrity: sha512-pD3xLMy3SJu9kG5xDGI7+xhTEmGXlEqXU4OfNapmfnxLVY4EMSSRp7j1k7eezutBPH7RBN/7QPnwR7hzNlEFeg==}

  '@ethersproject/wallet@5.7.0':
    resolution: {integrity: sha512-MhmXlJXEJFBFVKrDLB4ZdDzxcBxQ3rLyCkhNqVu3CDYvR97E+8r01UgrI+TI99Le+aYm/in/0vp86guJuM7FCA==}

  '@ethersproject/web@5.7.1':
    resolution: {integrity: sha512-Gueu8lSvyjBWL4cYsWsjh6MtMwM0+H4HvqFPZfB6dV8ctbP9zFAO73VG1cMWae0FLPCtz0peKPpZY8/ugJJX2w==}

  '@ethersproject/wordlists@5.7.0':
    resolution: {integrity: sha512-S2TFNJNfHWVHNE6cNDjbVlZ6MgE17MIxMbMg2zv3wn+3XSJGosL1m9ZVv3GXCf/2ymSsQ+hRI5IzoMJTG6aoVA==}

  '@fastify/busboy@2.1.1':
    resolution: {integrity: sha512-vBZP4NlzfOlerQTnba4aqZoMhE/a9HY7HRqoOPaETQcSQuWEIyZMHGfVu6w9wGtGK5fED5qRs2DteVCjOH60sA==}
    engines: {node: '>=14'}

  '@fvictorio/tabtab@0.0.3':
    resolution: {integrity: sha512-bT/BSy8MJThrTebqTCjXRnGSgZWthHLigZ4k2AvfNtC79vPyBS1myaxw8gRU6RxIcdDD3HBtm7pOsOoyC086Zg==}
    engines: {node: '>=10'}

  '@humanwhocodes/config-array@0.11.14':
    resolution: {integrity: sha512-3T8LkOmg45BV5FICb15QQMsyUSWrQ8AygVfC7ZG32zOalnqrilm018ZVCw0eapXux8FtA33q8PSRSstjee3jSg==}
    engines: {node: '>=10.10.0'}
    deprecated: Use @eslint/config-array instead

  '@humanwhocodes/module-importer@1.0.1':
    resolution: {integrity: sha512-bxveV4V8v5Yb4ncFTT3rPSgZBOpCkjfK0y4oVVVJwIuDVBRMDXrPyXRL988i5ap9m9bnyEEjWfm5WkBmtffLfA==}
    engines: {node: '>=12.22'}

  '@humanwhocodes/object-schema@2.0.3':
    resolution: {integrity: sha512-93zYdMES/c1D69yZiKDBj0V24vqNzB/koF26KPaagAfd3P/4gUlh3Dys5ogAK+Exi9QyzlD8x/08Zt7wIKcDcA==}
    deprecated: Use @eslint/object-schema instead

<<<<<<< HEAD
  '@ignored/hardhat-vnext-core@2.0.0':
    resolution: {integrity: sha512-tHYblEtO8k3h7oROe+Agt04d7B8GFtSF8mo826a4YSGaj/iYwXmkD3wRSAu2tB7MS8pBcgMbtxgY3zGkV4KEDw==}

  '@ignored/hardhat-vnext-errors@2.0.0':
    resolution: {integrity: sha512-CdHsWYbCI6lyqI11euHF2BMrb48thOZYvtxkpr/j9Qg/XlwthFqTqwnE44XibRfVCvXASwl+D7D+kRyOLIPGGw==}

  '@ignored/hardhat-vnext-utils@2.0.0':
    resolution: {integrity: sha512-RxYpcpCDHG/ir+OmDy1KMmzTQViRH0MZZNE4dwCTjriid0lnw7xfzqcxfTO38GLc7iJ02QRKaHXSWrMAeB7CrA==}

  '@ignored/hardhat-vnext-zod-utils@2.0.0':
    resolution: {integrity: sha512-QsFUIfBIlo6RZj3cLjX+zONQpktoo3SmIqcRR3/slnHnypHKp9S/7D17SHVC3/aNCqvyd9H8uRctf9mldsYGYg==}
    peerDependencies:
      '@ignored/hardhat-vnext-core': ^2.0.02.0.0
      zod: ^3.23.8

  '@ignored/hardhat-vnext@2.0.0':
    resolution: {integrity: sha512-GaeeaOm0Qxpjp/SJUQGg6tyqX1hKRD+sSGeNWqc+kQsmMhc3omd6ObHbb3L57mRPv84GjYfnmIAGN2wtEPKsZg==}
    hasBin: true
=======
  '@ignored/edr-darwin-arm64@0.6.2-alpha.0':
    resolution: {integrity: sha512-n4JNpWOuI522lzCi04qyOG9SExgR/AsrSWmfv5LmU+c6yjaQtSbzblSu3PjnEjvHDtXUZ9AJKtrMKuOQ9Ljvdw==}
    engines: {node: '>= 18'}

  '@ignored/edr-darwin-x64@0.6.2-alpha.0':
    resolution: {integrity: sha512-5qmLwStOyB66r08n92ncOxKGT7y72ociOeRp1HN9nRT9/5i5TBySQwvFRo4RrLQw41OZasRAb2iSZIAHAfpgew==}
    engines: {node: '>= 18'}

  '@ignored/edr-linux-arm64-gnu@0.6.2-alpha.0':
    resolution: {integrity: sha512-q9fR23ulwQ8sTbmW+b3cni7HNxAhP3S5JdcTUNP8846YXV4utdbJjqBZOUP0RHoJdi8iA5w7RKYSpB9MZ6nHkQ==}
    engines: {node: '>= 18'}

  '@ignored/edr-linux-arm64-musl@0.6.2-alpha.0':
    resolution: {integrity: sha512-yU4nOQ0rMK3aShC0qwyz2xXo+caIvgQmoaai9s99Wct3im3EUgcZMO0eXC7wRyHbPUoX1PdbJaZ3C9f/xk7OQg==}
    engines: {node: '>= 18'}

  '@ignored/edr-linux-x64-gnu@0.6.2-alpha.0':
    resolution: {integrity: sha512-FPE39nAiTSnbAuM7pYdECeXIkiQvNl/mzpCCAASipYmmd4L6ny+UZ+crRdrT2z7Z19buax/jU3vvRlrIRKV1rQ==}
    engines: {node: '>= 18'}

  '@ignored/edr-linux-x64-musl@0.6.2-alpha.0':
    resolution: {integrity: sha512-2xdeo7OqXNYCRCLncJ85G5N6dcpKxlrLc+LBnOvotJe20IDIOngkKr5g5IvdvFTFPQEMXbk4TRV6KaRCcBAfvw==}
    engines: {node: '>= 18'}

  '@ignored/edr-win32-x64-msvc@0.6.2-alpha.0':
    resolution: {integrity: sha512-DB8TqWBY+P+FOqeY0Ro1EmTVjN7qg/XUiHU+xWpXRI5NJCzo1s6jN3aW/qN+B5Y6CJOh6wWlDBI8dIGKipZ/8A==}
    engines: {node: '>= 18'}

  '@ignored/edr@0.6.2-alpha.0':
    resolution: {integrity: sha512-+11Ko0C1dEh3eObH2ju10HoptUmzIQzJhwluuPrvRyypGUbYVzNYJyMQorRlT5SEKqmR9S/FcptUHD5AITl58A==}
    engines: {node: '>= 18'}
>>>>>>> 32b867ef

  '@isaacs/cliui@8.0.2':
    resolution: {integrity: sha512-O8jcjabXaleOG9DQ0+ARXWZBTfnP4WNAqzuiJK7ll44AmxGKv/J2M4TPjxjY3znBCfvBXFzucm1twdyFybFqEA==}
    engines: {node: '>=12'}

  '@istanbuljs/load-nyc-config@1.1.0':
    resolution: {integrity: sha512-VjeHSlIzpv/NyD3N0YuHfXOPDIixcA1q2ZV98wsMqcYlPmv2n3Yb2lYP9XMElnaFVXg5A7YLTeLu6V84uQDjmQ==}
    engines: {node: '>=8'}

  '@istanbuljs/schema@0.1.3':
    resolution: {integrity: sha512-ZXRY4jNvVgSVQ8DL3LTcakaAtXwTVUxE81hslsyD2AtoXW/wVob10HkOJ1X/pAlcI7D+2YoZKg5do8G/w6RYgA==}
    engines: {node: '>=8'}

  '@jest/schemas@29.6.3':
    resolution: {integrity: sha512-mo5j5X+jIZmJQveBKeS/clAueipV7KgiX1vMgCxam1RNYiqE1w62n0/tJJnHtjW8ZHcQco5gY85jA3mi0L+nSA==}
    engines: {node: ^14.15.0 || ^16.10.0 || >=18.0.0}

  '@jridgewell/gen-mapping@0.3.5':
    resolution: {integrity: sha512-IzL8ZoEDIBRWEzlCcRhOaCupYyN5gdIK+Q6fbFdPDg6HqX6jpkItn7DFIpW9LQzXG6Df9sA7+OKnq0qlz/GaQg==}
    engines: {node: '>=6.0.0'}

  '@jridgewell/resolve-uri@3.1.2':
    resolution: {integrity: sha512-bRISgCIjP20/tbWSPWMEi54QVPRZExkuD9lJL+UIxUKtwVJA8wW1Trb1jMs1RFXo1CBTNZ/5hpC9QvmKWdopKw==}
    engines: {node: '>=6.0.0'}

  '@jridgewell/set-array@1.2.1':
    resolution: {integrity: sha512-R8gLRTZeyp03ymzP/6Lil/28tGeGEzhx1q2k703KGWRAI1VdvPIXdG70VJc2pAMw3NA6JKL5hhFu1sJX0Mnn/A==}
    engines: {node: '>=6.0.0'}

  '@jridgewell/sourcemap-codec@1.5.0':
    resolution: {integrity: sha512-gv3ZRaISU3fjPAgNsriBRqGWQL6quFx04YMPW/zD8XMLsU32mhCCbfbO6KZFLjvYpCZ8zyDEgqsgf+PwPaM7GQ==}

  '@jridgewell/trace-mapping@0.3.25':
    resolution: {integrity: sha512-vNk6aEwybGtawWmy/PzwnGDOjCkLWSD2wqvjGGAgOAwCGWySYXfYoxt00IJkTF+8Lb57DwOb3Aa0o9CApepiYQ==}

  '@jridgewell/trace-mapping@0.3.9':
    resolution: {integrity: sha512-3Belt6tdc8bPgAtbcmdtNJlirVoTmEb5e2gC94PnkwEW9jI6CAHUeoG85tjWP5WquqfavoMtMwiG4P926ZKKuQ==}

  '@ledgerhq/cryptoassets@9.13.0':
    resolution: {integrity: sha512-MzGJyc48OGU/FLYGYwEJyfOgbJzlR8XJ9Oo6XpNpNUM1/E5NDqvD72V0D+0uWIJYN3e2NtyqHXShLZDu7P95YA==}

  '@ledgerhq/devices@8.4.2':
    resolution: {integrity: sha512-oWNTp3jCMaEvRHsXNYE/yo+PFMgXAJGFHLOU1UdE4/fYkniHbD9wdxwyZrZvrxr9hNw4/9wHiThyITwPtMzG7g==}

  '@ledgerhq/domain-service@1.2.3':
    resolution: {integrity: sha512-q46q4fxnZgS7Fn+4P+UKJD4ccSZftljq4Jj36J8dNhuj+fdi0JG1B2B1pk4HbfkaWPMcpbNLXx4NyriN7+ncEQ==}

  '@ledgerhq/errors@6.18.0':
    resolution: {integrity: sha512-L3jQWAGyooxRDk/MRlW2v4Ji9+kloBtdmz9wBkHaj2j0n+05rweJSV3GHw9oye1BYMbVFqFffmT4H3hlXlCasw==}

  '@ledgerhq/hw-app-eth@6.33.6':
    resolution: {integrity: sha512-QzYvr5FNEWWd70Vg04A2i8CY0mtPgJrrX7/KePabjXrR8NjDyJ5Ej8qSQPBTp2dkR4TGiz5Y7+HIcWpdgYzjzg==}

  '@ledgerhq/hw-transport-mocker@6.29.2':
    resolution: {integrity: sha512-s+YcMy0Bna6r1Sm6qiawrd8FBE6AJhUTIUqBxP9n7OuzaIGKdf/Y++16PWfNE1rBuzplbzBDRBLAa4XnQ8uCEA==}

  '@ledgerhq/hw-transport-node-hid-noevents@6.30.3':
    resolution: {integrity: sha512-rYnHmWaGFKiQOhdRgr7xm767fLOl2yKv95vG+FNztDjKZBOj8RfH9K0S4eNVilqxGSW7ad3H5XlpfSTzgC5eIQ==}

  '@ledgerhq/hw-transport-node-hid@6.29.3':
    resolution: {integrity: sha512-4ruOXRuZvWI6HijFng9xjg7hT4Y4MY+IThsKXKE6ndZ6oEkHXzCwfTI8gPkQvHwnmCrPmeL/PMOTWMgffjgJvQ==}

  '@ledgerhq/hw-transport@6.31.2':
    resolution: {integrity: sha512-B27UIzMzm2IXPGYnEB95R7eHxpXBkTBHh6MUJJQZVknt8LilEz1tfpTYUdzAKDGQ+Z5MZyYb01Eh3Zqm3kn3uw==}

  '@ledgerhq/logs@6.12.0':
    resolution: {integrity: sha512-ExDoj1QV5eC6TEbMdLUMMk9cfvNKhhv5gXol4SmULRVCx/3iyCPhJ74nsb3S0Vb+/f+XujBEj3vQn5+cwS0fNA==}

  '@ledgerhq/types-live@6.50.0':
    resolution: {integrity: sha512-6+PQ8/vG1inO0z1wauYdtyWZYKClm+rTigdFBrAuUBYkdkvf9j4TRR0Ekn98qXuWYwjq38rTY9M5C/q2L64oZw==}

  '@manypkg/find-root@1.1.0':
    resolution: {integrity: sha512-mki5uBvhHzO8kYYix/WRy2WX8S3B5wdVSc9D6KcU5lQNglP2yt58/VfLuAK49glRXChosY8ap2oJ1qgma3GUVA==}

  '@manypkg/get-packages@1.1.3':
    resolution: {integrity: sha512-fo+QhuU3qE/2TQMQmbVMqaQ6EWbMhi4ABWP+O4AM1NqPBuy0OrApV5LO6BrrgnhtAHS2NH6RrVk9OL181tTi8A==}

  '@metamask/eth-sig-util@4.0.1':
    resolution: {integrity: sha512-tghyZKLHZjcdlDqCA3gNZmLeR0XvOE9U1qoQO9ohyAZT6Pya+H9vkBPcsyXytmYLNgVoin7CKCmweo/R43V+tQ==}
    engines: {node: '>=12.0.0'}

  '@noble/curves@1.2.0':
    resolution: {integrity: sha512-oYclrNgRaM9SsBUBVbb8M6DTV7ZHRTKugureoYEncY5c65HOmRzvSiTE3y5CYaPYJA/GVkrhXEoF0M3Ya9PMnw==}

  '@noble/curves@1.4.0':
    resolution: {integrity: sha512-p+4cb332SFCrReJkCYe8Xzm0OWi4Jji5jVdIZRL/PmacmDkFNw6MrrV+gGpiPxLHbV+zKFRywUWbaseT+tZRXg==}

  '@noble/curves@1.4.2':
    resolution: {integrity: sha512-TavHr8qycMChk8UwMld0ZDRvatedkzWfH8IiaeGCfymOP5i0hSCozz9vHOL0nkwk7HRMlFnAiKpS2jrUmSybcw==}

  '@noble/hashes@1.2.0':
    resolution: {integrity: sha512-FZfhjEDbT5GRswV3C6uvLPHMiVD6lQBmpoX5+eSiPaMTXte/IKqI5dykDxzZB/WBeK/CDuQRBWarPdi3FNY2zQ==}

  '@noble/hashes@1.3.2':
    resolution: {integrity: sha512-MVC8EAQp7MvEcm30KWENFjgR+Mkmf+D189XJTkFIlwohU5hcBbn1ZkKq7KVTi2Hme3PMGF390DaL52beVrIihQ==}
    engines: {node: '>= 16'}

  '@noble/hashes@1.4.0':
    resolution: {integrity: sha512-V1JJ1WTRUqHHrOSh597hURcMqVKVGL/ea3kv0gSnEdsEZ0/+VyPghM1lMNGc00z7CIQorSvbKpuJkxvuHbvdbg==}
    engines: {node: '>= 16'}

  '@noble/hashes@1.5.0':
    resolution: {integrity: sha512-1j6kQFb7QRru7eKN3ZDvRcP13rugwdxZqCjbiAVZfIJwgj2A65UmT4TgARXGlXgnRkORLTDTrO19ZErt7+QXgA==}
    engines: {node: ^14.21.3 || >=16}

  '@noble/secp256k1@1.7.1':
    resolution: {integrity: sha512-hOUk6AyBFmqVrv7k5WAw/LpszxVbj9gGN4JRkIX52fdFAj1UA61KXmZDvqVEm+pOyec3+fIeZB02LYa/pWOArw==}

  '@nodelib/fs.scandir@2.1.5':
    resolution: {integrity: sha512-vq24Bq3ym5HEQm2NKCr3yXDwjc7vTsEThRDnkp2DK9p1uqLR+DHurm/NOTo0KG7HYHU7eppKZj3MyqYuMBf62g==}
    engines: {node: '>= 8'}

  '@nodelib/fs.stat@2.0.5':
    resolution: {integrity: sha512-RkhPPp2zrqDAQA/2jNhnztcPAlv64XdhIp7a7454A5ovI7Bukxgt7MX7udwAu3zg1DcpPU0rz3VV1SeaqvY4+A==}
    engines: {node: '>= 8'}

  '@nodelib/fs.walk@1.2.8':
    resolution: {integrity: sha512-oGB+UxlgWcgQkgwo8GcEGwemoTFt3FIO9ababBmaGwXIoBKZ+GTy0pP185beGg7Llih/NSHSV2XAs1lnznocSg==}
    engines: {node: '>= 8'}

  '@nolyfill/is-core-module@1.0.39':
    resolution: {integrity: sha512-nn5ozdjYQpUCZlWGuxcJY/KpxkWQs4DcbMCmKojjyrYDEAGy4Ce19NN4v5MduafTwJlbKc99UA8YhSVqq9yPZA==}
    engines: {node: '>=12.4.0'}

  '@nomicfoundation/edr-darwin-arm64@0.5.2':
    resolution: {integrity: sha512-Gm4wOPKhbDjGTIRyFA2QUAPfCXA1AHxYOKt3yLSGJkQkdy9a5WW+qtqKeEKHc/+4wpJSLtsGQfpzyIzggFfo/A==}
    engines: {node: '>= 18'}

  '@nomicfoundation/edr-darwin-x64@0.5.2':
    resolution: {integrity: sha512-ClyABq2dFCsrYEED3/UIO0c7p4H1/4vvlswFlqUyBpOkJccr75qIYvahOSJRM62WgUFRhbSS0OJXFRwc/PwmVg==}
    engines: {node: '>= 18'}

  '@nomicfoundation/edr-linux-arm64-gnu@0.5.2':
    resolution: {integrity: sha512-HWMTVk1iOabfvU2RvrKLDgtFjJZTC42CpHiw2h6rfpsgRqMahvIlx2jdjWYzFNy1jZKPTN1AStQ/91MRrg5KnA==}
    engines: {node: '>= 18'}

  '@nomicfoundation/edr-linux-arm64-musl@0.5.2':
    resolution: {integrity: sha512-CwsQ10xFx/QAD5y3/g5alm9+jFVuhc7uYMhrZAu9UVF+KtVjeCvafj0PaVsZ8qyijjqVuVsJ8hD1x5ob7SMcGg==}
    engines: {node: '>= 18'}

  '@nomicfoundation/edr-linux-x64-gnu@0.5.2':
    resolution: {integrity: sha512-CWVCEdhWJ3fmUpzWHCRnC0/VLBDbqtqTGTR6yyY1Ep3S3BOrHEAvt7h5gx85r2vLcztisu2vlDq51auie4IU1A==}
    engines: {node: '>= 18'}

  '@nomicfoundation/edr-linux-x64-musl@0.5.2':
    resolution: {integrity: sha512-+aJDfwhkddy2pP5u1ISg3IZVAm0dO836tRlDTFWtvvSMQ5hRGqPcWwlsbobhDQsIxhPJyT7phL0orCg5W3WMeA==}
    engines: {node: '>= 18'}

  '@nomicfoundation/edr-win32-x64-msvc@0.5.2':
    resolution: {integrity: sha512-CcvvuA3sAv7liFNPsIR/68YlH6rrybKzYttLlMr80d4GKJjwJ5OKb3YgE6FdZZnOfP19HEHhsLcE0DPLtY3r0w==}
    engines: {node: '>= 18'}

  '@nomicfoundation/edr@0.5.2':
    resolution: {integrity: sha512-hW/iLvUQZNTVjFyX/I40rtKvvDOqUEyIi96T28YaLfmPL+3LW2lxmYLUXEJ6MI14HzqxDqrLyhf6IbjAa2r3Dw==}
    engines: {node: '>= 18'}

  '@nomicfoundation/ethereumjs-block@5.0.4':
    resolution: {integrity: sha512-AcyacJ9eX/uPEvqsPiB+WO1ymE+kyH48qGGiGV+YTojdtas8itUTW5dehDSOXEEItWGbbzEJ4PRqnQZlWaPvDw==}
    engines: {node: '>=18'}

  '@nomicfoundation/ethereumjs-common@4.0.4':
    resolution: {integrity: sha512-9Rgb658lcWsjiicr5GzNCjI1llow/7r0k50dLL95OJ+6iZJcVbi15r3Y0xh2cIO+zgX0WIHcbzIu6FeQf9KPrg==}

  '@nomicfoundation/ethereumjs-rlp@5.0.4':
    resolution: {integrity: sha512-8H1S3s8F6QueOc/X92SdrA4RDenpiAEqMg5vJH99kcQaCy/a3Q6fgseo75mgWlbanGJXSlAPtnCeG9jvfTYXlw==}
    engines: {node: '>=18'}
    hasBin: true

  '@nomicfoundation/ethereumjs-trie@6.0.4':
    resolution: {integrity: sha512-3nSwQiFMvr2VFe/aZUyinuohYvtytUqZCUCvIWcPJ/BwJH6oQdZRB42aNFBJ/8nAh2s3OcroWpBLskzW01mFKA==}
    engines: {node: '>=18'}

  '@nomicfoundation/ethereumjs-tx@5.0.4':
    resolution: {integrity: sha512-Xjv8wAKJGMrP1f0n2PeyfFCCojHd7iS3s/Ab7qzF1S64kxZ8Z22LCMynArYsVqiFx6rzYy548HNVEyI+AYN/kw==}
    engines: {node: '>=18'}
    peerDependencies:
      c-kzg: ^2.1.2
    peerDependenciesMeta:
      c-kzg:
        optional: true

  '@nomicfoundation/ethereumjs-util@9.0.4':
    resolution: {integrity: sha512-sLOzjnSrlx9Bb9EFNtHzK/FJFsfg2re6bsGqinFinH1gCqVfz9YYlXiMWwDM4C/L4ywuHFCYwfKTVr/QHQcU0Q==}
    engines: {node: '>=18'}
    peerDependencies:
      c-kzg: ^2.1.2
    peerDependenciesMeta:
      c-kzg:
        optional: true

  '@nomicfoundation/hardhat-ignition-ethers@0.15.5':
    resolution: {integrity: sha512-W6s1QN9CFxzSVZS6w9Jcj3WLaK32z2FP5MxNU2OKY1Fn9ZzLr+miXbUbWYuRHl6dxrrl6sE8cv33Cybv19pmCg==}
    peerDependencies:
      '@nomicfoundation/hardhat-ethers': ^3.0.4
      '@nomicfoundation/hardhat-ignition': ^0.15.5
      '@nomicfoundation/ignition-core': ^0.15.5
      ethers: ^6.7.0
      hardhat: ^2.18.0

  '@nomicfoundation/hardhat-ignition-viem@0.15.5':
    resolution: {integrity: sha512-+OV6LNAJHg94pvu5znbkS1qVi6YKyD0jWSy8L6dT9Aw4uvuOKVB8bczGUAy74T7/8+CVFtD7nJg1m4nRV+0UPQ==}
    peerDependencies:
      '@nomicfoundation/hardhat-ignition': ^0.15.5
      '@nomicfoundation/hardhat-viem': ^2.0.0
      '@nomicfoundation/ignition-core': ^0.15.5
      hardhat: ^2.18.0
      viem: ^2.7.6

  '@nomicfoundation/hardhat-ignition@0.15.5':
    resolution: {integrity: sha512-Y5nhFXFqt4owA6Ooag8ZBFDF2RAZElMXViknVIsi3m45pbQimS50ti6FU8HxfRkDnBARa40CIn7UGV0hrelzDw==}
    peerDependencies:
      '@nomicfoundation/hardhat-verify': ^2.0.1
      hardhat: ^2.18.0

  '@nomicfoundation/ignition-core@0.15.5':
    resolution: {integrity: sha512-FgvuoIXhakRSP524JzNQ4BviyzBBKpsFaOWubPZ4XACLT4/7vGqlJ/7DIn0D2NL2anQ2qs98/BNBY9WccXUX1Q==}

  '@nomicfoundation/ignition-ui@0.15.5':
    resolution: {integrity: sha512-ZcE4rIn10qKahR4OqS8rl8NM2Fbg2QYiBXgMgj74ZI0++LlCcZgB5HyaBbX+lsnKHjTXtjYD3b+2mtg7jFbAMQ==}

  '@nomicfoundation/solidity-analyzer-darwin-arm64@0.1.2':
    resolution: {integrity: sha512-JaqcWPDZENCvm++lFFGjrDd8mxtf+CtLd2MiXvMNTBD33dContTZ9TWETwNFwg7JTJT5Q9HEecH7FA+HTSsIUw==}
    engines: {node: '>= 12'}

  '@nomicfoundation/solidity-analyzer-darwin-x64@0.1.2':
    resolution: {integrity: sha512-fZNmVztrSXC03e9RONBT+CiksSeYcxI1wlzqyr0L7hsQlK1fzV+f04g2JtQ1c/Fe74ZwdV6aQBdd6Uwl1052sw==}
    engines: {node: '>= 12'}

  '@nomicfoundation/solidity-analyzer-linux-arm64-gnu@0.1.2':
    resolution: {integrity: sha512-3d54oc+9ZVBuB6nbp8wHylk4xh0N0Gc+bk+/uJae+rUgbOBwQSfuGIbAZt1wBXs5REkSmynEGcqx6DutoK0tPA==}
    engines: {node: '>= 12'}

  '@nomicfoundation/solidity-analyzer-linux-arm64-musl@0.1.2':
    resolution: {integrity: sha512-iDJfR2qf55vgsg7BtJa7iPiFAsYf2d0Tv/0B+vhtnI16+wfQeTbP7teookbGvAo0eJo7aLLm0xfS/GTkvHIucA==}
    engines: {node: '>= 12'}

  '@nomicfoundation/solidity-analyzer-linux-x64-gnu@0.1.2':
    resolution: {integrity: sha512-9dlHMAt5/2cpWyuJ9fQNOUXFB/vgSFORg1jpjX1Mh9hJ/MfZXlDdHQ+DpFCs32Zk5pxRBb07yGvSHk9/fezL+g==}
    engines: {node: '>= 12'}

  '@nomicfoundation/solidity-analyzer-linux-x64-musl@0.1.2':
    resolution: {integrity: sha512-GzzVeeJob3lfrSlDKQw2bRJ8rBf6mEYaWY+gW0JnTDHINA0s2gPR4km5RLIj1xeZZOYz4zRw+AEeYgLRqB2NXg==}
    engines: {node: '>= 12'}

  '@nomicfoundation/solidity-analyzer-win32-x64-msvc@0.1.2':
    resolution: {integrity: sha512-Fdjli4DCcFHb4Zgsz0uEJXZ2K7VEO+w5KVv7HmT7WO10iODdU9csC2az4jrhEsRtiR9Gfd74FlG0NYlw1BMdyA==}
    engines: {node: '>= 12'}

  '@nomicfoundation/solidity-analyzer@0.1.2':
    resolution: {integrity: sha512-q4n32/FNKIhQ3zQGGw5CvPF6GTvDCpYwIf7bEY/dZTZbgfDsHyjJwURxUJf3VQuuJj+fDIFl4+KkBVbw4Ef6jA==}
    engines: {node: '>= 12'}

  '@pkgjs/parseargs@0.11.0':
    resolution: {integrity: sha512-+1VkjdD0QBLPodGrJUeqarH8VAIvQODIbwh9XpP5Syisf7YoQgsJKPNFoqqLQlu+VQ/tVSshMR6loPMn8U+dPg==}
    engines: {node: '>=14'}

  '@scure/base@1.1.8':
    resolution: {integrity: sha512-6CyAclxj3Nb0XT7GHK6K4zK6k2xJm6E4Ft0Ohjt4WgegiFUHEtFb2CGzmPmGBwoIhrLsqNLYfLr04Y1GePrzZg==}

  '@scure/bip32@1.1.5':
    resolution: {integrity: sha512-XyNh1rB0SkEqd3tXcXMi+Xe1fvg+kUIcoRIEujP1Jgv7DqW2r9lg3Ah0NkFaCs9sTkQAQA8kw7xiRXzENi9Rtw==}

  '@scure/bip32@1.4.0':
    resolution: {integrity: sha512-sVUpc0Vq3tXCkDGYVWGIZTRfnvu8LoTDaev7vbwh0omSvVORONr960MQWdKqJDCReIEmTj3PAr73O3aoxz7OPg==}

  '@scure/bip39@1.1.1':
    resolution: {integrity: sha512-t+wDck2rVkh65Hmv280fYdVdY25J9YeEUIgn2LG1WM6gxFkGzcksoDiUkWVpVp3Oex9xGC68JU2dSbUfwZ2jPg==}

  '@scure/bip39@1.3.0':
    resolution: {integrity: sha512-disdg7gHuTDZtY+ZdkmLpPCk7fxZSu3gBiEGuoC1XYxv9cGx3Z6cpTggCgW6odSOOIXCiDjuGejW+aJKCY/pIQ==}

  '@scure/bip39@1.4.0':
    resolution: {integrity: sha512-BEEm6p8IueV/ZTfQLp/0vhw4NPnT9oWf5+28nvmeUICjP99f4vr2d+qc7AVGDDtwRep6ifR43Yed9ERVmiITzw==}

  '@sentry/core@5.30.0':
    resolution: {integrity: sha512-TmfrII8w1PQZSZgPpUESqjB+jC6MvZJZdLtE/0hZ+SrnKhW3x5WlYLvTXZpcWePYBku7rl2wn1RZu6uT0qCTeg==}
    engines: {node: '>=6'}

  '@sentry/hub@5.30.0':
    resolution: {integrity: sha512-2tYrGnzb1gKz2EkMDQcfLrDTvmGcQPuWxLnJKXJvYTQDGLlEvi2tWz1VIHjunmOvJrB5aIQLhm+dcMRwFZDCqQ==}
    engines: {node: '>=6'}

  '@sentry/minimal@5.30.0':
    resolution: {integrity: sha512-BwWb/owZKtkDX+Sc4zCSTNcvZUq7YcH3uAVlmh/gtR9rmUvbzAA3ewLuB3myi4wWRAMEtny6+J/FN/x+2wn9Xw==}
    engines: {node: '>=6'}

  '@sentry/node@5.30.0':
    resolution: {integrity: sha512-Br5oyVBF0fZo6ZS9bxbJZG4ApAjRqAnqFFurMVJJdunNb80brh7a5Qva2kjhm+U6r9NJAB5OmDyPkA1Qnt+QVg==}
    engines: {node: '>=6'}

  '@sentry/tracing@5.30.0':
    resolution: {integrity: sha512-dUFowCr0AIMwiLD7Fs314Mdzcug+gBVo/+NCMyDw8tFxJkwWAKl7Qa2OZxLQ0ZHjakcj1hNKfCQJ9rhyfOl4Aw==}
    engines: {node: '>=6'}

  '@sentry/types@5.30.0':
    resolution: {integrity: sha512-R8xOqlSTZ+htqrfteCWU5Nk0CDN5ApUTvrlvBuiH1DyP6czDZ4ktbZB0hAgBlVcK0U+qpD3ag3Tqqpa5Q67rPw==}
    engines: {node: '>=6'}

  '@sentry/utils@5.30.0':
    resolution: {integrity: sha512-zaYmoH0NWWtvnJjC9/CBseXMtKHm/tm40sz3YfJRxeQjyzRqNQPgivpd9R/oDJCYj999mzdW382p/qi2ypjLww==}
    engines: {node: '>=6'}

  '@sinclair/typebox@0.27.8':
    resolution: {integrity: sha512-+Fj43pSMwJs4KRrH/938Uf+uAELIgVBmQzg/q1YG10djyfA3TnrU8N8XzqCh/okZdszqBQTZf96idMfE5lnwTA==}

  '@sinonjs/commons@1.8.6':
    resolution: {integrity: sha512-Ky+XkAkqPZSm3NLBeUng77EBQl3cmeJhITaGHdYH8kjVB+aun3S4XBRti2zt17mtt0mIUDiNxYeoJm6drVvBJQ==}

  '@sinonjs/fake-timers@6.0.1':
    resolution: {integrity: sha512-MZPUxrmFubI36XS1DI3qmI0YdN1gks62JtFZvxR67ljjSNCeK6U08Zx4msEWOXuofgqUt6zPHSi1H9fbjR/NRA==}

  '@sinonjs/samsam@5.3.1':
    resolution: {integrity: sha512-1Hc0b1TtyfBu8ixF/tpfSHTVWKwCBLY4QJbkgnE7HcwyvT2xArDxb4K7dMgqRm3szI+LJbzmW/s4xxEhv6hwDg==}

  '@sinonjs/text-encoding@0.7.3':
    resolution: {integrity: sha512-DE427ROAphMQzU4ENbliGYrBSYPXF+TtLg9S8vzeA+OF4ZKzoDdzfL8sxuMUGS/lgRhM6j1URSk9ghf7Xo1tyA==}

  '@solidity-parser/parser@0.14.5':
    resolution: {integrity: sha512-6dKnHZn7fg/iQATVEzqyUOyEidbn05q7YA2mQ9hC0MMXhhV3/JrsxmFSYZAcr7j1yUP700LLhTruvJ3MiQmjJg==}

  '@solidity-parser/parser@0.18.0':
    resolution: {integrity: sha512-yfORGUIPgLck41qyN7nbwJRAx17/jAIXCTanHOJZhB6PJ1iAk/84b/xlsVKFSyNyLXIj0dhppoE0+CRws7wlzA==}

  '@tsconfig/node10@1.0.11':
    resolution: {integrity: sha512-DcRjDCujK/kCk/cUe8Xz8ZSpm8mS3mNNpta+jGCA6USEDfktlNvm1+IuZ9eTcDbNk41BHwpHHeW+N1lKCz4zOw==}

  '@tsconfig/node12@1.0.11':
    resolution: {integrity: sha512-cqefuRsh12pWyGsIoBKJA9luFu3mRxCA+ORZvA4ktLSzIuCUtWVxGIuXigEwO5/ywWFMZ2QEGKWvkZG1zDMTag==}

  '@tsconfig/node14@1.0.3':
    resolution: {integrity: sha512-ysT8mhdixWK6Hw3i1V2AeRqZ5WfXg1G43mqoYlM2nc6388Fq5jcXyr5mRsqViLx/GJYdoL0bfXD8nmF+Zn/Iow==}

  '@tsconfig/node16@1.0.4':
    resolution: {integrity: sha512-vxhUy4J8lyeyinH7Azl1pdd43GJhZH/tP2weN8TntQblOY+A0XbT8DJk1/oCPuOOyg/Ja757rG0CgHcWC8OfMA==}

  '@typechain/ethers-v6@0.5.1':
    resolution: {integrity: sha512-F+GklO8jBWlsaVV+9oHaPh5NJdd6rAKN4tklGfInX1Q7h0xPgVLP39Jl3eCulPB5qexI71ZFHwbljx4ZXNfouA==}
    peerDependencies:
      ethers: 6.x
      typechain: ^8.3.2
      typescript: '>=4.7.0'

  '@typechain/hardhat@9.1.0':
    resolution: {integrity: sha512-mtaUlzLlkqTlfPwB3FORdejqBskSnh+Jl8AIJGjXNAQfRQ4ofHADPl1+oU7Z3pAJzmZbUXII8MhOLQltcHgKnA==}
    peerDependencies:
      '@typechain/ethers-v6': ^0.5.1
      ethers: ^6.1.0
      hardhat: ^2.9.9
      typechain: ^8.3.2

  '@types/async-eventemitter@0.2.4':
    resolution: {integrity: sha512-2Bq61VD01kgLf1XkK2xPtoBcu7fgn/km5JyEX9v0BlG5VQBzA+BlF9umFk+8gR8S4+eK7MgDY2oyVZCu6ar3Jw==}

  '@types/bn.js@4.11.6':
    resolution: {integrity: sha512-pqr857jrp2kPuO9uRjZ3PwnJTjoQy+fcdxvBTvHm6dkmEL9q+hDD/2j/0ELOBPtPnS8LjCX0gI9nbl8lVkadpg==}

  '@types/bn.js@5.1.5':
    resolution: {integrity: sha512-V46N0zwKRF5Q00AZ6hWtN0T8gGmDUaUzLWQvHFo5yThtVwK/VCenFY3wXVbOvNfajEpsTfQM4IN9k/d6gUVX3A==}

  '@types/chai-as-promised@7.1.8':
    resolution: {integrity: sha512-ThlRVIJhr69FLlh6IctTXFkmhtP3NpMZ2QGq69StYLyKZFp/HOp1VdKZj7RvfNWYYcJ1xlbLGLLWj1UvP5u/Gw==}

  '@types/chai@4.3.19':
    resolution: {integrity: sha512-2hHHvQBVE2FiSK4eN0Br6snX9MtolHaTo/batnLjlGRhoQzlCL61iVpxoqO7SfFyOw+P/pwv+0zNHzKoGWz9Cw==}

  '@types/ci-info@2.0.0':
    resolution: {integrity: sha512-5R2/MHILQLDCzTuhs1j4Qqq8AaKUf7Ma4KSSkCtc12+fMs47zfa34qhto9goxpyX00tQK1zxB885VCiawZ5Qhg==}

  '@types/concat-stream@1.6.1':
    resolution: {integrity: sha512-eHE4cQPoj6ngxBZMvVf6Hw7Mh4jMW4U9lpGmS5GBPB9RYxlFg+CHaVN7ErNY4W9XfLIEn20b4VDYaIrbq0q4uA==}

  '@types/debug@4.1.12':
    resolution: {integrity: sha512-vIChWdVG3LG1SMxEvI/AK+FWJthlrqlTu7fbrlywTkkaONwk/UAGaULXRlf8vkzFBLVm0zkMdCquhL5aOjhXPQ==}

  '@types/events@3.0.3':
    resolution: {integrity: sha512-trOc4AAUThEz9hapPtSd7wf5tiQKvTtu5b371UxXdTuqzIh0ArcRspRP0i0Viu+LXstIQ1z96t1nsPxT9ol01g==}

  '@types/find-up@2.1.1':
    resolution: {integrity: sha512-60LC501bQRN9/3yfVaEEMd7IndaufffL56PBRAejPpUrY304Ps1jfnjNqPw5jmM5R8JHWiKBAe5IHzNcPV41AA==}

  '@types/form-data@0.0.33':
    resolution: {integrity: sha512-8BSvG1kGm83cyJITQMZSulnl6QV8jqAGreJsc5tPu1Jq0vTSOiY/k24Wx82JRpWwZSqrala6sd5rWi6aNXvqcw==}

  '@types/fs-extra@5.1.0':
    resolution: {integrity: sha512-AInn5+UBFIK9FK5xc9yP5e3TQSPNNgjHByqYcj9g5elVBnDQcQL7PlO1CIRy2gWlbwK7UPYqi7vRvFA44dCmYQ==}

  '@types/glob@7.2.0':
    resolution: {integrity: sha512-ZUxbzKl0IfJILTS6t7ip5fQQM/J3TJYubDm3nMbgubNNYS62eXeUpoLUC8/7fJNiFYHTrGPQn7hspDUzIHX3UA==}

  '@types/istanbul-lib-coverage@2.0.6':
    resolution: {integrity: sha512-2QF/t/auWm0lsy8XtKVPG19v3sSOQlJe/YHZgfjb/KBBHOGSV+J2q/S671rcq9uTBrLAXmZpqJiaQbMT+zNU1w==}

  '@types/json-schema@7.0.15':
    resolution: {integrity: sha512-5+fP8P8MFNC+AyZCDxrB2pkZFPGzqQWUzpSeuuVLvm8VMcorNYavBqoFcxK8bQz4Qsbn4oUEEem4wDLfcysGHA==}

  '@types/json5@0.0.29':
    resolution: {integrity: sha512-dRLjCWHYg4oaA77cxO64oO+7JwCwnIzkZPdrrC71jQmQtlhM556pwKo5bUzqvZndkVbeFLIIi+9TC40JNF5hNQ==}

  '@types/keccak@3.0.4':
    resolution: {integrity: sha512-hdnkmbie7tE0yXnQQvlIOqCyjEsoXDVEZ3ACqO+F305XgUOW4Z9ElWdogCXXRAW/khnZ7GxM0t/BGB5bORKt/g==}

  '@types/lodash.clonedeep@4.5.9':
    resolution: {integrity: sha512-19429mWC+FyaAhOLzsS8kZUsI+/GmBAQ0HFiCPsKGU+7pBXOQWhyrY6xNNDwUSX8SMZMJvuFVMF9O5dQOlQK9Q==}

  '@types/lodash.isequal@4.5.8':
    resolution: {integrity: sha512-uput6pg4E/tj2LGxCZo9+y27JNyB2OZuuI/T5F+ylVDYuqICLG2/ktjxx0v6GvVntAf8TvEzeQLcV0ffRirXuA==}

  '@types/lodash.memoize@4.1.9':
    resolution: {integrity: sha512-glY1nQuoqX4Ft8Uk+KfJudOD7DQbbEDF6k9XpGncaohW3RW4eSWBlx6AA0fZCrh40tZcQNH4jS/Oc59J6Eq+aw==}

  '@types/lodash@4.17.7':
    resolution: {integrity: sha512-8wTvZawATi/lsmNu10/j2hk1KEP0IvjubqPE3cu1Xz7xfXXt5oCq3SNUz4fMIP4XGF9Ky+Ue2tBA3hcS7LSBlA==}

  '@types/lru-cache@5.1.1':
    resolution: {integrity: sha512-ssE3Vlrys7sdIzs5LOxCzTVMsU7i9oa/IaW92wF32JFb3CVczqOkru2xspuKczHEbG3nvmPY7IFqVmGGHdNbYw==}

  '@types/minimatch@5.1.2':
    resolution: {integrity: sha512-K0VQKziLUWkVKiRVrx4a40iPaxTUefQmjtkQofBkYRcoaaL/8rhwDWww9qWbrgicNOgnpIsMxyNIUM4+n6dUIA==}

  '@types/mocha@10.0.7':
    resolution: {integrity: sha512-GN8yJ1mNTcFcah/wKEFIJckJx9iJLoMSzWcfRRuxz/Jk+U6KQNnml+etbtxFK8lPjzOw3zp4Ha/kjSst9fsHYw==}

  '@types/ms@0.7.34':
    resolution: {integrity: sha512-nG96G3Wp6acyAgJqGasjODb+acrI7KltPiRxzHPXnP3NgI28bpQDRv53olbqGXbfcgF5aiiHmO3xpwEpS5Ld9g==}

  '@types/node@10.17.60':
    resolution: {integrity: sha512-F0KIgDJfy2nA3zMLmWGKxcH2ZVEtCZXHHdOQs2gSaQ27+lNeEfGxzkIw90aXswATX7AZ33tahPbzy6KAfUreVw==}

  '@types/node@12.20.55':
    resolution: {integrity: sha512-J8xLz7q2OFulZ2cyGTLE1TbbZcjpno7FaN6zdJNrgAdrJ+DZzh/uFR6YrTb4C+nXakvud8Q4+rbhoIWlYQbUFQ==}

  '@types/node@18.15.13':
    resolution: {integrity: sha512-N+0kuo9KgrUQ1Sn/ifDXsvg0TTleP7rIy4zOBGECxAljqvqfqpTfzx0Q1NUedOixRMBfe2Whhb056a42cWs26Q==}

  '@types/node@18.19.50':
    resolution: {integrity: sha512-xonK+NRrMBRtkL1hVCc3G+uXtjh1Al4opBLjqVmipe5ZAaBYWW6cNAiBVZ1BvmkBhep698rP3UM3aRAdSALuhg==}

  '@types/node@20.16.1':
    resolution: {integrity: sha512-zJDo7wEadFtSyNz5QITDfRcrhqDvQI1xQNQ0VoizPjM/dVAODqqIUWbJPkvsxmTI0MYRGRikcdjMPhOssnPejQ==}

  '@types/node@20.16.5':
    resolution: {integrity: sha512-VwYCweNo3ERajwy0IUlqqcyZ8/A7Zwa9ZP3MnENWcB11AejO+tLy3pu850goUW2FC/IJMdZUfKpX/yxL1gymCA==}

  '@types/node@8.10.66':
    resolution: {integrity: sha512-tktOkFUA4kXx2hhhrB8bIFb5TbwzS4uOhKEmwiD+NoiL0qtP2OQ9mFldbgD4dV1djrlBYP6eBuQZiWjuHUpqFw==}

  '@types/pbkdf2@3.1.2':
    resolution: {integrity: sha512-uRwJqmiXmh9++aSu1VNEn3iIxWOhd8AHXNSdlaLfdAAdSTY9jYVeGWnzejM3dvrkbqE3/hyQkQQ29IFATEGlew==}

  '@types/prettier@2.7.3':
    resolution: {integrity: sha512-+68kP9yzs4LMp7VNh8gdzMSPZFL44MLGqiHWvttYJe+6qnuVr4Ek9wSBQoveqY/r+LwjCcU29kNVkidwim+kYA==}

  '@types/qs@6.9.15':
    resolution: {integrity: sha512-uXHQKES6DQKKCLh441Xv/dwxOq1TVS3JPUMlEqoEglvlhR6Mxnlew/Xq/LRVHpLyk7iK3zODe1qYHIMltO7XGg==}

  '@types/readable-stream@2.3.15':
    resolution: {integrity: sha512-oM5JSKQCcICF1wvGgmecmHldZ48OZamtMxcGGVICOJA8o8cahXC1zEVAif8iwoc5j8etxFaRFnf095+CDsuoFQ==}

  '@types/resolve@1.20.6':
    resolution: {integrity: sha512-A4STmOXPhMUtHH+S6ymgE2GiBSMqf4oTvcQZMcHzokuTLVYzXTB8ttjcgxOVaAp2lGwEdzZ0J+cRbbeevQj1UQ==}

  '@types/secp256k1@4.0.6':
    resolution: {integrity: sha512-hHxJU6PAEUn0TP4S/ZOzuTUvJWuZ6eIKeNKb5RBpODvSl6hp1Wrw4s7ATY50rklRCScUDpHzVA/DQdSjJ3UoYQ==}

  '@types/semver@6.2.7':
    resolution: {integrity: sha512-blctEWbzUFzQx799RZjzzIdBJOXmE37YYEyDtKkx5Dg+V7o/zyyAxLPiI98A2jdTtDgxZleMdfV+7p8WbRJ1OQ==}

  '@types/semver@7.5.8':
    resolution: {integrity: sha512-I8EUhyrgfLrcTkzV3TSsGyl1tSuPrEDzr0yd5m90UgNxQkyDXULk3b6MlQqTCpZpNtWe1K0hzclnZkTcLBe2UQ==}

  '@types/sinon-chai@3.2.12':
    resolution: {integrity: sha512-9y0Gflk3b0+NhQZ/oxGtaAJDvRywCa5sIyaVnounqLvmf93yBF4EgIRspePtkMs3Tr844nCclYMlcCNmLCvjuQ==}

  '@types/sinon@9.0.11':
    resolution: {integrity: sha512-PwP4UY33SeeVKodNE37ZlOsR9cReypbMJOhZ7BVE0lB+Hix3efCOxiJWiE5Ia+yL9Cn2Ch72EjFTRze8RZsNtg==}

  '@types/sinonjs__fake-timers@8.1.5':
    resolution: {integrity: sha512-mQkU2jY8jJEF7YHjHvsQO8+3ughTL1mcnn96igfhONmR+fUPSKIkefQYpSe8bsly2Ep7oQbn/6VG5/9/0qcArQ==}

  '@types/uuid@8.3.4':
    resolution: {integrity: sha512-c/I8ZRb51j+pYGAu5CrFMRxqZ2ke4y2grEBO5AUjgSkSk+qT2Ea+OdWElz/OiMf5MNpn2b17kuVBwZLQJXzihw==}

  '@types/w3c-web-usb@1.0.10':
    resolution: {integrity: sha512-CHgUI5kTc/QLMP8hODUHhge0D4vx+9UiAwIGiT0sTy/B2XpdX1U5rJt6JSISgr6ikRT7vxV9EVAFeYZqUnl1gQ==}

  '@types/ws@7.4.7':
    resolution: {integrity: sha512-JQbbmxZTZehdc2iszGKs5oC3NFnjeay7mtAWrdt7qNtAVK0g19muApzAy4bm9byz79xa2ZnO/BOBC2R8RC5Lww==}

  '@types/ws@8.5.3':
    resolution: {integrity: sha512-6YOoWjruKj1uLf3INHH7D3qTXwFfEsg1kf3c0uDdSBJwfa/llkwIjrAGV7j7mVgGNbzTQ3HiHKKDXl6bJPD97w==}

  '@typescript-eslint/eslint-plugin@5.61.0':
    resolution: {integrity: sha512-A5l/eUAug103qtkwccSCxn8ZRwT+7RXWkFECdA4Cvl1dOlDUgTpAOfSEElZn2uSUxhdDpnCdetrf0jvU4qrL+g==}
    engines: {node: ^12.22.0 || ^14.17.0 || >=16.0.0}
    peerDependencies:
      '@typescript-eslint/parser': ^5.0.0
      eslint: ^6.0.0 || ^7.0.0 || ^8.0.0
      typescript: '*'
    peerDependenciesMeta:
      typescript:
        optional: true

  '@typescript-eslint/eslint-plugin@7.18.0':
    resolution: {integrity: sha512-94EQTWZ40mzBc42ATNIBimBEDltSJ9RQHCC8vc/PDbxi4k8dVwUAv4o98dk50M1zB+JGFxp43FP7f8+FP8R6Sw==}
    engines: {node: ^18.18.0 || >=20.0.0}
    peerDependencies:
      '@typescript-eslint/parser': ^7.0.0
      eslint: ^8.56.0
      typescript: '*'
    peerDependenciesMeta:
      typescript:
        optional: true

  '@typescript-eslint/eslint-plugin@7.7.1':
    resolution: {integrity: sha512-KwfdWXJBOviaBVhxO3p5TJiLpNuh2iyXyjmWN0f1nU87pwyvfS0EmjC6ukQVYVFJd/K1+0NWGPDXiyEyQorn0Q==}
    engines: {node: ^18.18.0 || >=20.0.0}
    peerDependencies:
      '@typescript-eslint/parser': ^7.0.0
      eslint: ^8.56.0
      typescript: '*'
    peerDependenciesMeta:
      typescript:
        optional: true

  '@typescript-eslint/parser@5.61.0':
    resolution: {integrity: sha512-yGr4Sgyh8uO6fSi9hw3jAFXNBHbCtKKFMdX2IkT3ZqpKmtAq3lHS4ixB/COFuAIJpwl9/AqF7j72ZDWYKmIfvg==}
    engines: {node: ^12.22.0 || ^14.17.0 || >=16.0.0}
    peerDependencies:
      eslint: ^6.0.0 || ^7.0.0 || ^8.0.0
      typescript: '*'
    peerDependenciesMeta:
      typescript:
        optional: true

  '@typescript-eslint/parser@7.18.0':
    resolution: {integrity: sha512-4Z+L8I2OqhZV8qA132M4wNL30ypZGYOQVBfMgxDH/K5UX0PNqTu1c6za9ST5r9+tavvHiTWmBnKzpCJ/GlVFtg==}
    engines: {node: ^18.18.0 || >=20.0.0}
    peerDependencies:
      eslint: ^8.56.0
      typescript: '*'
    peerDependenciesMeta:
      typescript:
        optional: true

  '@typescript-eslint/parser@7.7.1':
    resolution: {integrity: sha512-vmPzBOOtz48F6JAGVS/kZYk4EkXao6iGrD838sp1w3NQQC0W8ry/q641KU4PrG7AKNAf56NOcR8GOpH8l9FPCw==}
    engines: {node: ^18.18.0 || >=20.0.0}
    peerDependencies:
      eslint: ^8.56.0
      typescript: '*'
    peerDependenciesMeta:
      typescript:
        optional: true

  '@typescript-eslint/scope-manager@5.61.0':
    resolution: {integrity: sha512-W8VoMjoSg7f7nqAROEmTt6LoBpn81AegP7uKhhW5KzYlehs8VV0ZW0fIDVbcZRcaP3aPSW+JZFua+ysQN+m/Nw==}
    engines: {node: ^12.22.0 || ^14.17.0 || >=16.0.0}

  '@typescript-eslint/scope-manager@5.62.0':
    resolution: {integrity: sha512-VXuvVvZeQCQb5Zgf4HAxc04q5j+WrNAtNh9OwCsCgpKqESMTu3tF/jhZ3xG6T4NZwWl65Bg8KuS2uEvhSfLl0w==}
    engines: {node: ^12.22.0 || ^14.17.0 || >=16.0.0}

  '@typescript-eslint/scope-manager@7.18.0':
    resolution: {integrity: sha512-jjhdIE/FPF2B7Z1uzc6i3oWKbGcHb87Qw7AWj6jmEqNOfDFbJWtjt/XfwCpvNkpGWlcJaog5vTR+VV8+w9JflA==}
    engines: {node: ^18.18.0 || >=20.0.0}

  '@typescript-eslint/scope-manager@7.7.1':
    resolution: {integrity: sha512-PytBif2SF+9SpEUKynYn5g1RHFddJUcyynGpztX3l/ik7KmZEv19WCMhUBkHXPU9es/VWGD3/zg3wg90+Dh2rA==}
    engines: {node: ^18.18.0 || >=20.0.0}

  '@typescript-eslint/type-utils@5.61.0':
    resolution: {integrity: sha512-kk8u//r+oVK2Aj3ph/26XdH0pbAkC2RiSjUYhKD+PExemG4XSjpGFeyZ/QM8lBOa7O8aGOU+/yEbMJgQv/DnCg==}
    engines: {node: ^12.22.0 || ^14.17.0 || >=16.0.0}
    peerDependencies:
      eslint: '*'
      typescript: '*'
    peerDependenciesMeta:
      typescript:
        optional: true

  '@typescript-eslint/type-utils@7.18.0':
    resolution: {integrity: sha512-XL0FJXuCLaDuX2sYqZUUSOJ2sG5/i1AAze+axqmLnSkNEVMVYLF+cbwlB2w8D1tinFuSikHmFta+P+HOofrLeA==}
    engines: {node: ^18.18.0 || >=20.0.0}
    peerDependencies:
      eslint: ^8.56.0
      typescript: '*'
    peerDependenciesMeta:
      typescript:
        optional: true

  '@typescript-eslint/type-utils@7.7.1':
    resolution: {integrity: sha512-ZksJLW3WF7o75zaBPScdW1Gbkwhd/lyeXGf1kQCxJaOeITscoSl0MjynVvCzuV5boUz/3fOI06Lz8La55mu29Q==}
    engines: {node: ^18.18.0 || >=20.0.0}
    peerDependencies:
      eslint: ^8.56.0
      typescript: '*'
    peerDependenciesMeta:
      typescript:
        optional: true

  '@typescript-eslint/types@5.61.0':
    resolution: {integrity: sha512-ldyueo58KjngXpzloHUog/h9REmHl59G1b3a5Sng1GfBo14BkS3ZbMEb3693gnP1k//97lh7bKsp6/V/0v1veQ==}
    engines: {node: ^12.22.0 || ^14.17.0 || >=16.0.0}

  '@typescript-eslint/types@5.62.0':
    resolution: {integrity: sha512-87NVngcbVXUahrRTqIK27gD2t5Cu1yuCXxbLcFtCzZGlfyVWWh8mLHkoxzjsB6DDNnvdL+fW8MiwPEJyGJQDgQ==}
    engines: {node: ^12.22.0 || ^14.17.0 || >=16.0.0}

  '@typescript-eslint/types@7.18.0':
    resolution: {integrity: sha512-iZqi+Ds1y4EDYUtlOOC+aUmxnE9xS/yCigkjA7XpTKV6nCBd3Hp/PRGGmdwnfkV2ThMyYldP1wRpm/id99spTQ==}
    engines: {node: ^18.18.0 || >=20.0.0}

  '@typescript-eslint/types@7.7.1':
    resolution: {integrity: sha512-AmPmnGW1ZLTpWa+/2omPrPfR7BcbUU4oha5VIbSbS1a1Tv966bklvLNXxp3mrbc+P2j4MNOTfDffNsk4o0c6/w==}
    engines: {node: ^18.18.0 || >=20.0.0}

  '@typescript-eslint/typescript-estree@5.61.0':
    resolution: {integrity: sha512-Fud90PxONnnLZ36oR5ClJBLTLfU4pIWBmnvGwTbEa2cXIqj70AEDEmOmpkFComjBZ/037ueKrOdHuYmSFVD7Rw==}
    engines: {node: ^12.22.0 || ^14.17.0 || >=16.0.0}
    peerDependencies:
      typescript: '*'
    peerDependenciesMeta:
      typescript:
        optional: true

  '@typescript-eslint/typescript-estree@5.62.0':
    resolution: {integrity: sha512-CmcQ6uY7b9y694lKdRB8FEel7JbU/40iSAPomu++SjLMntB+2Leay2LO6i8VnJk58MtE9/nQSFIH6jpyRWyYzA==}
    engines: {node: ^12.22.0 || ^14.17.0 || >=16.0.0}
    peerDependencies:
      typescript: '*'
    peerDependenciesMeta:
      typescript:
        optional: true

  '@typescript-eslint/typescript-estree@7.18.0':
    resolution: {integrity: sha512-aP1v/BSPnnyhMHts8cf1qQ6Q1IFwwRvAQGRvBFkWlo3/lH29OXA3Pts+c10nxRxIBrDnoMqzhgdwVe5f2D6OzA==}
    engines: {node: ^18.18.0 || >=20.0.0}
    peerDependencies:
      typescript: '*'
    peerDependenciesMeta:
      typescript:
        optional: true

  '@typescript-eslint/typescript-estree@7.7.1':
    resolution: {integrity: sha512-CXe0JHCXru8Fa36dteXqmH2YxngKJjkQLjxzoj6LYwzZ7qZvgsLSc+eqItCrqIop8Vl2UKoAi0StVWu97FQZIQ==}
    engines: {node: ^18.18.0 || >=20.0.0}
    peerDependencies:
      typescript: '*'
    peerDependenciesMeta:
      typescript:
        optional: true

  '@typescript-eslint/utils@5.61.0':
    resolution: {integrity: sha512-mV6O+6VgQmVE6+xzlA91xifndPW9ElFW8vbSF0xCT/czPXVhwDewKila1jOyRwa9AE19zKnrr7Cg5S3pJVrTWQ==}
    engines: {node: ^12.22.0 || ^14.17.0 || >=16.0.0}
    peerDependencies:
      eslint: ^6.0.0 || ^7.0.0 || ^8.0.0

  '@typescript-eslint/utils@5.62.0':
    resolution: {integrity: sha512-n8oxjeb5aIbPFEtmQxQYOLI0i9n5ySBEY/ZEHHZqKQSFnxio1rv6dthascc9dLuwrL0RC5mPCxB7vnAVGAYWAQ==}
    engines: {node: ^12.22.0 || ^14.17.0 || >=16.0.0}
    peerDependencies:
      eslint: ^6.0.0 || ^7.0.0 || ^8.0.0

  '@typescript-eslint/utils@7.18.0':
    resolution: {integrity: sha512-kK0/rNa2j74XuHVcoCZxdFBMF+aq/vH83CXAOHieC+2Gis4mF8jJXT5eAfyD3K0sAxtPuwxaIOIOvhwzVDt/kw==}
    engines: {node: ^18.18.0 || >=20.0.0}
    peerDependencies:
      eslint: ^8.56.0

  '@typescript-eslint/utils@7.7.1':
    resolution: {integrity: sha512-QUvBxPEaBXf41ZBbaidKICgVL8Hin0p6prQDu6bbetWo39BKbWJxRsErOzMNT1rXvTll+J7ChrbmMCXM9rsvOQ==}
    engines: {node: ^18.18.0 || >=20.0.0}
    peerDependencies:
      eslint: ^8.56.0

  '@typescript-eslint/visitor-keys@5.61.0':
    resolution: {integrity: sha512-50XQ5VdbWrX06mQXhy93WywSFZZGsv3EOjq+lqp6WC2t+j3mb6A9xYVdrRxafvK88vg9k9u+CT4l6D8PEatjKg==}
    engines: {node: ^12.22.0 || ^14.17.0 || >=16.0.0}

  '@typescript-eslint/visitor-keys@5.62.0':
    resolution: {integrity: sha512-07ny+LHRzQXepkGg6w0mFY41fVUNBrL2Roj/++7V1txKugfjm/Ci/qSND03r2RhlJhJYMcTn9AhhSSqQp0Ysyw==}
    engines: {node: ^12.22.0 || ^14.17.0 || >=16.0.0}

  '@typescript-eslint/visitor-keys@7.18.0':
    resolution: {integrity: sha512-cDF0/Gf81QpY3xYyJKDV14Zwdmid5+uuENhjH2EqFaF0ni+yAyq/LzMaIJdhNJXZI7uLzwIlA+V7oWoyn6Curg==}
    engines: {node: ^18.18.0 || >=20.0.0}

  '@typescript-eslint/visitor-keys@7.7.1':
    resolution: {integrity: sha512-gBL3Eq25uADw1LQ9kVpf3hRM+DWzs0uZknHYK3hq4jcTPqVCClHGDnB6UUUV2SFeBeA4KWHWbbLqmbGcZ4FYbw==}
    engines: {node: ^18.18.0 || >=20.0.0}

  '@ungap/structured-clone@1.2.0':
    resolution: {integrity: sha512-zuVdFrMJiuCDQUMCzQaD6KL28MjnqqN8XnAqiEq9PNm/hCPTSGfrXCOfwj1ow4LFb/tNymJPwsNbVePc1xFqrQ==}

  abbrev@1.0.9:
    resolution: {integrity: sha512-LEyx4aLEC3x6T0UguF6YILf+ntvmOaWsVfENmIW0E9H09vKlLDGelMjjSm0jkDHALj8A8quZ/HapKNigzwge+Q==}

  abitype@0.7.1:
    resolution: {integrity: sha512-VBkRHTDZf9Myaek/dO3yMmOzB/y2s3Zo6nVU7yaw1G+TvCHAjwaJzNGN9yo4K5D8bU/VZXKP1EJpRhFr862PlQ==}
    peerDependencies:
      typescript: '>=4.9.4'
      zod: ^3 >=3.19.1
    peerDependenciesMeta:
      zod:
        optional: true

  abitype@0.9.10:
    resolution: {integrity: sha512-FIS7U4n7qwAT58KibwYig5iFG4K61rbhAqaQh/UWj8v1Y8mjX3F8TC9gd8cz9yT1TYel9f8nS5NO5kZp2RW0jQ==}
    peerDependencies:
      typescript: '>=5.0.4'
      zod: ^3 >=3.22.0
    peerDependenciesMeta:
      typescript:
        optional: true
      zod:
        optional: true

  abitype@1.0.5:
    resolution: {integrity: sha512-YzDhti7cjlfaBhHutMaboYB21Ha3rXR9QTkNJFzYC4kC8YclaiwPBBBJY8ejFdu2wnJeZCVZSMlQJ7fi8S6hsw==}
    peerDependencies:
      typescript: '>=5.0.4'
      zod: ^3 >=3.22.0
    peerDependenciesMeta:
      typescript:
        optional: true
      zod:
        optional: true

  acorn-jsx@5.3.2:
    resolution: {integrity: sha512-rq9s+JNhf0IChjtDXxllJ7g41oZk5SlXtp0LHwyA5cejwn7vKmKp4pPri6YEePv2PU65sAsegbXtIinmDFDXgQ==}
    peerDependencies:
      acorn: ^6.0.0 || ^7.0.0 || ^8.0.0

  acorn-walk@8.3.4:
    resolution: {integrity: sha512-ueEepnujpqee2o5aIYnvHU6C0A42MNdsIDeqy5BydrkuC5R1ZuUFnm27EeFJGoEHJQgn3uleRvmTXaJgfXbt4g==}
    engines: {node: '>=0.4.0'}

  acorn@8.12.1:
    resolution: {integrity: sha512-tcpGyI9zbizT9JbV6oYE477V6mTlXvvi0T0G3SNIYE2apm/G5huBa1+K89VGeovbg+jycCrfhl3ADxErOuO6Jg==}
    engines: {node: '>=0.4.0'}
    hasBin: true

  address@1.2.2:
    resolution: {integrity: sha512-4B/qKCfeE/ODUaAUpSwfzazo5x29WD4r3vXiWsB7I2mSDAihwEqKO+g8GELZUQSSAo5e1XTYh3ZVfLyxBc12nA==}
    engines: {node: '>= 10.0.0'}

  adm-zip@0.4.16:
    resolution: {integrity: sha512-TFi4HBKSGfIKsK5YCkKaaFG2m4PEDyViZmEwof3MTIgzimHLto6muaHVpbrljdIvIrFZzEq/p4nafOeLcYegrg==}
    engines: {node: '>=0.3.0'}

  aes-js@3.0.0:
    resolution: {integrity: sha512-H7wUZRn8WpTq9jocdxQ2c8x2sKo9ZVmzfRE13GiNJXfp7NcKYEdvl3vspKjXox6RIG2VtaRe4JFvxG4rqp2Zuw==}

  aes-js@4.0.0-beta.5:
    resolution: {integrity: sha512-G965FqalsNyrPqgEGON7nIx1e/OVENSgiEIzyC63haUMuvNnwIgIjMs52hlTCKhkBny7A2ORNlfY9Zu+jmGk1Q==}

  agent-base@6.0.2:
    resolution: {integrity: sha512-RZNwNclF7+MS/8bDg70amg32dyeZGZxiDuQmZxKLAlQjr3jGyLx+4Kkk58UO7D2QdgFIQCovuSuZESne6RG6XQ==}
    engines: {node: '>= 6.0.0'}

  aggregate-error@3.1.0:
    resolution: {integrity: sha512-4I7Td01quW/RpocfNayFdFVk1qSuoh0E7JrbRJ16nH01HhKFQ88INq9Sd+nd72zqRySlr9BmDA8xlEJ6vJMrYA==}
    engines: {node: '>=8'}

  ajv@6.12.6:
    resolution: {integrity: sha512-j3fVLgvTo527anyYyJOGTYJbG+vnnQYvE0m5mmkc1TK+nxAppkCLMIL0aZ4dblVCNoGShhm+kzE4ZUykBoMg4g==}

  ajv@8.17.1:
    resolution: {integrity: sha512-B/gBuNg5SiMTrPkC+A2+cW0RszwxYmn6VYxB/inlBStS5nx6xHIt/ehKRhIMhqusl7a8LjQoZnjCs5vhwxOQ1g==}

  amdefine@1.0.1:
    resolution: {integrity: sha512-S2Hw0TtNkMJhIabBwIojKL9YHO5T0n5eNqWJ7Lrlel/zDbftQpxpapi8tZs3X1HWa+u+QeydGmzzNU0m09+Rcg==}
    engines: {node: '>=0.4.2'}

  ansi-align@3.0.1:
    resolution: {integrity: sha512-IOfwwBF5iczOjp/WeY4YxyjqAFMQoZufdQWDd19SEExbVLNXqvpzSJ/M7Za4/sCPmQ0+GRquoA7bGcINcxew6w==}

  ansi-colors@4.1.3:
    resolution: {integrity: sha512-/6w/C21Pm1A7aZitlI5Ni/2J6FFQN8i1Cvz3kHABAAbw93v/NlvKdVOqz7CCWz/3iv/JplRSEEZ83XION15ovw==}
    engines: {node: '>=6'}

  ansi-escapes@4.3.2:
    resolution: {integrity: sha512-gKXj5ALrKWQLsYG9jlTRmR/xKluxHV+Z9QEwNIgCfM1/uwPMCuzVVnh5mwTd+OuBZcwSIMbqssNWRm1lE51QaQ==}
    engines: {node: '>=8'}

  ansi-regex@3.0.1:
    resolution: {integrity: sha512-+O9Jct8wf++lXxxFc4hc8LsjaSq0HFzzL7cVsw8pRDIPdjKD2mT4ytDZlLuSBZ4cLKZFXIrMGO7DbQCtMJJMKw==}
    engines: {node: '>=4'}

  ansi-regex@5.0.1:
    resolution: {integrity: sha512-quJQXlTSUGL2LH9SUXo8VwsY4soanhgo6LNSm84E1LBcE8s3O0wpdiRzyR9z/ZZJMlMWv37qOOb9pdJlMUEKFQ==}
    engines: {node: '>=8'}

  ansi-regex@6.1.0:
    resolution: {integrity: sha512-7HSX4QQb4CspciLpVFwyRe79O3xsIZDDLER21kERQ71oaPodF8jL725AgJMFAYbooIqolJoRLuM81SpeUkpkvA==}
    engines: {node: '>=12'}

  ansi-styles@1.0.0:
    resolution: {integrity: sha512-3iF4FIKdxaVYT3JqQuY3Wat/T2t7TRbbQ94Fu50ZUCbLy4TFbTzr90NOHQodQkNqmeEGCw8WbeP78WNi6SKYUA==}
    engines: {node: '>=0.8.0'}

  ansi-styles@3.2.1:
    resolution: {integrity: sha512-VT0ZI6kZRdTh8YyJw3SMbYm/u+NqfsAxEpWO0Pf9sq8/e94WxxOpPKx9FR1FlyCtOVDNOQ+8ntlqFxiRc+r5qA==}
    engines: {node: '>=4'}

  ansi-styles@4.3.0:
    resolution: {integrity: sha512-zbB9rCJAT1rbjiVDb2hqKFHNYLxgtk8NURxZ3IZwD3F6NtxbXZQCnnSi1Lkx+IDohdPlFp222wVALIheZJQSEg==}
    engines: {node: '>=8'}

  ansi-styles@5.2.0:
    resolution: {integrity: sha512-Cxwpt2SfTzTtXcfOlzGEee8O+c+MmUgGrNiBcXnuWxuFJHe6a5Hz7qwhwe5OgaSYI0IJvkLqWX1ASG+cJOkEiA==}
    engines: {node: '>=10'}

  ansi-styles@6.2.1:
    resolution: {integrity: sha512-bN798gFfQX+viw3R7yrGWRqnrN2oRkEkUjjl4JNn4E8GxxbjtG3FbrEIIY3l8/hrwUwIeCZvi4QuOTP4MErVug==}
    engines: {node: '>=12'}

  antlr4ts@0.5.0-alpha.4:
    resolution: {integrity: sha512-WPQDt1B74OfPv/IMS2ekXAKkTZIHl88uMetg6q3OTqgFxZ/dxDXI0EWLyZid/1Pe6hTftyg5N7gel5wNAGxXyQ==}

  anymatch@3.1.3:
    resolution: {integrity: sha512-KMReFUr0B4t+D+OBkjR3KYqvocp2XaSzO55UcB6mgQMd3KbcE+mWTyvVV7D/zsdEbNnV6acZUutkiHQXvTr1Rw==}
    engines: {node: '>= 8'}

  append-transform@2.0.0:
    resolution: {integrity: sha512-7yeyCEurROLQJFv5Xj4lEGTy0borxepjFv1g22oAdqFu//SrAlDl1O1Nxx15SH1RoliUml6p8dwJW9jvZughhg==}
    engines: {node: '>=8'}

  archy@1.0.0:
    resolution: {integrity: sha512-Xg+9RwCg/0p32teKdGMPTPnVXKD0w3DfHnFTficozsAgsvq2XenPJq/MYpzzQ/v8zrOyJn6Ds39VA4JIDwFfqw==}

  arg@4.1.3:
    resolution: {integrity: sha512-58S9QDqG0Xx27YwPSt9fJxivjYl432YCwfDMfZ+71RAqUrZef7LrKQZ3LHLOwCS4FLNBplP533Zx895SeOCHvA==}

  argparse@1.0.10:
    resolution: {integrity: sha512-o5Roy6tNG4SL/FOkCAN6RzjiakZS25RLYFrcMttJqbdd8BWrnA+fGz57iN5Pb06pvBGvl5gQ0B48dJlslXvoTg==}

  argparse@2.0.1:
    resolution: {integrity: sha512-8+9WqebbFzpX9OR+Wa6O29asIogeRMzcGtAINdpMHHyAg10f05aSFVBbcEqGf/PXw1EjAZ+q2/bEBg3DvurK3Q==}

  array-back@3.1.0:
    resolution: {integrity: sha512-TkuxA4UCOvxuDK6NZYXCalszEzj+TLszyASooky+i742l9TqsOdYCMJJupxRic61hwquNtppB3hgcuq9SVSH1Q==}
    engines: {node: '>=6'}

  array-back@4.0.2:
    resolution: {integrity: sha512-NbdMezxqf94cnNfWLL7V/im0Ub+Anbb0IoZhvzie8+4HJ4nMQuzHuy49FkGYCJK2yAloZ3meiB6AVMClbrI1vg==}
    engines: {node: '>=8'}

  array-buffer-byte-length@1.0.1:
    resolution: {integrity: sha512-ahC5W1xgou+KTXix4sAO8Ki12Q+jf4i0+tmk3sC+zgcynshkHxzpXdImBehiUYKKKDwvfFiJl1tZt6ewscS1Mg==}
    engines: {node: '>= 0.4'}

  array-includes@3.1.8:
    resolution: {integrity: sha512-itaWrbYbqpGXkGhZPGUulwnhVf5Hpy1xiCFsGqyIGglbBxmG5vSjxQen3/WGOjPpNEv1RtBLKxbmVXm8HpJStQ==}
    engines: {node: '>= 0.4'}

  array-union@2.1.0:
    resolution: {integrity: sha512-HGyxoOTYUyCM6stUe6EJgnd4EoewAI7zMdfqO+kGjnlZmBDz/cR5pf8r/cR4Wq60sL/p0IkcjUEEPwS3GFrIyw==}
    engines: {node: '>=8'}

  array-uniq@1.0.3:
    resolution: {integrity: sha512-MNha4BWQ6JbwhFhj03YK552f7cb3AzoE8SzeljgChvL1dl3IcvggXVz1DilzySZkCja+CXuZbdW7yATchWn8/Q==}
    engines: {node: '>=0.10.0'}

  array.prototype.findlastindex@1.2.5:
    resolution: {integrity: sha512-zfETvRFA8o7EiNn++N5f/kaCw221hrpGsDmcpndVupkPzEc1Wuf3VgC0qby1BbHs7f5DVYjgtEU2LLh5bqeGfQ==}
    engines: {node: '>= 0.4'}

  array.prototype.flat@1.3.2:
    resolution: {integrity: sha512-djYB+Zx2vLewY8RWlNCUdHjDXs2XOgm602S9E7P/UpHgfeHL00cRiIF+IN/G/aUJ7kGPb6yO/ErDI5V2s8iycA==}
    engines: {node: '>= 0.4'}

  array.prototype.flatmap@1.3.2:
    resolution: {integrity: sha512-Ewyx0c9PmpcsByhSW4r+9zDU7sGjFc86qf/kKtuSCRdhfbk0SNLLkaT5qvcHnRGgc5NP/ly/y+qkXkqONX54CQ==}
    engines: {node: '>= 0.4'}

  arraybuffer.prototype.slice@1.0.3:
    resolution: {integrity: sha512-bMxMKAjg13EBSVscxTaYA4mRc5t1UAXa2kXiGTNfZ079HIWXEkKmkgFrh/nJqamaLSrXO5H4WFFkPEaLJWbs3A==}
    engines: {node: '>= 0.4'}

  asap@2.0.6:
    resolution: {integrity: sha512-BSHWgDSAiKs50o2Re8ppvp3seVHXSRM44cdSsT9FfNEUUZLOGWVCsiWaRPWM1Znn+mqZ1OfVZ3z3DWEzSp7hRA==}

  assertion-error@1.1.0:
    resolution: {integrity: sha512-jgsaNduz+ndvGyFt3uSuWqvy4lCnIJiovtouQN5JZHOKCS2QuhEdbcQHFhVksz2N2U9hXJo8odG7ETyWlEeuDw==}

  astral-regex@2.0.0:
    resolution: {integrity: sha512-Z7tMw1ytTXt5jqMcOP+OQteU1VuNK9Y02uuJtKQ1Sv69jXQKKg5cibLwGJow8yzZP+eAc18EmLGPal0bp36rvQ==}
    engines: {node: '>=8'}

  async@1.5.2:
    resolution: {integrity: sha512-nSVgobk4rv61R9PUSDtYt7mPVB2olxNR5RWJcAsH676/ef11bUZwvu7+RGYrYauVdDPcO519v68wRhXQtxsV9w==}

  asynckit@0.4.0:
    resolution: {integrity: sha512-Oei9OH4tRh0YqU3GxhX79dM/mwVgvbZJaSNaRk+bshkj0S5cfHcgYakreBjrHwatXKbz+IoIdYLxrKim2MjW0Q==}

  at-least-node@1.0.0:
    resolution: {integrity: sha512-+q/t7Ekv1EDY2l6Gda6LLiX14rU9TV20Wa3ofeQmwPFZbOMo9DXrLbOjFaaclkXKWidIaopwAObQDqwWtGUjqg==}
    engines: {node: '>= 4.0.0'}

  available-typed-arrays@1.0.7:
    resolution: {integrity: sha512-wvUjBtSGN7+7SjNpq/9M2Tg350UZD3q62IFZLbRAR1bSMlCo1ZaeW+BJ+D090e4hIIZLBcTDWe4Mh4jvUDajzQ==}
    engines: {node: '>= 0.4'}

  axios@1.7.7:
    resolution: {integrity: sha512-S4kL7XrjgBmvdGut0sN3yJxqYzrDOnivkBiN0OFs6hLiUam3UPvswUo0kqGyhqUZGEOytHyumEdXsAkgCOUf3Q==}

  balanced-match@1.0.2:
    resolution: {integrity: sha512-3oSeUO0TMV67hN1AmbXsK4yaqU7tjiHlbxRDZOpH0KW9+CeX4bRAaX0Anxt0tx2MrpRpWwQaPwIlISEJhYU5Pw==}

  base-x@3.0.10:
    resolution: {integrity: sha512-7d0s06rR9rYaIWHkpfLIFICM/tkSVdoPC9qYAQRpxn9DdKNWNsKC0uk++akckyLq16Tx2WIinnZ6WRriAt6njQ==}

  base64-js@1.5.1:
    resolution: {integrity: sha512-AKpaYlHn8t4SVbOHCy+b5+KKgvR4vrsD8vbvrbiQJps7fKDTkjkDry6ji0rUJjC0kzbNePLwzxq8iypo41qeWA==}

  bech32@1.1.4:
    resolution: {integrity: sha512-s0IrSOzLlbvX7yp4WBfPITzpAU8sqQcpsmwXDiKwrG4r491vwCO/XpejasRNl0piBMe/DvP4Tz0mIS/X1DPJBQ==}

  better-path-resolve@1.0.0:
    resolution: {integrity: sha512-pbnl5XzGBdrFU/wT4jqmJVPn2B6UHPBOhzMQkY/SPUPB6QtUXtmBHBIwCbXJol93mOpGMnQyP/+BB19q04xj7g==}
    engines: {node: '>=4'}

  bignumber.js@9.1.2:
    resolution: {integrity: sha512-2/mKyZH9K85bzOEfhXDBFZTGd1CTs+5IHpeFQo9luiBG7hghdC851Pj2WAhb6E3R6b9tZj/XKhbg4fum+Kepug==}

  binary-extensions@2.3.0:
    resolution: {integrity: sha512-Ceh+7ox5qe7LJuLHoY0feh3pHuUDHAcRUeyL2VYghZwfpkNIy/+8Ocg0a3UuSoYzavmylwuLWQOf3hl0jjMMIw==}
    engines: {node: '>=8'}

  bindings@1.5.0:
    resolution: {integrity: sha512-p2q/t/mhvuOj/UeLlV6566GD/guowlr0hHxClI0W9m7MWYkL1F0hLo+0Aexs9HSPCtR1SXQ0TD3MMKrXZajbiQ==}

  bl@4.1.0:
    resolution: {integrity: sha512-1W07cM9gS6DcLperZfFSj+bWLtaPGSOHWhPiGzXmvVJbRLdG82sH/Kn8EtW1VqWVA54AKf2h5k5BbnIbwF3h6w==}

  blakejs@1.2.1:
    resolution: {integrity: sha512-QXUSXI3QVc/gJME0dBpXrag1kbzOqCjCX8/b54ntNyW6sjtoqxqRk3LTmXzaJoh71zMsDCjM+47jS7XiwN/+fQ==}

  bn.js@4.11.6:
    resolution: {integrity: sha512-XWwnNNFCuuSQ0m3r3C4LE3EiORltHd9M05pq6FOlVeiophzRbMo50Sbz1ehl8K3Z+jw9+vmgnXefY1hz8X+2wA==}

  bn.js@4.12.0:
    resolution: {integrity: sha512-c98Bf3tPniI+scsdk237ku1Dc3ujXQTSgyiPUDEOe7tRkhrqridvh8klBv0HCEso1OLOYcHuCv/cS6DNxKH+ZA==}

  bn.js@5.2.1:
    resolution: {integrity: sha512-eXRvHzWyYPBuB4NBy0cmYQjGitUrtqwbvlzP3G6VFnNRbsZQIxQ10PbKKHt8gZ/HW/D/747aDl+QkDqg3KQLMQ==}

  boolean@3.2.0:
    resolution: {integrity: sha512-d0II/GO9uf9lfUHH2BQsjxzRJZBdsjgsBiW4BvhWk/3qoKwQFjIDVN19PfX8F2D/r9PCMTtLWjYVCFrpeYUzsw==}

  boxen@5.1.2:
    resolution: {integrity: sha512-9gYgQKXx+1nP8mP7CzFyaUARhg7D3n1dF/FnErWmu9l6JvGpNUN278h0aSb+QjoiKSWG+iZ3uHrcqk0qrY9RQQ==}
    engines: {node: '>=10'}

  brace-expansion@1.1.11:
    resolution: {integrity: sha512-iCuPHDFgrHX7H2vEI/5xpz07zSHB00TpugqhmYtVmMO6518mCuRMoOYFldEBl0g187ufozdaHgWKcYFb61qGiA==}

  brace-expansion@2.0.1:
    resolution: {integrity: sha512-XnAIvQ8eM+kC6aULx6wuQiwVsnzsi9d3WxzV3FpWTGA19F621kwdbsAcFKXgKUHZWsy+mY6iL1sHTxWEFCytDA==}

  braces@3.0.3:
    resolution: {integrity: sha512-yQbXgO/OSZVD2IsiLlro+7Hf6Q18EJrKSEsdoMzKePKXct3gvD8oLcOQdIzGupr5Fj+EDe8gO/lxc1BzfMpxvA==}
    engines: {node: '>=8'}

  brorand@1.1.0:
    resolution: {integrity: sha512-cKV8tMCEpQs4hK/ik71d6LrPOnpkpGBR0wzxqr68g2m/LB2GxVYQroAjMJZRVM1Y4BCjCKc3vAamxSzOY2RP+w==}

  browser-stdout@1.3.1:
    resolution: {integrity: sha512-qhAVI1+Av2X7qelOfAIYwXONood6XlZE/fXaBSmW/T5SzLAmCgzi+eiWE7fUvbHaeNBQH13UftjpXxsfLkMpgw==}

  browserify-aes@1.2.0:
    resolution: {integrity: sha512-+7CHXqGuspUn/Sl5aO7Ea0xWGAtETPXNSAjHo48JfLdPWcMng33Xe4znFvQweqc/uzk5zSOI3H52CYnjCfb5hA==}

  browserslist@4.23.3:
    resolution: {integrity: sha512-btwCFJVjI4YWDNfau8RhZ+B1Q/VLoUITrm3RlP6y1tYGWIOa+InuYiRGXUBXo8nA1qKmHMyLB/iVQg5TT4eFoA==}
    engines: {node: ^6 || ^7 || ^8 || ^9 || ^10 || ^11 || ^12 || >=13.7}
    hasBin: true

  bs58@4.0.1:
    resolution: {integrity: sha512-Ok3Wdf5vOIlBrgCvTq96gBkJw+JUEzdBgyaza5HLtPm7yTHkjRy8+JzNyHF7BHa0bNWOQIp3m5YF0nnFcOIKLw==}

  bs58check@2.1.2:
    resolution: {integrity: sha512-0TS1jicxdU09dwJMNZtVAfzPi6Q6QeN0pM1Fkzrjn+XYHvzMKPU3pHVpva+769iNVSfIYWf7LJ6WR+BuuMf8cA==}

  buffer-from@1.1.2:
    resolution: {integrity: sha512-E+XQCRwSbaaiChtv6k6Dwgc+bx+Bs6vuKJHHl5kox/BaKbhiXzqQOwK4cO22yElGp2OCmjwVhT3HmxgyPGnJfQ==}

  buffer-xor@1.0.3:
    resolution: {integrity: sha512-571s0T7nZWK6vB67HI5dyUF7wXiNcfaPPPTl6zYCNApANjIvYJTg7hlud/+cJpdAhS7dVzqMLmfhfHR3rAcOjQ==}

  buffer@5.7.1:
    resolution: {integrity: sha512-EHcyIPBQ4BSGlvjB16k5KgAJ27CIsHY/2JBmCRReo48y9rQ3MaUzWX3KVlBa4U7MyX02HdVj0K7C3WaB3ju7FQ==}

  builtin-modules@3.3.0:
    resolution: {integrity: sha512-zhaCDicdLuWN5UbN5IMnFqNMhNfo919sH85y2/ea+5Yg9TsTkeZxpL+JLbp6cgYFS4sRLp3YV4S6yDuqVWHYOw==}
    engines: {node: '>=6'}

  builtins@5.1.0:
    resolution: {integrity: sha512-SW9lzGTLvWTP1AY8xeAMZimqDrIaSdLQUcVr9DMef51niJ022Ri87SwRRKYm4A6iHfkPaiVUu/Duw2Wc4J7kKg==}

  bytes@3.1.2:
    resolution: {integrity: sha512-/Nf7TyzTx6S3yRJObOAV7956r8cr2+Oj8AC5dt8wSP3BQAoeX58NoHyCU8P8zGkNXStjTSi6fzO6F0pBdcYbEg==}
    engines: {node: '>= 0.8'}

  c8@9.1.0:
    resolution: {integrity: sha512-mBWcT5iqNir1zIkzSPyI3NCR9EZCVI3WUD+AVO17MVWTSFNyUueXE82qTeampNtTr+ilN/5Ua3j24LgbCKjDVg==}
    engines: {node: '>=14.14.0'}
    hasBin: true

  caching-transform@4.0.0:
    resolution: {integrity: sha512-kpqOvwXnjjN44D89K5ccQC+RUrsy7jB/XLlRrx0D7/2HNcTPqzsb6XgYoErwko6QsV184CA2YgS1fxDiiDZMWA==}
    engines: {node: '>=8'}

  call-bind@1.0.7:
    resolution: {integrity: sha512-GHTSNSYICQ7scH7sZ+M2rFopRoLh8t2bLSW6BbgrtLsahOIB5iyAVJf9GjWK3cYTDaMj4XdBpM1cA6pIS0Kv2w==}
    engines: {node: '>= 0.4'}

  callsites@3.1.0:
    resolution: {integrity: sha512-P8BjAsXvZS+VIDUI11hHCQEv74YT67YUi5JJFNWIqL235sBmjX4+qx9Muvls5ivyNENctx46xQLQ3aTuE7ssaQ==}
    engines: {node: '>=6'}

  camelcase@5.3.1:
    resolution: {integrity: sha512-L28STB170nwWS63UjtlEOE3dldQApaJXZkOI1uMFfzf3rRuPegHaHesyee+YxQ+W6SvRDQV6UrdOdRiR153wJg==}
    engines: {node: '>=6'}

  camelcase@6.3.0:
    resolution: {integrity: sha512-Gmy6FhYlCY7uOElZUSbxo2UCDH8owEk996gkbrpsgGtrJLM3J7jGxl9Ic7Qwwj4ivOE5AWZWRMecDdF7hqGjFA==}
    engines: {node: '>=10'}

  caniuse-lite@1.0.30001660:
    resolution: {integrity: sha512-GacvNTTuATm26qC74pt+ad1fW15mlQ/zuTzzY1ZoIzECTP8HURDfF43kNxPgf7H1jmelCBQTTbBNxdSXOA7Bqg==}

  caseless@0.12.0:
    resolution: {integrity: sha512-4tYFyifaFfGacoiObjJegolkwSU4xQNGbVgUiNYVUxbQ2x2lUsFvY4hVgVzGiIe6WLOPqycWXA40l+PWsxthUw==}

  cbor@8.1.0:
    resolution: {integrity: sha512-DwGjNW9omn6EwP70aXsn7FQJx5kO12tX0bZkaTjzdVFM6/7nhA4t0EENocKGx6D2Bch9PE2KzCUf5SceBdeijg==}
    engines: {node: '>=12.19'}

  cbor@9.0.2:
    resolution: {integrity: sha512-JPypkxsB10s9QOWwa6zwPzqE1Md3vqpPc+cai4sAecuCsRyAtAl/pMyhPlMbT/xtPnm2dznJZYRLui57qiRhaQ==}
    engines: {node: '>=16'}

  chai-as-promised@7.1.2:
    resolution: {integrity: sha512-aBDHZxRzYnUYuIAIPBH2s511DjlKPzXNlXSGFC8CwmroWQLfrW0LtE1nK3MAwwNhJPa9raEjNCmRoFpG0Hurdw==}
    peerDependencies:
      chai: '>= 2.1.2 < 6'

  chai@4.5.0:
    resolution: {integrity: sha512-RITGBfijLkBddZvnn8jdqoTypxvqbOLYQkGGxXzeFjVHvudaPw0HNFD9x928/eUwYWd2dPCugVqspGALTZZQKw==}
    engines: {node: '>=4'}

  chalk@0.4.0:
    resolution: {integrity: sha512-sQfYDlfv2DGVtjdoQqxS0cEZDroyG8h6TamA6rvxwlrU5BaSLDx9xhatBYl2pxZ7gmpNaPFVwBtdGdu5rQ+tYQ==}
    engines: {node: '>=0.8.0'}

  chalk@2.4.2:
    resolution: {integrity: sha512-Mti+f9lpJNcwF4tWV8/OrTTtF1gZi+f8FqlyAdouralcFWFQWF2+NgCHShjkCb+IFBLq9buZwE1xckQU4peSuQ==}
    engines: {node: '>=4'}

  chalk@4.1.2:
    resolution: {integrity: sha512-oKnbhFyRIXpUuez8iBMmyEa4nbj4IOQyuhc/wy9kY7/WVPcwIO9VA668Pu8RkO7+0G76SLROeyw9CpQ061i4mA==}
    engines: {node: '>=10'}

  chalk@5.3.0:
    resolution: {integrity: sha512-dLitG79d+GV1Nb/VYcCDFivJeK1hiukt9QjRNVOsUtTy1rR1YJsmpGGTZ3qJos+uw7WmWF4wUwBd9jxjocFC2w==}
    engines: {node: ^12.17.0 || ^14.13 || >=16.0.0}

  chardet@0.7.0:
    resolution: {integrity: sha512-mT8iDcrh03qDGRRmoA2hmBJnxpllMR+0/0qlzjqZES6NdiWDcZkCNAk4rPFZ9Q85r27unkiNNg8ZOiwZXBHwcA==}

  charenc@0.0.2:
    resolution: {integrity: sha512-yrLQ/yVUFXkzg7EDQsPieE/53+0RlaWTs+wBrvW36cyilJ2SaDWfl4Yj7MtLTXleV9uEKefbAGUPv2/iWSooRA==}

  check-error@1.0.3:
    resolution: {integrity: sha512-iKEoDYaRmd1mxM90a2OEfWhjsjPpYPuQ+lMYsoxB126+t8fw7ySEO48nmDg5COTjxDI65/Y2OWpeEHk3ZOe8zg==}

  chokidar@3.6.0:
    resolution: {integrity: sha512-7VT13fmjotKpGipCW9JEQAusEPE+Ei8nl6/g4FBAmIm0GOOLMua9NDDo/DWp0ZAxCr3cPq5ZpBqmPAQgDda2Pw==}
    engines: {node: '>= 8.10.0'}

  chownr@1.1.4:
    resolution: {integrity: sha512-jJ0bqzaylmJtVnNgzTeSOs8DPavpbYgEr/b0YL8/2GO3xJEhInFmhKMUnEJQjZumK7KXGFhUy89PrsJWlakBVg==}

  ci-info@2.0.0:
    resolution: {integrity: sha512-5tK7EtrZ0N+OLFMthtqOj4fI2Jeb88C4CAZPu25LDVUgXJ0A3Js4PMGqrn0JU1W0Mh1/Z8wZzYPxqUrXeBboCQ==}

  ci-info@3.9.0:
    resolution: {integrity: sha512-NIxF55hv4nSqQswkAeiOi1r83xy8JldOFDTWiug55KBu9Jnblncd2U6ViHmYgHf01TPZS77NJBhBMKdWj9HQMQ==}
    engines: {node: '>=8'}

  cipher-base@1.0.4:
    resolution: {integrity: sha512-Kkht5ye6ZGmwv40uUDZztayT2ThLQGfnj/T71N/XzeZeo3nf8foyW7zGTsPYkEya3m5f3cAypH+qe7YOrM1U2Q==}

  clean-stack@2.2.0:
    resolution: {integrity: sha512-4diC9HaTE+KRAMWhDhrGOECgWZxoevMc5TlkObMqNSsVU62PYzXZ/SMTjzyGAFF1YusgxGcSWTEXBhp0CPwQ1A==}
    engines: {node: '>=6'}

  cli-boxes@2.2.1:
    resolution: {integrity: sha512-y4coMcylgSCdVinjiDBuR8PCC2bLjyGTwEmPb9NHR/QaNU6EUOXcTY/s6VjGMD6ENSEaeQYHCY0GNGS5jfMwPw==}
    engines: {node: '>=6'}

  cli-cursor@3.1.0:
    resolution: {integrity: sha512-I/zHAwsKf9FqGoXM4WWRACob9+SNukZTd94DWF57E4toouRulbCxcUh6RKUEOQlYTHJnzkPMySvPNaaSLNfLZw==}
    engines: {node: '>=8'}

  cli-spinners@2.9.2:
    resolution: {integrity: sha512-ywqV+5MmyL4E7ybXgKys4DugZbX0FC6LnwrhjuykIjnK9k8OQacQ7axGKnjDXWNhns0xot3bZI5h55H8yo9cJg==}
    engines: {node: '>=6'}

  cli-table3@0.5.1:
    resolution: {integrity: sha512-7Qg2Jrep1S/+Q3EceiZtQcDPWxhAvBw+ERf1162v4sikJrvojMHFqXt8QIVha8UlH9rgU0BeWPytZ9/TzYqlUw==}
    engines: {node: '>=6'}

  cliui@6.0.0:
    resolution: {integrity: sha512-t6wbgtoCXvAzst7QgXxJYqPt0usEfbgQdftEPbLL/cvv6HPE5VgvqCuAIDR0NgU52ds6rFwqrgakNLrHEjCbrQ==}

  cliui@7.0.4:
    resolution: {integrity: sha512-OcRE68cOsVMXp1Yvonl/fzkQOyjLSu/8bhPDfQt0e0/Eb283TKP20Fs2MqoPsr9SwA595rRCA+QMzYc9nBP+JQ==}

  cliui@8.0.1:
    resolution: {integrity: sha512-BSeNnyus75C4//NQ9gQt1/csTXyo/8Sb+afLAkzAptFuMsod9HFokGNudZpi/oQV73hnVK+sR+5PVRMd+Dr7YQ==}
    engines: {node: '>=12'}

  clone@1.0.4:
    resolution: {integrity: sha512-JQHZ2QMW6l3aH/j6xCqQThY/9OH4D/9ls34cgkUBiEeocRTU04tHfKPBsUK1PqZCUQM7GiA0IIXJSuXHI64Kbg==}
    engines: {node: '>=0.8'}

  color-convert@1.9.3:
    resolution: {integrity: sha512-QfAUtd+vFdAtFQcC8CCyYt1fYWxSqAiK2cSD6zDB8N3cpsEBAvRxp9zOGg6G/SHHJYAT88/az/IuDGALsNVbGg==}

  color-convert@2.0.1:
    resolution: {integrity: sha512-RRECPsj7iu/xb5oKYcsFHSppFNnsj/52OVTRKb4zP5onXwVF3zVmmToNcOfGC+CRDpfK/U584fMg38ZHCaElKQ==}
    engines: {node: '>=7.0.0'}

  color-name@1.1.3:
    resolution: {integrity: sha512-72fSenhMw2HZMTVHeCA9KCmpEIbzWiQsjN+BHcBbS9vr1mtt+vJjPdksIBNUmKAW8TFUDPJK5SUU3QhE9NEXDw==}

  color-name@1.1.4:
    resolution: {integrity: sha512-dOy+3AuW3a2wNbZHIuMZpTcgjGuLU/uBL/ubcZF9OXbDo8ff4O8yVp5Bf0efS8uEoYo5q4Fx7dY9OgQGXgAsQA==}

  colors@1.4.0:
    resolution: {integrity: sha512-a+UqTh4kgZg/SlGvfbzDHpgRu7AAQOmmqRHJnxhRZICKFUT91brVhNNt58CMWU9PsBbv3PDCZUHbVxuDiH2mtA==}
    engines: {node: '>=0.1.90'}

  combined-stream@1.0.8:
    resolution: {integrity: sha512-FQN4MRfuJeHf7cBbBMJFXhKSDq+2kAArBlmRBvcvFE5BB1HZKXtSFASDhdlz9zOYwxh8lDdnvmMOe/+5cdoEdg==}
    engines: {node: '>= 0.8'}

  command-exists@1.2.9:
    resolution: {integrity: sha512-LTQ/SGc+s0Xc0Fu5WaKnR0YiygZkm9eKFvyS+fRsU7/ZWFF8ykFM6Pc9aCVf1+xasOOZpO3BAVgVrKvsqKHV7w==}

  command-line-args@5.2.1:
    resolution: {integrity: sha512-H4UfQhZyakIjC74I9d34fGYDwk3XpSr17QhEd0Q3I9Xq1CETHo4Hcuo87WyWHpAF1aSLjLRf5lD9ZGX2qStUvg==}
    engines: {node: '>=4.0.0'}

  command-line-usage@6.1.3:
    resolution: {integrity: sha512-sH5ZSPr+7UStsloltmDh7Ce5fb8XPlHyoPzTpyyMuYCtervL65+ubVZ6Q61cFtFl62UyJlc8/JwERRbAFPUqgw==}
    engines: {node: '>=8.0.0'}

  commander@10.0.1:
    resolution: {integrity: sha512-y4Mg2tXshplEbSGzx7amzPwKKOCGuoSRP/CjEdwwk0FOGlUbq6lKuoyDZTNZkmxHdJtp54hdfY/JUrdL7Xfdug==}
    engines: {node: '>=14'}

  commander@3.0.2:
    resolution: {integrity: sha512-Gar0ASD4BDyKC4hl4DwHqDrmvjoxWKZigVnAbn5H1owvm4CxCPdb0HQDehwNYMJpla5+M2tPmPARzhtYuwpHow==}

  commander@8.3.0:
    resolution: {integrity: sha512-OkTL9umf+He2DZkUq8f8J9of7yL6RJKI24dVITBmNfZBmri9zYZQrKkuXiKhyfPSu8tUhnVBB1iKXevvnlR4Ww==}
    engines: {node: '>= 12'}

  commondir@1.0.1:
    resolution: {integrity: sha512-W9pAhw0ja1Edb5GVdIF1mjZw/ASI0AlShXM83UUGe2DVr5TdAPEA1OA8m/g8zWp9x6On7gqufY+FatDbC3MDQg==}

  concat-map@0.0.1:
    resolution: {integrity: sha512-/Srv4dswyQNBfohGpz9o6Yb3Gz3SrUDqBH5rTuhGR7ahtlbYKnVxw2bCFMRljaA7EXHaXZ8wsHdodFvbkhKmqg==}

  concat-stream@1.6.2:
    resolution: {integrity: sha512-27HBghJxjiZtIk3Ycvn/4kbJk/1uZuJFfuPEns6LaEvpvG1f0hTea8lilrouyo9mVc2GWdcEZ8OLoGmSADlrCw==}
    engines: {'0': node >= 0.8}

  convert-source-map@1.9.0:
    resolution: {integrity: sha512-ASFBup0Mz1uyiIjANan1jzLQami9z1PoYSZCiiYW2FczPbenXc45FZdBZLzOT+r6+iciuEModtmCti+hjaAk0A==}

  convert-source-map@2.0.0:
    resolution: {integrity: sha512-Kvp459HrV2FEJ1CAsi1Ku+MY3kasH19TFykTz2xWmMeq6bk2NU3XXvfJ+Q61m0xktWwt+1HSYf3JZsTms3aRJg==}

  cookie@0.4.2:
    resolution: {integrity: sha512-aSWTXFzaKWkvHO1Ny/s+ePFpvKsPnjc551iI41v3ny/ow6tBG5Vd+FuqGNhh1LxOmVzOlGUriIlOaokOvhaStA==}
    engines: {node: '>= 0.6'}

  core-util-is@1.0.3:
    resolution: {integrity: sha512-ZQBvi1DcpJ4GDqanjucZ2Hj3wEO5pZDS89BWbkcrvdxksJorwUDDZamX9ldFkp9aw2lmBDLgkObEA4DWNJ9FYQ==}

  cosmiconfig@8.3.6:
    resolution: {integrity: sha512-kcZ6+W5QzcJ3P1Mt+83OUv/oHFqZHIx8DuxG6eZ5RGMERoLqp4BuGjhHLYGK+Kf5XVkQvqBSmAy/nGWN3qDgEA==}
    engines: {node: '>=14'}
    peerDependencies:
      typescript: '>=4.9.5'
    peerDependenciesMeta:
      typescript:
        optional: true

  crc-32@1.2.2:
    resolution: {integrity: sha512-ROmzCKrTnOwybPcJApAA6WBWij23HVfGVNKqqrZpuyZOHqK2CwHSvpGuyt/UNNvaIjEd8X5IFGp4Mh+Ie1IHJQ==}
    engines: {node: '>=0.8'}
    hasBin: true

  create-hash@1.2.0:
    resolution: {integrity: sha512-z00bCGNHDG8mHAkP7CtT1qVu+bFQUPjYq/4Iv3C3kWjTFV10zIjfSoeqXo9Asws8gwSHDGj/hl2u4OGIjapeCg==}

  create-hmac@1.1.7:
    resolution: {integrity: sha512-MJG9liiZ+ogc4TzUwuvbER1JRdgvUFSB5+VR/g5h82fGaIRWMWddtKBHi7/sVhfjQZ6SehlyhvQYrcYkaUIpLg==}

  create-require@1.1.1:
    resolution: {integrity: sha512-dcKFX3jn0MpIaXjisoRvexIJVEKzaq7z2rZKxf+MSr9TkdmHmsU4m2lcLojrj/FHl8mk5VxMmYA+ftRkP/3oKQ==}

  cross-fetch@4.0.0:
    resolution: {integrity: sha512-e4a5N8lVvuLgAWgnCrLr2PP0YyDOTHa9H/Rj54dirp61qXnNq46m82bRhNqIA5VccJtWBvPTFRV3TtvHUKPB1g==}

  cross-spawn@5.1.0:
    resolution: {integrity: sha512-pTgQJ5KC0d2hcY8eyL1IzlBPYjTkyH72XRZPnLyKus2mBfNjQs3klqbJU2VILqZryAZUt9JOb3h/mWMy23/f5A==}

  cross-spawn@7.0.3:
    resolution: {integrity: sha512-iRDPJKUPVEND7dHPO8rkbOnPpyDygcDFtWjpeWNCgy8WP2rXcxXL8TskReQl6OrB2G7+UJrags1q15Fudc7G6w==}
    engines: {node: '>= 8'}

  crypt@0.0.2:
    resolution: {integrity: sha512-mCxBlsHFYh9C+HVpiEacem8FEBnMXgU9gy4zmNC+SXAZNB/1idgp/aulFJ4FgCi7GPEVbfyng092GqL2k2rmow==}

  crypto-js@4.2.0:
    resolution: {integrity: sha512-KALDyEYgpY+Rlob/iriUtjV6d5Eq+Y191A5g4UqLAi8CyGP9N1+FdVbkc1SxKc2r4YAYqG8JzO2KGL+AizD70Q==}

  data-view-buffer@1.0.1:
    resolution: {integrity: sha512-0lht7OugA5x3iJLOWFhWK/5ehONdprk0ISXqVFn/NFrDu+cuc8iADFrGQz5BnRK7LLU3JmkbXSxaqX+/mXYtUA==}
    engines: {node: '>= 0.4'}

  data-view-byte-length@1.0.1:
    resolution: {integrity: sha512-4J7wRJD3ABAzr8wP+OcIcqq2dlUKp4DVflx++hs5h5ZKydWMI6/D/fAot+yh6g2tHh8fLFTvNOaVN357NvSrOQ==}
    engines: {node: '>= 0.4'}

  data-view-byte-offset@1.0.0:
    resolution: {integrity: sha512-t/Ygsytq+R995EJ5PZlD4Cu56sWa8InXySaViRzw9apusqsOO2bQP+SbYzAhR0pFKoB+43lYy8rWban9JSuXnA==}
    engines: {node: '>= 0.4'}

  date-time@0.1.1:
    resolution: {integrity: sha512-p4psdkgdNA6x0600SKbfWiOomNb33ADBMRHf49GMhYVgJsPefZlMSLXXVWWUpbqSxB3DL5/cxKa6a8i3XPK5Xg==}
    engines: {node: '>=0.10.0'}

  death@1.1.0:
    resolution: {integrity: sha512-vsV6S4KVHvTGxbEcij7hkWRv0It+sGGWVOM67dQde/o5Xjnr+KmLjxWJii2uEObIrt1CcM9w0Yaovx+iOlIL+w==}

  debug@3.2.7:
    resolution: {integrity: sha512-CFjzYYAi4ThfiQvizrFQevTTXHtnCqWfe7x1AhgEscTz6ZbLbfoLRLPugTQyBth6f8ZERVUSyWHFD/7Wu4t1XQ==}
    peerDependencies:
      supports-color: '*'
    peerDependenciesMeta:
      supports-color:
        optional: true

  debug@4.3.7:
    resolution: {integrity: sha512-Er2nc/H7RrMXZBFCEim6TCmMk02Z8vLC2Rbi1KEBggpo0fS6l0S1nnapwmIi3yW/+GOJap1Krg4w0Hg80oCqgQ==}
    engines: {node: '>=6.0'}
    peerDependencies:
      supports-color: '*'
    peerDependenciesMeta:
      supports-color:
        optional: true

  decamelize@1.2.0:
    resolution: {integrity: sha512-z2S+W9X73hAUUki+N+9Za2lBlun89zigOyGrsax+KUQ6wKW4ZoWpEYBkGhQjwAjjDCkWxhY0VKEhk8wzY7F5cA==}
    engines: {node: '>=0.10.0'}

  decamelize@4.0.0:
    resolution: {integrity: sha512-9iE1PgSik9HeIIw2JO94IidnE3eBoQrFJ3w7sFuzSX4DpmZ3v5sZpUiV5Swcf6mQEF+Y0ru8Neo+p+nyh2J+hQ==}
    engines: {node: '>=10'}

  decompress-response@6.0.0:
    resolution: {integrity: sha512-aW35yZM6Bb/4oJlZncMH2LCoZtJXTRxES17vE3hoRiowU2kWHaJKFkSBDnDR+cm9J+9QhXmREyIfv0pji9ejCQ==}
    engines: {node: '>=10'}

  deep-eql@4.1.4:
    resolution: {integrity: sha512-SUwdGfqdKOwxCPeVYjwSyRpJ7Z+fhpwIAtmCUdZIWZ/YP5R9WAsyuSgpLVDi9bjWoN2LXHNss/dk3urXtdQxGg==}
    engines: {node: '>=6'}

  deep-extend@0.6.0:
    resolution: {integrity: sha512-LOHxIOaPYdHlJRtCQfDIVZtfw/ufM8+rVj649RIHzcm/vGwQRXFt6OPqIFWsm2XEMrNIEtWR64sY1LEKD2vAOA==}
    engines: {node: '>=4.0.0'}

  deep-is@0.1.4:
    resolution: {integrity: sha512-oIPzksmTg4/MriiaYGO+okXDT7ztn/w3Eptv/+gSIdMdKsJo0u4CfYNFJPy+4SKMuCqGw2wxnA+URMg3t8a/bQ==}

  deepmerge@4.3.1:
    resolution: {integrity: sha512-3sUqbMEc77XqpdNO7FRyRog+eW3ph+GYCbj+rK+uYyRMuwsVy0rMiVtPn+QJlKFvWP/1PYpapqYn0Me2knFn+A==}
    engines: {node: '>=0.10.0'}

  default-require-extensions@3.0.1:
    resolution: {integrity: sha512-eXTJmRbm2TIt9MgWTsOH1wEuhew6XGZcMeGKCtLedIg/NCsg1iBePXkceTdK4Fii7pzmN9tGsZhKzZ4h7O/fxw==}
    engines: {node: '>=8'}

  defaults@1.0.4:
    resolution: {integrity: sha512-eFuaLoy/Rxalv2kr+lqMlUnrDWV+3j4pljOIJgLIhI058IQfWJ7vXhyEIHu+HtC738klGALYxOKDO0bQP3tg8A==}

  define-data-property@1.1.4:
    resolution: {integrity: sha512-rBMvIzlpA8v6E+SJZoo++HAYqsLrkg7MSfIinMPFhmkorw7X+dOXVJQs+QT69zGkzMyfDnIMN2Wid1+NbL3T+A==}
    engines: {node: '>= 0.4'}

  define-properties@1.2.1:
    resolution: {integrity: sha512-8QmQKqEASLd5nx0U1B1okLElbUuuttJ/AnYmRXbbbGDWh6uS208EjD4Xqq/I9wK7u0v6O08XhTWnt5XtEbR6Dg==}
    engines: {node: '>= 0.4'}

  delayed-stream@1.0.0:
    resolution: {integrity: sha512-ZySD7Nf91aLB0RxL4KGrKHBXl7Eds1DAmEdcoVawXnLD7SDhpNgtuII2aAkg7a7QS41jxPSZ17p4VdGnMHk3MQ==}
    engines: {node: '>=0.4.0'}

  depd@2.0.0:
    resolution: {integrity: sha512-g7nH6P6dyDioJogAAGprGpCtVImJhpPk/roCzdb3fIh61/s/nPsfR6onyMwkCAR/OlC3yBC0lESvUoQEAssIrw==}
    engines: {node: '>= 0.8'}

  detect-indent@6.1.0:
    resolution: {integrity: sha512-reYkTUJAZb9gUuZ2RvVCNhVHdg62RHnJ7WJl8ftMi4diZ6NWlciOzQN88pUhSELEwflJht4oQDv0F0BMlwaYtA==}
    engines: {node: '>=8'}

  detect-libc@2.0.3:
    resolution: {integrity: sha512-bwy0MGW55bG41VqxxypOsdSdGqLwXPI/focwgTYCFMbdUiBAxLg9CFzG08sz2aqzknwiX7Hkl0bQENjg8iLByw==}
    engines: {node: '>=8'}

  detect-port@1.6.1:
    resolution: {integrity: sha512-CmnVc+Hek2egPx1PeTFVta2W78xy2K/9Rkf6cC4T59S50tVnzKj+tnx5mmx5lwvCkujZ4uRrpRSuV+IVs3f90Q==}
    engines: {node: '>= 4.0.0'}
    hasBin: true

  diff-sequences@29.6.3:
    resolution: {integrity: sha512-EjePK1srD3P08o2j4f0ExnylqRs5B9tJjcp9t1krH2qRi8CCdsYfwe9JgSLurFBWwq4uOlipzfk5fHNvwFKr8Q==}
    engines: {node: ^14.15.0 || ^16.10.0 || >=18.0.0}

  diff@4.0.2:
    resolution: {integrity: sha512-58lmxKSA4BNyLz+HHMUzlOEpg09FV+ev6ZMe3vJihgdxzgcwZ8VoEEPmALCZG9LmqfVoNMMKpttIYTVG6uDY7A==}
    engines: {node: '>=0.3.1'}

  diff@5.2.0:
    resolution: {integrity: sha512-uIFDxqpRZGZ6ThOk84hEfqWoHx2devRFvpTZcTHur85vImfaxUbTW9Ryh4CpCuDnToOP1CEtXKIgytHBPVff5A==}
    engines: {node: '>=0.3.1'}

  difflib@0.2.4:
    resolution: {integrity: sha512-9YVwmMb0wQHQNr5J9m6BSj6fk4pfGITGQOOs+D9Fl+INODWFOfvhIU1hNv6GgR1RBoC/9NJcwu77zShxV0kT7w==}

  dir-glob@3.0.1:
    resolution: {integrity: sha512-WkrWp9GR4KXfKGYzOLmTuGVi1UWFfws377n9cc55/tb6DuqyF6pcQ5AbiHEshaDpY9v6oaSr2XCDidGmMwdzIA==}
    engines: {node: '>=8'}

  doctrine@2.1.0:
    resolution: {integrity: sha512-35mSku4ZXK0vfCuHEDAwt55dg2jNajHZ1odvF+8SSr82EsZY4QmXfuWso8oEd8zRhVObSN18aM0CjSdoBX7zIw==}
    engines: {node: '>=0.10.0'}

  doctrine@3.0.0:
    resolution: {integrity: sha512-yS+Q5i3hBf7GBkd4KG8a7eBNNWNGLTaEwwYWUijIYM7zrlYDM0BFXHjjPWlWZ1Rg7UaddZeIDmi9jF3HmqiQ2w==}
    engines: {node: '>=6.0.0'}

  dot-prop@7.2.0:
    resolution: {integrity: sha512-Ol/IPXUARn9CSbkrdV4VJo7uCy1I3VuSiWCaFSg+8BdUOzF9n3jefIpcgAydvUZbTdEBZs2vEiTiS9m61ssiDA==}
    engines: {node: ^12.20.0 || ^14.13.1 || >=16.0.0}

  eastasianwidth@0.2.0:
    resolution: {integrity: sha512-I88TYZWc9XiYHRQ4/3c5rjjfgkjhLyW2luGIheGERbNQ6OY7yTybanSpDXZa8y7VUP9YmDcYa+eyq4ca7iLqWA==}

  eip55@2.1.1:
    resolution: {integrity: sha512-WcagVAmNu2Ww2cDUfzuWVntYwFxbvZ5MvIyLZpMjTTkjD6sCvkGOiS86jTppzu9/gWsc8isLHAeMBWK02OnZmA==}

  electron-to-chromium@1.5.18:
    resolution: {integrity: sha512-1OfuVACu+zKlmjsNdcJuVQuVE61sZOLbNM4JAQ1Rvh6EOj0/EUKhMJjRH73InPlXSh8HIJk1cVZ8pyOV/FMdUQ==}

  elliptic@6.5.4:
    resolution: {integrity: sha512-iLhC6ULemrljPZb+QutR5TQGB+pdW6KGD5RSegS+8sorOZT+rdQFbsQFJgvN3eRqNALqJer4oQ16YvJHlU8hzQ==}

  elliptic@6.5.7:
    resolution: {integrity: sha512-ESVCtTwiA+XhY3wyh24QqRGBoP3rEdDUl3EDUUo9tft074fi19IrdpH7hLCMMP3CIj7jb3W96rn8lt/BqIlt5Q==}

  emoji-regex@8.0.0:
    resolution: {integrity: sha512-MSjYzcWNOA0ewAHpz0MxpYFvwg6yjy1NG3xteoqz644VCo/RPgnr1/GGt+ic3iJTzQ8Eu3TdM14SawnVUmGE6A==}

  emoji-regex@9.2.2:
    resolution: {integrity: sha512-L18DaJsXSUk2+42pv8mLs5jJT2hqFkFE4j21wOmgbUqsZ2hL72NsUU785g9RXgo3s0ZNgVl42TiHp3ZtOv/Vyg==}

  end-of-stream@1.4.4:
    resolution: {integrity: sha512-+uw1inIHVPQoaVuHzRyXd21icM+cnt4CzD5rW+NC1wjOUSTOs+Te7FOv7AhN7vS9x/oIyhLP5PR1H+phQAHu5Q==}

  enhanced-resolve@5.17.1:
    resolution: {integrity: sha512-LMHl3dXhTcfv8gM4kEzIUeTQ+7fpdA0l2tUf34BddXPkz2A5xJ5L/Pchd5BL6rdccM9QGvu0sWZzK1Z1t4wwyg==}
    engines: {node: '>=10.13.0'}

  enquirer@2.4.1:
    resolution: {integrity: sha512-rRqJg/6gd538VHvR3PSrdRBb/1Vy2YfzHqzvbhGIQpDRKIa4FgV/54b5Q1xYSxOOwKvjXweS26E0Q+nAMwp2pQ==}
    engines: {node: '>=8.6'}

  env-paths@2.2.1:
    resolution: {integrity: sha512-+h1lkLKhZMTYjog1VEpJNG7NZJWcuc2DDk/qsqSTRRCOXiLjeQ1d1/udrUGhqMxUgAlwKNZ0cf2uqan5GLuS2A==}
    engines: {node: '>=6'}

  error-ex@1.3.2:
    resolution: {integrity: sha512-7dFHNmqeFSEt2ZBsCriorKnn3Z2pj+fd9kmI6QoWw4//DL+icEBfc0U7qJCisqrTsKTjw4fNFy2pW9OqStD84g==}

  es-abstract@1.23.3:
    resolution: {integrity: sha512-e+HfNH61Bj1X9/jLc5v1owaLYuHdeHHSQlkhCBiTK8rBvKaULl/beGMxwrMXjpYrv4pz22BlY570vVePA2ho4A==}
    engines: {node: '>= 0.4'}

  es-define-property@1.0.0:
    resolution: {integrity: sha512-jxayLKShrEqqzJ0eumQbVhTYQM27CfT1T35+gCgDFoL82JLsXqTJ76zv6A0YLOgEnLUMvLzsDsGIrl8NFpT2gQ==}
    engines: {node: '>= 0.4'}

  es-errors@1.3.0:
    resolution: {integrity: sha512-Zf5H2Kxt2xjTvbJvP2ZWLEICxA6j+hAmMzIlypy4xcBg1vKVnx89Wy0GbS+kf5cwCVFFzdCFh2XSCFNULS6csw==}
    engines: {node: '>= 0.4'}

  es-object-atoms@1.0.0:
    resolution: {integrity: sha512-MZ4iQ6JwHOBQjahnjwaC1ZtIBH+2ohjamzAO3oaHcXYup7qxjF2fixyH+Q71voWHeOkI2q/TnJao/KfXYIZWbw==}
    engines: {node: '>= 0.4'}

  es-set-tostringtag@2.0.3:
    resolution: {integrity: sha512-3T8uNMC3OQTHkFUsFq8r/BwAXLHvU/9O9mE0fBc/MY5iq/8H7ncvO947LmYA6ldWw9Uh8Yhf25zu6n7nML5QWQ==}
    engines: {node: '>= 0.4'}

  es-shim-unscopables@1.0.2:
    resolution: {integrity: sha512-J3yBRXCzDu4ULnQwxyToo/OjdMx6akgVC7K6few0a7F/0wLtmKKN7I73AH5T2836UuXRqN7Qg+IIUw/+YJksRw==}

  es-to-primitive@1.2.1:
    resolution: {integrity: sha512-QCOllgZJtaUo9miYBcLChTUaHNjJF3PYs1VidD7AwiEj1kYxKeQTctLAezAOH5ZKRH0g2IgPn6KwB4IT8iRpvA==}
    engines: {node: '>= 0.4'}

  es6-error@4.1.1:
    resolution: {integrity: sha512-Um/+FxMr9CISWh0bi5Zv0iOD+4cFh5qLeks1qhAopKVAJw3drgKbKySikp7wGhDL0HPeaja0P5ULZrxLkniUVg==}

  esbuild@0.23.1:
    resolution: {integrity: sha512-VVNz/9Sa0bs5SELtn3f7qhJCDPCF5oMEl5cO9/SSinpE9hbPVvxbd572HH5AKiP7WD8INO53GgfDDhRjkylHEg==}
    engines: {node: '>=18'}
    hasBin: true

  escalade@3.2.0:
    resolution: {integrity: sha512-WUj2qlxaQtO4g6Pq5c29GTcWGDyd8itL8zTlipgECz3JesAiiOKotd8JU6otB3PACgG6xkJUyVhboMS+bje/jA==}
    engines: {node: '>=6'}

  escape-string-regexp@1.0.5:
    resolution: {integrity: sha512-vbRorB5FUQWvla16U8R/qgaFIya2qGzwDrNmCZuYKrbdSUMG6I1ZCGQRefkRVhuOkIGVne7BQ35DSfo1qvJqFg==}
    engines: {node: '>=0.8.0'}

  escape-string-regexp@4.0.0:
    resolution: {integrity: sha512-TtpcNJ3XAzx3Gq8sWRzJaVajRs0uVxA2YAkdb1jm2YkPz4G6egUFAyA3n5vtEIZefPk5Wa4UXbKuS5fKkJWdgA==}
    engines: {node: '>=10'}

  escodegen@1.8.1:
    resolution: {integrity: sha512-yhi5S+mNTOuRvyW4gWlg5W1byMaQGWWSYHXsuFZ7GBo7tpyOwi2EdzMP/QWxh9hwkD2m+wDVHJsxhRIj+v/b/A==}
    engines: {node: '>=0.12.0'}
    hasBin: true

  eslint-compat-utils@0.5.1:
    resolution: {integrity: sha512-3z3vFexKIEnjHE3zCMRo6fn/e44U7T1khUjg+Hp0ZQMCigh28rALD0nPFBcGZuiLC5rLZa2ubQHDRln09JfU2Q==}
    engines: {node: '>=12'}
    peerDependencies:
      eslint: '>=6.0.0'

  eslint-config-prettier@8.3.0:
    resolution: {integrity: sha512-BgZuLUSeKzvlL/VUjx/Yb787VQ26RU3gGjA3iiFvdsp/2bMfVIWUVP7tjxtjS0e+HP409cPlPvNkQloz8C91ew==}
    hasBin: true
    peerDependencies:
      eslint: '>=7.0.0'

  eslint-config-prettier@9.1.0:
    resolution: {integrity: sha512-NSWl5BFQWEPi1j4TjVNItzYV7dZXZ+wP6I6ZhrBGpChQhZRUaElihE9uRRkcbRnNb76UMKDF3r+WTmNcGPKsqw==}
    hasBin: true
    peerDependencies:
      eslint: '>=7.0.0'

  eslint-doc-generator@1.7.1:
    resolution: {integrity: sha512-i1Zjl+Xcy712SZhbceCeMVaIdhbFqY27i8d7f9gyb9P/6AQNnPA0VCWynAFVGYa0hpeR5kwUI09+GBELgC2nnA==}
    engines: {node: ^14.18.0 || ^16.0.0 || >=18.0.0}
    hasBin: true
    peerDependencies:
      eslint: '>= 7'

  eslint-import-resolver-node@0.3.9:
    resolution: {integrity: sha512-WFj2isz22JahUv+B788TlO3N6zL3nNJGU8CcZbPZvVEkBPaJdCV4vy5wyghty5ROFbCRnm132v8BScu5/1BQ8g==}

  eslint-import-resolver-typescript@3.6.3:
    resolution: {integrity: sha512-ud9aw4szY9cCT1EWWdGv1L1XR6hh2PaRWif0j2QjQ0pgTY/69iw+W0Z4qZv5wHahOl8isEr+k/JnyAqNQkLkIA==}
    engines: {node: ^14.18.0 || >=16.0.0}
    peerDependencies:
      eslint: '*'
      eslint-plugin-import: '*'
      eslint-plugin-import-x: '*'
    peerDependenciesMeta:
      eslint-plugin-import:
        optional: true
      eslint-plugin-import-x:
        optional: true

  eslint-module-utils@2.11.0:
    resolution: {integrity: sha512-gbBE5Hitek/oG6MUVj6sFuzEjA/ClzNflVrLovHi/JgLdC7fiN5gLAY1WIPW1a0V5I999MnsrvVrCOGmmVqDBQ==}
    engines: {node: '>=4'}
    peerDependencies:
      '@typescript-eslint/parser': '*'
      eslint: '*'
      eslint-import-resolver-node: '*'
      eslint-import-resolver-typescript: '*'
      eslint-import-resolver-webpack: '*'
    peerDependenciesMeta:
      '@typescript-eslint/parser':
        optional: true
      eslint:
        optional: true
      eslint-import-resolver-node:
        optional: true
      eslint-import-resolver-typescript:
        optional: true
      eslint-import-resolver-webpack:
        optional: true

  eslint-plugin-es-x@7.8.0:
    resolution: {integrity: sha512-7Ds8+wAAoV3T+LAKeu39Y5BzXCrGKrcISfgKEqTS4BDN8SFEDQd0S43jiQ8vIa3wUKD07qitZdfzlenSi8/0qQ==}
    engines: {node: ^14.18.0 || >=16.0.0}
    peerDependencies:
      eslint: '>=8'

  eslint-plugin-eslint-plugin@5.5.1:
    resolution: {integrity: sha512-9AmfZzcQ7QHwpzfAQpZ7xdtwHYViylmlnruCH0aV64/tuoH3igGXg91vr0e6ShLf/mrAYGqLw5LZ/gOxJeRXnw==}
    engines: {node: ^14.17.0 || ^16.0.0 || >= 18.0.0}
    peerDependencies:
      eslint: '>=7.0.0'

  eslint-plugin-import@2.27.5:
    resolution: {integrity: sha512-LmEt3GVofgiGuiE+ORpnvP+kAm3h6MLZJ4Q5HCyHADofsb4VzXFsRiWj3c0OFiV+3DWFh0qg3v9gcPlfc3zRow==}
    engines: {node: '>=4'}
    peerDependencies:
      '@typescript-eslint/parser': '*'
      eslint: ^2 || ^3 || ^4 || ^5 || ^6 || ^7.2.0 || ^8
    peerDependenciesMeta:
      '@typescript-eslint/parser':
        optional: true

  eslint-plugin-import@2.29.1:
    resolution: {integrity: sha512-BbPC0cuExzhiMo4Ff1BTVwHpjjv28C5R+btTOGaCRC7UEz801up0JadwkeSk5Ued6TG34uaczuVuH6qyy5YUxw==}
    engines: {node: '>=4'}
    peerDependencies:
      '@typescript-eslint/parser': '*'
      eslint: ^2 || ^3 || ^4 || ^5 || ^6 || ^7.2.0 || ^8
    peerDependenciesMeta:
      '@typescript-eslint/parser':
        optional: true

  eslint-plugin-mocha@10.4.1:
    resolution: {integrity: sha512-G85ALUgKaLzuEuHhoW3HVRgPTmia6njQC3qCG6CEvA8/Ja9PDZnRZOuzekMki+HaViEQXINuYsmhp5WR5/4MfA==}
    engines: {node: '>=14.0.0'}
    peerDependencies:
      eslint: '>=7.0.0'

  eslint-plugin-n@16.6.2:
    resolution: {integrity: sha512-6TyDmZ1HXoFQXnhCTUjVFULReoBPOAjpuiKELMkeP40yffI/1ZRO+d9ug/VC6fqISo2WkuIBk3cvuRPALaWlOQ==}
    engines: {node: '>=16.0.0'}
    peerDependencies:
      eslint: '>=7.0.0'

  eslint-plugin-no-only-tests@3.1.0:
    resolution: {integrity: sha512-Lf4YW/bL6Un1R6A76pRZyE1dl1vr31G/ev8UzIc/geCgFWyrKil8hVjYqWVKGB/UIGmb6Slzs9T0wNezdSVegw==}
    engines: {node: '>=5.0.0'}

  eslint-plugin-prettier@3.4.0:
    resolution: {integrity: sha512-UDK6rJT6INSfcOo545jiaOwB701uAIt2/dR7WnFQoGCVl1/EMqdANBmwUaqqQ45aXprsTGzSa39LI1PyuRBxxw==}
    engines: {node: '>=6.0.0'}
    peerDependencies:
      eslint: '>=5.0.0'
      eslint-config-prettier: '*'
      prettier: '>=1.13.0'
    peerDependenciesMeta:
      eslint-config-prettier:
        optional: true

  eslint-scope@5.1.1:
    resolution: {integrity: sha512-2NxwbF/hZ0KpepYN0cNbo+FN6XoK7GaHlQhgx/hIZl6Va0bF45RQOOwhLIy8lQDbuCiadSLCBnH2CFYquit5bw==}
    engines: {node: '>=8.0.0'}

  eslint-scope@7.2.2:
    resolution: {integrity: sha512-dOt21O7lTMhDM+X9mB4GX+DZrZtCUJPL/wlcTqxyrx5IvO0IYtILdtrQGQp+8n5S0gwSVmOf9NQrjMOgfQZlIg==}
    engines: {node: ^12.22.0 || ^14.17.0 || >=16.0.0}

  eslint-utils@3.0.0:
    resolution: {integrity: sha512-uuQC43IGctw68pJA1RgbQS8/NP7rch6Cwd4j3ZBtgo4/8Flj4eGE7ZYSZRN3iq5pVUv6GPdW5Z1RFleo84uLDA==}
    engines: {node: ^10.0.0 || ^12.0.0 || >= 14.0.0}
    peerDependencies:
      eslint: '>=5'

  eslint-visitor-keys@2.1.0:
    resolution: {integrity: sha512-0rSmRBzXgDzIsD6mGdJgevzgezI534Cer5L/vyMX0kHzT/jiB43jRhd9YUlMGYLQy2zprNmoT8qasCGtY+QaKw==}
    engines: {node: '>=10'}

  eslint-visitor-keys@3.4.3:
    resolution: {integrity: sha512-wpc+LXeiyiisxPlEkUzU6svyS1frIO3Mgxj1fdy7Pm8Ygzguax2N3Fa/D/ag1WqbOprdI+uY6wMUl8/a2G+iag==}
    engines: {node: ^12.22.0 || ^14.17.0 || >=16.0.0}

  eslint@8.57.0:
    resolution: {integrity: sha512-dZ6+mexnaTIbSBZWgou51U6OmzIhYM2VcNdtiTtI7qPNZm35Akpr0f6vtw3w1Kmn5PYo+tZVfh13WrhpS6oLqQ==}
    engines: {node: ^12.22.0 || ^14.17.0 || >=16.0.0}
    hasBin: true

  espree@9.6.1:
    resolution: {integrity: sha512-oruZaFkjorTpF32kDSI5/75ViwGeZginGGy2NoOSg3Q9bnwlnmDm4HLnkl0RE3n+njDXR037aY1+x58Z/zFdwQ==}
    engines: {node: ^12.22.0 || ^14.17.0 || >=16.0.0}

  esprima@2.7.3:
    resolution: {integrity: sha512-OarPfz0lFCiW4/AV2Oy1Rp9qu0iusTKqykwTspGCZtPxmF81JR4MmIebvF1F9+UOKth2ZubLQ4XGGaU+hSn99A==}
    engines: {node: '>=0.10.0'}
    hasBin: true

  esprima@4.0.1:
    resolution: {integrity: sha512-eGuFFw7Upda+g4p+QHvnW0RyTX/SVeJBDM/gCtMARO0cLuT2HcEKnTPvhjV6aGeqrCB/sbNop0Kszm0jsaWU4A==}
    engines: {node: '>=4'}
    hasBin: true

  esquery@1.6.0:
    resolution: {integrity: sha512-ca9pw9fomFcKPvFLXhBKUK90ZvGibiGOvRJNbjljY7s7uq/5YO4BOzcYtJqExdx99rF6aAcnRxHmcUHcz6sQsg==}
    engines: {node: '>=0.10'}

  esrecurse@4.3.0:
    resolution: {integrity: sha512-KmfKL3b6G+RXvP8N1vr3Tq1kL/oCFgn2NYXEtqP8/L3pKapUA4G8cFVaoF3SU323CD4XypR/ffioHmkti6/Tag==}
    engines: {node: '>=4.0'}

  estraverse@1.9.3:
    resolution: {integrity: sha512-25w1fMXQrGdoquWnScXZGckOv+Wes+JDnuN/+7ex3SauFRS72r2lFDec0EKPt2YD1wUJ/IrfEex+9yp4hfSOJA==}
    engines: {node: '>=0.10.0'}

  estraverse@4.3.0:
    resolution: {integrity: sha512-39nnKffWz8xN1BU/2c79n9nB9HDzo0niYUqx6xyqUnyoAnQyyWpOTdZEeiCch8BBu515t4wp9ZmgVfVhn9EBpw==}
    engines: {node: '>=4.0'}

  estraverse@5.3.0:
    resolution: {integrity: sha512-MMdARuVEQziNTeJD8DgMqmhwR11BRQ/cBP+pLtYdSTnf3MIO8fFeiINEbX36ZdNlfU/7A9f3gUw49B3oQsvwBA==}
    engines: {node: '>=4.0'}

  esutils@2.0.3:
    resolution: {integrity: sha512-kVscqXk4OCp68SZ0dkgEKVi6/8ij300KBWTJq32P/dYeWTSwK41WyTxalN1eRmA5Z9UU/LX9D7FWSmV9SAYx6g==}
    engines: {node: '>=0.10.0'}

  eth-gas-reporter@0.2.27:
    resolution: {integrity: sha512-femhvoAM7wL0GcI8ozTdxfuBtBFJ9qsyIAsmKVjlWAHUbdnnXHt+lKzz/kmldM5lA9jLuNHGwuIxorNpLbR1Zw==}
    peerDependencies:
      '@codechecks/client': ^0.1.0
    peerDependenciesMeta:
      '@codechecks/client':
        optional: true

  ethereum-bloom-filters@1.2.0:
    resolution: {integrity: sha512-28hyiE7HVsWubqhpVLVmZXFd4ITeHi+BUu05o9isf0GUpMtzBUi+8/gFrGaGYzvGAJQmJ3JKj77Mk9G98T84rA==}

  ethereum-cryptography@0.1.3:
    resolution: {integrity: sha512-w8/4x1SGGzc+tO97TASLja6SLd3fRIK2tLVcV2Gx4IB21hE19atll5Cq9o3d0ZmAYC/8aw0ipieTSiekAea4SQ==}

  ethereum-cryptography@1.2.0:
    resolution: {integrity: sha512-6yFQC9b5ug6/17CQpCyE3k9eKBMdhyVjzUy1WkiuY/E4vj/SXDBbCw8QEIaXqf0Mf2SnY6RmpDcwlUmBSS0EJw==}

  ethereum-cryptography@2.2.1:
    resolution: {integrity: sha512-r/W8lkHSiTLxUxW8Rf3u4HGB0xQweG2RyETjywylKZSzLWoWAijRz8WCuOtJ6wah+avllXBqZuk29HCCvhEIRg==}

  ethereumjs-abi@0.6.8:
    resolution: {integrity: sha512-Tx0r/iXI6r+lRsdvkFDlut0N08jWMnKRZ6Gkq+Nmw75lZe4e6o3EkSnkaBP5NF6+m5PTGAr9JP43N3LyeoglsA==}

  ethereumjs-util@6.2.1:
    resolution: {integrity: sha512-W2Ktez4L01Vexijrm5EB6w7dg4n/TgpoYU4avuT5T3Vmnw/eCRtiBrJfQYS/DCSvDIOLn2k57GcHdeBcgVxAqw==}

  ethereumjs-util@7.1.5:
    resolution: {integrity: sha512-SDl5kKrQAudFBUe5OJM9Ac6WmMyYmXX/6sTmLZ3ffG2eY6ZIGBes3pEDxNN6V72WyOw4CPD5RomKdsa8DAAwLg==}
    engines: {node: '>=10.0.0'}

  ethers@5.7.2:
    resolution: {integrity: sha512-wswUsmWo1aOK8rR7DIKiWSw9DbLWe6x98Jrn8wcTflTVvaXhAMaB5zGAXy0GYQEQp9iO1iSHWVyARQm11zUtyg==}

  ethers@6.13.2:
    resolution: {integrity: sha512-9VkriTTed+/27BGuY1s0hf441kqwHJ1wtN2edksEtiRvXx+soxRX3iSXTfFqq2+YwrOqbDoTHjIhQnjJRlzKmg==}
    engines: {node: '>=14.0.0'}

  ethjs-unit@0.1.6:
    resolution: {integrity: sha512-/Sn9Y0oKl0uqQuvgFk/zQgR7aw1g36qX/jzSQ5lSwlO0GigPymk4eGQfeNTD03w1dPOqfz8V77Cy43jH56pagw==}
    engines: {node: '>=6.5.0', npm: '>=3'}

  ethjs-util@0.1.6:
    resolution: {integrity: sha512-CUnVOQq7gSpDHZVVrQW8ExxUETWrnrvXYvYz55wOU8Uj4VCgw56XC2B/fVqQN+f7gmrnRHSLVnFAwsCuNwji8w==}
    engines: {node: '>=6.5.0', npm: '>=3'}

  eventemitter3@5.0.1:
    resolution: {integrity: sha512-GWkBvjiSZK87ELrYOSESUYeVIc9mvLLf/nXalMOS5dYrgZq9o5OVkbZAVM06CVxYsCwH9BDZFPlQTlPA1j4ahA==}

  events@3.3.0:
    resolution: {integrity: sha512-mQw+2fkQbALzQ7V0MY0IqdnXNOeTtP4r0lN9z7AAawCXgqea7bDii20AYrIBrFd/Hx0M2Ocz6S111CaFkUcb0Q==}
    engines: {node: '>=0.8.x'}

  evp_bytestokey@1.0.3:
    resolution: {integrity: sha512-/f2Go4TognH/KvCISP7OUsHn85hT9nUkxxA9BEWxFn+Oj9o8ZNLm/40hdlgSLyuOimsrTKLUMEorQexp/aPQeA==}

  expand-template@2.0.3:
    resolution: {integrity: sha512-XYfuKMvj4O35f/pOXLObndIRvyQ+/+6AhODh+OKWj9S9498pHHn/IMszH+gt0fBCRWMNfk1ZSp5x3AifmnI2vg==}
    engines: {node: '>=6'}

  expect-type@0.19.0:
    resolution: {integrity: sha512-piv9wz3IrAG4Wnk2A+n2VRCHieAyOSxrRLU872Xo6nyn39kYXKDALk4OcqnvLRnFvkz659CnWC8MWZLuuQnoqg==}
    engines: {node: '>=12.0.0'}

  extendable-error@0.1.7:
    resolution: {integrity: sha512-UOiS2in6/Q0FK0R0q6UY9vYpQ21mr/Qn1KOnte7vsACuNJf514WvCCUHSRCPcgjPT2bAhNIJdlE6bVap1GKmeg==}

  external-editor@3.1.0:
    resolution: {integrity: sha512-hMQ4CX1p1izmuLYyZqLMO/qGNw10wSv9QDCPfzXfyFrOaCSSoRfqE1Kf1s5an66J5JZC62NewG+mK49jOCtQew==}
    engines: {node: '>=4'}

  fast-deep-equal@3.1.3:
    resolution: {integrity: sha512-f3qQ9oQy9j2AhBe/H9VC91wLmKBCCU/gDOnKNAYG5hswO7BLKj09Hc5HYNz9cGI++xlpDCIgDaitVs03ATR84Q==}

  fast-diff@1.3.0:
    resolution: {integrity: sha512-VxPP4NqbUjj6MaAOafWeUn2cXWLcCtljklUtZf0Ind4XQ+QPtmA0b18zZy0jIQx+ExRVCR/ZQpBmik5lXshNsw==}

  fast-equals@5.0.1:
    resolution: {integrity: sha512-WF1Wi8PwwSY7/6Kx0vKXtw8RwuSGoM1bvDaJbu7MxDlR1vovZjIAKrnzyrThgAjm6JDTu0fVgWXDlMGspodfoQ==}
    engines: {node: '>=6.0.0'}

  fast-glob@3.3.2:
    resolution: {integrity: sha512-oX2ruAFQwf/Orj8m737Y5adxDQO0LAB7/S5MnxCdTNDd4p6BsyIVsv9JQsATbTSq8KHRpLwIHbVlUNatxd+1Ow==}
    engines: {node: '>=8.6.0'}

  fast-json-stable-stringify@2.1.0:
    resolution: {integrity: sha512-lhd/wF+Lk98HZoTCtlVraHtfh5XYijIjalXck7saUtuanSDyLMxnHhSXEDJqHxD7msR8D0uCmqlkwjCV8xvwHw==}

  fast-levenshtein@2.0.6:
    resolution: {integrity: sha512-DCXu6Ifhqcks7TZKY3Hxp3y6qphY5SJZmrWMDrKcERSOXWQdMhU9Ig/PYrzyw/ul9jOIyh0N4M0tbC5hodg8dw==}

  fast-uri@3.0.1:
    resolution: {integrity: sha512-MWipKbbYiYI0UC7cl8m/i/IWTqfC8YXsqjzybjddLsFjStroQzsHXkc73JutMvBiXmOvapk+axIl79ig5t55Bw==}

  fastq@1.17.1:
    resolution: {integrity: sha512-sRVD3lWVIXWg6By68ZN7vho9a1pQcN/WBFaAAsDDFzlJjvoGx0P8z7V1t72grFJfJhu3YPZBuu25f7Kaw2jN1w==}

  file-entry-cache@6.0.1:
    resolution: {integrity: sha512-7Gps/XWymbLk2QLYK4NzpMOrYjMhdIxXuIvy2QBsLE6ljuodKvdkWs/cpyJJ3CVIVpH0Oi1Hvg1ovbMzLdFBBg==}
    engines: {node: ^10.12.0 || >=12.0.0}

  file-uri-to-path@1.0.0:
    resolution: {integrity: sha512-0Zt+s3L7Vf1biwWZ29aARiVYLx7iMGnEUl9x33fbB/j3jR81u/O2LbqK+Bm1CDSNDKVtJ/YjwY7TUd5SkeLQLw==}

  fill-range@7.1.1:
    resolution: {integrity: sha512-YsGpe3WHLK8ZYi4tWDg2Jy3ebRz2rXowDxnld4bkQB00cc/1Zw9AWnC0i9ztDJitivtQvaI9KaLyKrc+hBW0yg==}
    engines: {node: '>=8'}

  find-cache-dir@3.3.2:
    resolution: {integrity: sha512-wXZV5emFEjrridIgED11OoUKLxiYjAcqot/NJdAkOhlJ+vGzwhOAfcG5OX1jP+S0PcjEn8bdMJv+g2jwQ3Onig==}
    engines: {node: '>=8'}

  find-replace@3.0.0:
    resolution: {integrity: sha512-6Tb2myMioCAgv5kfvP5/PkZZ/ntTpVK39fHY7WkWBgvbeE+VHd/tZuZ4mrC+bxh4cfOZeYKVPaJIZtZXV7GNCQ==}
    engines: {node: '>=4.0.0'}

  find-up@2.1.0:
    resolution: {integrity: sha512-NWzkk0jSJtTt08+FBFMvXoeZnOJD+jTtsRmBYbAIzJdX6l7dLgR7CTubCM5/eDdPUBvLCeVasP1brfVR/9/EZQ==}
    engines: {node: '>=4'}

  find-up@4.1.0:
    resolution: {integrity: sha512-PpOwAdQ/YlXQ2vj8a3h8IipDuYRi3wceVQQGYWxNINccq40Anw7BlsEXCMbt1Zt+OLA6Fq9suIpIWD0OsnISlw==}
    engines: {node: '>=8'}

  find-up@5.0.0:
    resolution: {integrity: sha512-78/PXT1wlLLDgTzDs7sjq9hzz0vXD+zn+7wypEe4fXQxCmdmqfGsEPQxmiCSQI3ajFV91bVSsvNtrJRiW6nGng==}
    engines: {node: '>=10'}

  flat-cache@3.2.0:
    resolution: {integrity: sha512-CYcENa+FtcUKLmhhqyctpclsq7QF38pKjZHsGNiSQF5r4FtoKDWabFDl3hzaEQMvT1LHEysw5twgLvpYYb4vbw==}
    engines: {node: ^10.12.0 || >=12.0.0}

  flat@5.0.2:
    resolution: {integrity: sha512-b6suED+5/3rTpUBdG1gupIl8MPFCAMA0QXwmljLhvCUKcUvdE4gWky9zpuGCcXHOsz4J9wPGNWq6OKpmIzz3hQ==}
    hasBin: true

  flatted@3.3.1:
    resolution: {integrity: sha512-X8cqMLLie7KsNUDSdzeN8FYK9rEt4Dt67OsG/DNGnYTSDBG4uFAJFBnUeiV+zCVAvwFy56IjM9sH51jVaEhNxw==}

  follow-redirects@1.15.9:
    resolution: {integrity: sha512-gew4GsXizNgdoRyqmyfMHyAmXsZDk6mHkSxZFCzW9gwlbtOW44CDtYavM+y+72qD/Vq2l550kMF52DT8fOLJqQ==}
    engines: {node: '>=4.0'}
    peerDependencies:
      debug: '*'
    peerDependenciesMeta:
      debug:
        optional: true

  for-each@0.3.3:
    resolution: {integrity: sha512-jqYfLp7mo9vIyQf8ykW2v7A+2N4QjeCeI5+Dz9XraiO1ign81wjiH7Fb9vSOWvQfNtmSa4H2RoQTrrXivdUZmw==}

  foreground-child@2.0.0:
    resolution: {integrity: sha512-dCIq9FpEcyQyXKCkyzmlPTFNgrCzPudOe+mhvJU5zAtlBnGVy2yKxtfsxK2tQBThwq225jcvBjpw1Gr40uzZCA==}
    engines: {node: '>=8.0.0'}

  foreground-child@3.3.0:
    resolution: {integrity: sha512-Ld2g8rrAyMYFXBhEqMz8ZAHBi4J4uS1i/CxGMDnjyFWddMXLVcDp051DZfu+t7+ab7Wv6SMqpWmyFIj5UbfFvg==}
    engines: {node: '>=14'}

  form-data@2.5.1:
    resolution: {integrity: sha512-m21N3WOmEEURgk6B9GLOE4RuWOFf28Lhh9qGYeNlGq4VDXUlJy2th2slBNU8Gp8EzloYZOibZJ7t5ecIrFSjVA==}
    engines: {node: '>= 0.12'}

  form-data@4.0.0:
    resolution: {integrity: sha512-ETEklSGi5t0QMZuiXoA/Q6vcnxcLQP5vdugSpuAyi6SVGi2clPPp+xgEhuMaHC+zGgn31Kd235W35f7Hykkaww==}
    engines: {node: '>= 6'}

  fp-ts@1.19.3:
    resolution: {integrity: sha512-H5KQDspykdHuztLTg+ajGN0Z2qUjcEf3Ybxc6hLt0k7/zPkn29XnKnxlBPyW2XIddWrGaJBzBl4VLYOtk39yZg==}

  fromentries@1.3.2:
    resolution: {integrity: sha512-cHEpEQHUg0f8XdtZCc2ZAhrHzKzT0MrFUTcvx+hfxYu7rGMDc5SKoXFh+n4YigxsHXRzc6OrCshdR1bWH6HHyg==}

  fs-constants@1.0.0:
    resolution: {integrity: sha512-y6OAwoSIf7FyjMIv94u+b5rdheZEjzR63GTyZJm5qh4Bi+2YgwLCcI/fPFZkL5PSixOt6ZNKm+w+Hfp/Bciwow==}

  fs-extra@0.30.0:
    resolution: {integrity: sha512-UvSPKyhMn6LEd/WpUaV9C9t3zATuqoqfWc3QdPhPLb58prN9tqYPlPWi8Krxi44loBoUzlobqZ3+8tGpxxSzwA==}

  fs-extra@10.1.0:
    resolution: {integrity: sha512-oRXApq54ETRj4eMiFzGnHWGy+zo5raudjuxN0b8H7s/RU2oW0Wvsx9O0ACRN/kRq9E8Vu/ReskGB5o3ji+FzHQ==}
    engines: {node: '>=12'}

  fs-extra@7.0.1:
    resolution: {integrity: sha512-YJDaCJZEnBmcbw13fvdAM9AwNOJwOzrE4pqMqBq5nFiEqXUqHwlK4B+3pUw6JNvfSPtX05xFHtYy/1ni01eGCw==}
    engines: {node: '>=6 <7 || >=8'}

  fs-extra@8.1.0:
    resolution: {integrity: sha512-yhlQgA6mnOJUKOsRUFsgJdQCvkKhcz8tlZG5HBQfReYZy46OwLcY+Zia0mtdHsOo9y/hP+CxMN0TU9QxoOtG4g==}
    engines: {node: '>=6 <7 || >=8'}

  fs-extra@9.1.0:
    resolution: {integrity: sha512-hcg3ZmepS30/7BSFqRvoo3DOMQu7IjqxO5nCDt+zM9XWjb33Wg7ziNT+Qvqbuc3+gWpzO02JubVyk2G4Zvo1OQ==}
    engines: {node: '>=10'}

  fs-readdir-recursive@1.1.0:
    resolution: {integrity: sha512-GNanXlVr2pf02+sPN40XN8HG+ePaNcvM0q5mZBd668Obwb0yD5GiUbZOFgwn8kGMY6I3mdyDJzieUy3PTYyTRA==}

  fs.realpath@1.0.0:
    resolution: {integrity: sha512-OO0pH2lK6a0hZnAdau5ItzHPI6pUlvI7jMVnxUQRtw4owF2wk8lOSabtGDCTP4Ggrg2MbGnWO9X8K1t4+fGMDw==}

  fsevents@2.3.3:
    resolution: {integrity: sha512-5xoDfX+fL7faATnagmWPpbFtwh/R77WmMMqqHGS65C3vvB0YHrgF+B1YmZ3441tMj5n63k0212XNoJwzlhffQw==}
    engines: {node: ^8.16.0 || ^10.6.0 || >=11.0.0}
    os: [darwin]

  function-bind@1.1.2:
    resolution: {integrity: sha512-7XHNxH7qX9xG5mIwxkhumTox/MIRNcOgDrxWsMt2pAr23WHp6MrRlN7FBSFpCpr+oVO0F744iUgR82nJMfG2SA==}

  function.prototype.name@1.1.6:
    resolution: {integrity: sha512-Z5kx79swU5P27WEayXM1tBi5Ze/lbIyiNgU3qyXUOf9b2rgXYyF9Dy9Cx+IQv/Lc8WCG6L82zwUPpSS9hGehIg==}
    engines: {node: '>= 0.4'}

  functions-have-names@1.2.3:
    resolution: {integrity: sha512-xckBUXyTIqT97tq2x2AMb+g163b5JFysYk0x4qxNFwbfQkmNZoiRHb6sPzI9/QV33WeuvVYBUIiD4NzNIyqaRQ==}

  gensync@1.0.0-beta.2:
    resolution: {integrity: sha512-3hN7NaskYvMDLQY55gnW3NQ+mesEAepTqlg+VEbj7zzqEMBVNhzcGYYeqFo/TlYz6eQiFcp1HcsCZO+nGgS8zg==}
    engines: {node: '>=6.9.0'}

  get-caller-file@2.0.5:
    resolution: {integrity: sha512-DyFP3BM/3YHTQOCUL/w0OZHR0lpKeGrxotcHWcqNEdnltqFwXVfhEBQ94eIo34AfQpo0rGki4cyIiftY06h2Fg==}
    engines: {node: 6.* || 8.* || >= 10.*}

  get-func-name@2.0.2:
    resolution: {integrity: sha512-8vXOvuE167CtIc3OyItco7N/dpRtBbYOsPsXCz7X/PMnlGjYjSGuZJgM1Y7mmew7BKf9BqvLX2tnOVy1BBUsxQ==}

  get-intrinsic@1.2.4:
    resolution: {integrity: sha512-5uYhsJH8VJBTv7oslg4BznJYhDoRI6waYCxMmCdnTrcCrHA/fCFKoTFz2JKKE0HdDFUF7/oQuhzumXJK7paBRQ==}
    engines: {node: '>= 0.4'}

  get-package-type@0.1.0:
    resolution: {integrity: sha512-pjzuKtY64GYfWizNAJ0fr9VqttZkNiK2iS430LtIHzjBEr6bX8Am2zm4sW4Ro5wjWW5cAlRL1qAMTcXbjNAO2Q==}
    engines: {node: '>=8.0.0'}

  get-port@3.2.0:
    resolution: {integrity: sha512-x5UJKlgeUiNT8nyo/AcnwLnZuZNcSjSw0kogRB+Whd1fjjFq4B1hySFxSFWWSn4mIBzg3sRNUDFYc4g5gjPoLg==}
    engines: {node: '>=4'}

  get-port@5.1.1:
    resolution: {integrity: sha512-g/Q1aTSDOxFpchXC4i8ZWvxA1lnPqx/JHqcpIw0/LX9T8x/GBbi6YnlN5nhaKIFkT8oFsscUKgDJYxfwfS6QsQ==}
    engines: {node: '>=8'}

  get-symbol-description@1.0.2:
    resolution: {integrity: sha512-g0QYk1dZBxGwk+Ngc+ltRH2IBp2f7zBkBMBJZCDerh6EhlhSR6+9irMCuT/09zD6qkarHUSn529sK/yL4S27mg==}
    engines: {node: '>= 0.4'}

  get-tsconfig@4.8.0:
    resolution: {integrity: sha512-Pgba6TExTZ0FJAn1qkJAjIeKoDJ3CsI2ChuLohJnZl/tTU8MVrq3b+2t5UOPfRa4RMsorClBjJALkJUMjG1PAw==}

  ghost-testrpc@0.0.2:
    resolution: {integrity: sha512-i08dAEgJ2g8z5buJIrCTduwPIhih3DP+hOCTyyryikfV8T0bNvHnGXO67i0DD1H4GBDETTclPy9njZbfluQYrQ==}
    hasBin: true

  github-from-package@0.0.0:
    resolution: {integrity: sha512-SyHy3T1v2NUXn29OsWdxmK6RwHD+vkj3v8en8AOBZ1wBQ/hCAQ5bAQTD02kW4W9tUp/3Qh6J8r9EvntiyCmOOw==}

  glob-parent@5.1.2:
    resolution: {integrity: sha512-AOIgSQCepiJYwP3ARnGx+5VnTu2HBYdzbGP45eLw1vr3zB3vZLeyed1sC9hnbcOc9/SrMyM5RPQrkGz4aS9Zow==}
    engines: {node: '>= 6'}

  glob-parent@6.0.2:
    resolution: {integrity: sha512-XxwI8EOhVQgWp6iDL+3b0r86f4d6AX6zSU55HfB4ydCEuXLXc5FcYeOu+nnGftS4TEju/11rt4KJPTMgbfmv4A==}
    engines: {node: '>=10.13.0'}

  glob@10.4.5:
    resolution: {integrity: sha512-7Bv8RF0k6xjo7d4A/PxYLbUCfb6c+Vpd2/mB2yRDlew7Jb5hEXiCD9ibfO7wpk8i4sevK6DFny9h7EYbM3/sHg==}
    hasBin: true

  glob@5.0.15:
    resolution: {integrity: sha512-c9IPMazfRITpmAAKi22dK1VKxGDX9ehhqfABDriL/lzO92xcUKEJPQHrVA/2YHSNFB4iFlykVmWvwo48nr3OxA==}
    deprecated: Glob versions prior to v9 are no longer supported

  glob@7.1.7:
    resolution: {integrity: sha512-OvD9ENzPLbegENnYP5UUfJIirTg4+XwMWGaQfQTY0JenxNvvIKP3U3/tAQSPIu/lHxXYSZmpXlUHeqAIdKzBLQ==}
    deprecated: Glob versions prior to v9 are no longer supported

  glob@7.2.0:
    resolution: {integrity: sha512-lmLf6gtyrPq8tTjSmrO94wBeQbFR3HbLHbuyD69wuyQkImp2hWqMGB47OX65FBkPffO641IP9jWa1z4ivqG26Q==}
    deprecated: Glob versions prior to v9 are no longer supported

  glob@8.1.0:
    resolution: {integrity: sha512-r8hpEjiQEYlF2QU0df3dS+nxxSIreXQS1qRhMJM0Q5NDdR386C7jb7Hwwod8Fgiuex+k0GFjgft18yvxm5XoCQ==}
    engines: {node: '>=12'}
    deprecated: Glob versions prior to v9 are no longer supported

  global-modules@2.0.0:
    resolution: {integrity: sha512-NGbfmJBp9x8IxyJSd1P+otYK8vonoJactOogrVfFRIAEY1ukil8RSKDz2Yo7wh1oihl51l/r6W4epkeKJHqL8A==}
    engines: {node: '>=6'}

  global-prefix@3.0.0:
    resolution: {integrity: sha512-awConJSVCHVGND6x3tmMaKcQvwXLhjdkmomy2W+Goaui8YPgYgXJZewhg3fWC+DlfqqQuWg8AwqjGTD2nAPVWg==}
    engines: {node: '>=6'}

  globals@11.12.0:
    resolution: {integrity: sha512-WOBp/EEGUiIsJSp7wcv/y6MO+lV9UoncWqxuFfm8eBwzWNgyfBd6Gz+IeKQ9jCmyhoH99g15M3T+QaVHFjizVA==}
    engines: {node: '>=4'}

  globals@13.24.0:
    resolution: {integrity: sha512-AhO5QUcj8llrbG09iWhPU2B204J1xnPeL8kQmVorSsy+Sjj1sk8gIyh6cUocGmH4L0UuhAJy+hJMRA4mgA4mFQ==}
    engines: {node: '>=8'}

  globalthis@1.0.4:
    resolution: {integrity: sha512-DpLKbNU4WylpxJykQujfCcwYWiV/Jhm50Goo0wrVILAv5jOr9d+H+UR3PhSCD2rCCEIg0uc+G+muBTwD54JhDQ==}
    engines: {node: '>= 0.4'}

  globby@10.0.2:
    resolution: {integrity: sha512-7dUi7RvCoT/xast/o/dLN53oqND4yk0nsHkhRgn9w65C4PofCLOoJ39iSOg+qVDdWQPIEj+eszMHQ+aLVwwQSg==}
    engines: {node: '>=8'}

  globby@11.1.0:
    resolution: {integrity: sha512-jhIXaOzy1sb8IyocaruWSn1TjmnBVs8Ayhcy83rmxNJ8q2uWKCAj3CnJY+KpGSXCueAPc0i05kVvVKtP1t9S3g==}
    engines: {node: '>=10'}

  gopd@1.0.1:
    resolution: {integrity: sha512-d65bNlIadxvpb/A2abVdlqKqV563juRnZ1Wtk6s1sIR8uNsXR70xqIzVqxVf1eTqDunwT2MkczEeaezCKTZhwA==}

  graceful-fs@4.2.11:
    resolution: {integrity: sha512-RbJ5/jmFcNNCcDV5o9eTnBLJ/HszWV0P73bc+Ff4nS/rJj+YaS6IGyiOL0VoBYX+l1Wrl3k63h/KrH+nhJ0XvQ==}

  graphemer@1.4.0:
    resolution: {integrity: sha512-EtKwoO6kxCL9WO5xipiHTZlSzBm7WLT627TqC/uVRd0HKmq8NXyebnNYxDoBi7wt8eTWrUrKXCOVaFq9x1kgag==}

  handlebars@4.7.8:
    resolution: {integrity: sha512-vafaFqs8MZkRrSX7sFVUdo3ap/eNiLnb4IakshzvP56X5Nr1iGKAIqdX6tMlm6HcNRIkr6AxO5jFEoJzzpT8aQ==}
    engines: {node: '>=0.4.7'}
    hasBin: true

  hardhat-gas-reporter@1.0.10:
    resolution: {integrity: sha512-02N4+So/fZrzJ88ci54GqwVA3Zrf0C9duuTyGt0CFRIh/CdNwbnTgkXkRfojOMLBQ+6t+lBIkgbsOtqMvNwikA==}
    peerDependencies:
      hardhat: ^2.0.2

  has-bigints@1.0.2:
    resolution: {integrity: sha512-tSvCKtBr9lkF0Ex0aQiP9N+OpV4zi2r/Nee5VkRDbaqv35RLYMzbwQfFSZZH0kR+Rd6302UJZ2p/bJCEoR3VoQ==}

  has-color@0.1.7:
    resolution: {integrity: sha512-kaNz5OTAYYmt646Hkqw50/qyxP2vFnTVu5AQ1Zmk22Kk5+4Qx6BpO8+u7IKsML5fOsFk0ZT0AcCJNYwcvaLBvw==}
    engines: {node: '>=0.10.0'}

  has-flag@1.0.0:
    resolution: {integrity: sha512-DyYHfIYwAJmjAjSSPKANxI8bFY9YtFrgkAfinBojQ8YJTOuOuav64tMUJv584SES4xl74PmuaevIyaLESHdTAA==}
    engines: {node: '>=0.10.0'}

  has-flag@3.0.0:
    resolution: {integrity: sha512-sKJf1+ceQBr4SMkvQnBDNDtf4TXpVhVGateu0t918bl30FnbE2m4vNLX+VWe/dpjlb+HugGYzW7uQXH98HPEYw==}
    engines: {node: '>=4'}

  has-flag@4.0.0:
    resolution: {integrity: sha512-EykJT/Q1KjTWctppgIAgfSO0tKVuZUjhgMr17kqTumMl6Afv3EISleU7qZUzoXDFTAHTDC4NOoG/ZxU3EvlMPQ==}
    engines: {node: '>=8'}

  has-property-descriptors@1.0.2:
    resolution: {integrity: sha512-55JNKuIW+vq4Ke1BjOTjM2YctQIvCT7GFzHwmfZPGo5wnrgkid0YQtnAleFSqumZm4az3n2BS+erby5ipJdgrg==}

  has-proto@1.0.3:
    resolution: {integrity: sha512-SJ1amZAJUiZS+PhsVLf5tGydlaVB8EdFpaSO4gmiUKUOxk8qzn5AIy4ZeJUmh22znIdk/uMAUT2pl3FxzVUH+Q==}
    engines: {node: '>= 0.4'}

  has-symbols@1.0.3:
    resolution: {integrity: sha512-l3LCuF6MgDNwTDKkdYGEihYjt5pRPbEg46rtlmnSPlUbgmB8LOIrKJbYYFBSbnPaJexMKtiPO8hmeRjRz2Td+A==}
    engines: {node: '>= 0.4'}

  has-tostringtag@1.0.2:
    resolution: {integrity: sha512-NqADB8VjPFLM2V0VvHUewwwsw0ZWBaIdgo+ieHtK3hasLz4qeCRjYcqfB6AQrBggRKppKF8L52/VqdVsO47Dlw==}
    engines: {node: '>= 0.4'}

  has@1.0.4:
    resolution: {integrity: sha512-qdSAmqLF6209RFj4VVItywPMbm3vWylknmB3nvNiUIs72xAimcM8nVYxYr7ncvZq5qzk9MKIZR8ijqD/1QuYjQ==}
    engines: {node: '>= 0.4.0'}

  hash-base@3.1.0:
    resolution: {integrity: sha512-1nmYp/rhMDiE7AYkDw+lLwlAzz0AntGIe51F3RfFfEqyQ3feY2eI/NcwC6umIQVOASPMsWJLJScWKSSvzL9IVA==}
    engines: {node: '>=4'}

  hash.js@1.1.7:
    resolution: {integrity: sha512-taOaskGt4z4SOANNseOviYDvjEJinIkRgmp7LbKP2YTTmVxWBl87s/uzK9r+44BclBSp2X7K1hqeNfz9JbBeXA==}

  hasha@5.2.2:
    resolution: {integrity: sha512-Hrp5vIK/xr5SkeN2onO32H0MgNZ0f17HRNH39WfL0SYUNOTZ5Lz1TJ8Pajo/87dYGEFlLMm7mIc/k/s6Bvz9HQ==}
    engines: {node: '>=8'}

  hasown@2.0.2:
    resolution: {integrity: sha512-0hJU9SCPvmMzIBdZFqNPXWa6dqh7WdH0cII9y+CyS8rG3nL48Bclra9HmKhVVUHyPWNH5Y7xDwAB7bfgSjkUMQ==}
    engines: {node: '>= 0.4'}

  he@1.2.0:
    resolution: {integrity: sha512-F/1DnUGPopORZi0ni+CvrCgHQ5FyEAHRLSApuYWMmrbSwoN2Mn/7k+Gl38gJnR7yyDZk6WLXwiGod1JOWNDKGw==}
    hasBin: true

  heap@0.2.7:
    resolution: {integrity: sha512-2bsegYkkHO+h/9MGbn6KWcE45cHZgPANo5LXF7EvWdT0yT2EguSVO1nDgU5c8+ZOPwp2vMNa7YFsJhVcDR9Sdg==}

  hmac-drbg@1.0.1:
    resolution: {integrity: sha512-Tti3gMqLdZfhOQY1Mzf/AanLiqh1WTiJgEj26ZuYQ9fbkLomzGchCws4FyrSd4VkpBfiNhaE1On+lOz894jvXg==}

  html-escaper@2.0.2:
    resolution: {integrity: sha512-H2iMtd0I4Mt5eYiapRdIDjp+XzelXQ0tFE4JS7YFwFevXXMmOp9myNrUvCg0D6ws8iqkRPBfKHgbwig1SmlLfg==}

  http-basic@8.1.3:
    resolution: {integrity: sha512-/EcDMwJZh3mABI2NhGfHOGOeOZITqfkEO4p/xK+l3NpyncIHUQBoMvCSF/b5GqvKtySC2srL/GGG3+EtlqlmCw==}
    engines: {node: '>=6.0.0'}

  http-errors@2.0.0:
    resolution: {integrity: sha512-FtwrG/euBzaEjYeRqOgly7G0qviiXoJWnvEH2Z1plBdXgbyjv34pHTSb9zoeHMyDy33+DWy5Wt9Wo+TURtOYSQ==}
    engines: {node: '>= 0.8'}

  http-response-object@3.0.2:
    resolution: {integrity: sha512-bqX0XTF6fnXSQcEJ2Iuyr75yVakyjIDCqroJQ/aHfSdlM743Cwqoi2nDYMzLGWUcuTWGWy8AAvOKXTfiv6q9RA==}

  https-proxy-agent@5.0.1:
    resolution: {integrity: sha512-dFcAjpTQFgoLMzC2VwU+C/CbS7uRL0lWmxDITmqm7C+7F0Odmj6s9l6alZc6AELXhrnggM2CeWSXHGOdX2YtwA==}
    engines: {node: '>= 6'}

  human-id@1.0.2:
    resolution: {integrity: sha512-UNopramDEhHJD+VR+ehk8rOslwSfByxPIZyJRfV739NDhN5LF1fa1MqnzKm2lGTQRjNrjK19Q5fhkgIfjlVUKw==}

  iconv-lite@0.4.24:
    resolution: {integrity: sha512-v3MXnZAcvnywkTUEZomIActle7RXXeedOR31wwl7VlyoXO4Qi9arvSenNQWne1TcRwhCL1HwLI21bEqdpj8/rA==}
    engines: {node: '>=0.10.0'}

  ieee754@1.2.1:
    resolution: {integrity: sha512-dcyqhDvX1C46lXZcVqCpK+FtMRQVdIMN6/Df5js2zouUsqG7I6sFxitIC+7KYK29KdXOLHdu9zL4sFnoVQnqaA==}

  ignore@5.3.2:
    resolution: {integrity: sha512-hsBTNUqQTDwkWtcdYI2i06Y/nUBEsNEDJKjWdigLvegy8kDuJAS8uRlpkkcQpyEXL0Z/pjDy5HBmMjRCJ2gq+g==}
    engines: {node: '>= 4'}

  immer@10.0.2:
    resolution: {integrity: sha512-Rx3CqeqQ19sxUtYV9CU911Vhy8/721wRFnJv3REVGWUmoAcIwzifTsdmJte/MV+0/XpM35LZdQMBGkRIoLPwQA==}

  immutable@4.3.7:
    resolution: {integrity: sha512-1hqclzwYwjRDFLjcFxOM5AYkkG0rpFPpr1RLPMEuGczoS7YA8gLhy8SWXYRAA/XwfEHpfo3cw5JGioS32fnMRw==}

  import-fresh@3.3.0:
    resolution: {integrity: sha512-veYYhQa+D1QBKznvhUHxb8faxlrwUnxseDAbAp457E0wLNio2bOSKnjYDhMj+YiAq61xrMGhQk9iXVk5FzgQMw==}
    engines: {node: '>=6'}

  imurmurhash@0.1.4:
    resolution: {integrity: sha512-JmXMZ6wuvDmLiHEml9ykzqO6lwFbof0GG4IkcGaENdCRDDmMVnny7s5HsIgHCbaq0w2MyPhDqkhTUgS2LU2PHA==}
    engines: {node: '>=0.8.19'}

  indent-string@4.0.0:
    resolution: {integrity: sha512-EdDDZu4A2OyIK7Lr/2zG+w5jmbuk1DVBnEwREQvBzspBJkCEbRa8GxU1lghYcaGJCnRWibjDXlq779X1/y5xwg==}
    engines: {node: '>=8'}

  inflight@1.0.6:
    resolution: {integrity: sha512-k92I/b08q4wvFscXCLvqfsHCrjrF7yiXsQuIVvVE7N82W3+aqpzuUdBbfhWcy/FZR3/4IgflMgKLOsvPDrGCJA==}
    deprecated: This module is not supported, and leaks memory. Do not use it. Check out lru-cache if you want a good and tested way to coalesce async requests by a key value, which is much more comprehensive and powerful.

  inherits@2.0.4:
    resolution: {integrity: sha512-k/vGaX4/Yla3WzyMCvTQOXYeIHvqOKtnqBduzTHpzpQZzAskKMhZ2K+EnBiSM9zGSoIFeMpXKxa4dYeZIQqewQ==}

  ini@1.3.8:
    resolution: {integrity: sha512-JV/yugV2uzW5iMRSiZAyDtQd+nxtUnjeLt0acNdw98kKLrvuRVyB80tsREOE7yvGVgalhZ6RNXCmEHkUKBKxew==}

  internal-slot@1.0.7:
    resolution: {integrity: sha512-NGnrKwXzSms2qUUih/ILZ5JBqNTSa1+ZmP6flaIp6KmSElgE9qdndzS3cqjrDovwFdmwsGsLdeFgB6suw+1e9g==}
    engines: {node: '>= 0.4'}

  interpret@1.4.0:
    resolution: {integrity: sha512-agE4QfB2Lkp9uICn7BAqoscw4SZP9kTE2hxiFI3jBPmXJfdqiahTbUuKGsMoN2GtqL9AxhYioAcVvgsb1HvRbA==}
    engines: {node: '>= 0.10'}

  invariant@2.2.4:
    resolution: {integrity: sha512-phJfQVBuaJM5raOpJjSfkiD6BpbCE4Ns//LaXl6wGYtUBY83nWS6Rf9tXm2e8VaK60JEjYldbPif/A2B1C2gNA==}

  io-ts@1.10.4:
    resolution: {integrity: sha512-b23PteSnYXSONJ6JQXRAlvJhuw8KOtkqa87W4wDtvMrud/DTJd5X+NpOOI+O/zZwVq6v0VLAaJ+1EDViKEuN9g==}

  is-arguments@1.1.1:
    resolution: {integrity: sha512-8Q7EARjzEnKpt/PCD7e1cgUS0a6X8u5tdSiMqXhojOdoV9TsMsiO+9VLC5vAmO8N7/GmXn7yjR8qnA6bVAEzfA==}
    engines: {node: '>= 0.4'}

  is-array-buffer@3.0.4:
    resolution: {integrity: sha512-wcjaerHw0ydZwfhiKbXJWLDY8A7yV7KhjQOpb83hGgGfId/aQa4TOvwyzn2PuswW2gPCYEL/nEAiSVpdOj1lXw==}
    engines: {node: '>= 0.4'}

  is-arrayish@0.2.1:
    resolution: {integrity: sha512-zz06S8t0ozoDXMG+ube26zeCTNXcKIPJZJi8hBrF4idCLms4CG9QtK7qBl1boi5ODzFpjswb5JPmHCbMpjaYzg==}

  is-bigint@1.0.4:
    resolution: {integrity: sha512-zB9CruMamjym81i2JZ3UMn54PKGsQzsJeo6xvN3HJJ4CAsQNB6iRutp2To77OfCNuoxspsIhzaPoO1zyCEhFOg==}

  is-binary-path@2.1.0:
    resolution: {integrity: sha512-ZMERYes6pDydyuGidse7OsHxtbI7WVeUEozgR/g7rd0xUimYNlvZRE/K2MgZTjWy725IfelLeVcEM97mmtRGXw==}
    engines: {node: '>=8'}

  is-boolean-object@1.1.2:
    resolution: {integrity: sha512-gDYaKHJmnj4aWxyj6YHyXVpdQawtVLHU5cb+eztPGczf6cjuTdwve5ZIEfgXqH4e57An1D1AKf8CZ3kYrQRqYA==}
    engines: {node: '>= 0.4'}

  is-builtin-module@3.2.1:
    resolution: {integrity: sha512-BSLE3HnV2syZ0FK0iMA/yUGplUeMmNz4AW5fnTunbCIqZi4vG3WjJT9FHMy5D69xmAYBHXQhJdALdpwVxV501A==}
    engines: {node: '>=6'}

  is-bun-module@1.2.1:
    resolution: {integrity: sha512-AmidtEM6D6NmUiLOvvU7+IePxjEjOzra2h0pSrsfSAcXwl/83zLLXDByafUJy9k/rKK0pvXMLdwKwGHlX2Ke6Q==}

  is-callable@1.2.7:
    resolution: {integrity: sha512-1BC0BVFhS/p0qtw6enp8e+8OD0UrK0oFLztSjNzhcKA3WDuJxxAPXzPuPtKkjEY9UUoEWlX/8fgKeu2S8i9JTA==}
    engines: {node: '>= 0.4'}

  is-core-module@2.15.1:
    resolution: {integrity: sha512-z0vtXSwucUJtANQWldhbtbt7BnL0vxiFjIdDLAatwhDYty2bad6s+rijD6Ri4YuYJubLzIJLUidCh09e1djEVQ==}
    engines: {node: '>= 0.4'}

  is-data-view@1.0.1:
    resolution: {integrity: sha512-AHkaJrsUVW6wq6JS8y3JnM/GJF/9cf+k20+iDzlSaJrinEo5+7vRiteOSwBhHRiAyQATN1AmY4hwzxJKPmYf+w==}
    engines: {node: '>= 0.4'}

  is-date-object@1.0.5:
    resolution: {integrity: sha512-9YQaSxsAiSwcvS33MBk3wTCVnWK+HhF8VZR2jRxehM16QcVOdHqPn4VPHmRK4lSr38n9JriurInLcP90xsYNfQ==}
    engines: {node: '>= 0.4'}

  is-extglob@2.1.1:
    resolution: {integrity: sha512-SbKbANkN603Vi4jEZv49LeVJMn4yGwsbzZworEoyEiutsN3nJYdbO36zfhGJ6QEDpOZIFkDtnq5JRxmvl3jsoQ==}
    engines: {node: '>=0.10.0'}

  is-fullwidth-code-point@2.0.0:
    resolution: {integrity: sha512-VHskAKYM8RfSFXwee5t5cbN5PZeq1Wrh6qd5bkyiXIf6UQcN6w/A0eXM9r6t8d+GYOh+o6ZhiEnb88LN/Y8m2w==}
    engines: {node: '>=4'}

  is-fullwidth-code-point@3.0.0:
    resolution: {integrity: sha512-zymm5+u+sCsSWyD9qNaejV3DFvhCKclKdizYaJUuHA83RLjb7nSuGnddCHGv0hk+KY7BMAlsWeK4Ueg6EV6XQg==}
    engines: {node: '>=8'}

  is-generator-function@1.0.10:
    resolution: {integrity: sha512-jsEjy9l3yiXEQ+PsXdmBwEPcOxaXWLspKdplFUVI9vq1iZgIekeC0L167qeu86czQaxed3q/Uzuw0swL0irL8A==}
    engines: {node: '>= 0.4'}

  is-glob@4.0.3:
    resolution: {integrity: sha512-xelSayHH36ZgE7ZWhli7pW34hNbNl8Ojv5KVmkJD4hBdD3th8Tfk9vYasLM+mXWOZhFkgZfxhLSnrwRr4elSSg==}
    engines: {node: '>=0.10.0'}

  is-hex-prefixed@1.0.0:
    resolution: {integrity: sha512-WvtOiug1VFrE9v1Cydwm+FnXd3+w9GaeVUss5W4v/SLy3UW00vP+6iNF2SdnfiBoLy4bTqVdkftNGTUeOFVsbA==}
    engines: {node: '>=6.5.0', npm: '>=3'}

  is-interactive@1.0.0:
    resolution: {integrity: sha512-2HvIEKRoqS62guEC+qBjpvRubdX910WCMuJTZ+I9yvqKU2/12eSL549HMwtabb4oupdj2sMP50k+XJfB/8JE6w==}
    engines: {node: '>=8'}

  is-negative-zero@2.0.3:
    resolution: {integrity: sha512-5KoIu2Ngpyek75jXodFvnafB6DJgr3u8uuK0LEZJjrU19DrMD3EVERaR8sjz8CCGgpZvxPl9SuE1GMVPFHx1mw==}
    engines: {node: '>= 0.4'}

  is-number-object@1.0.7:
    resolution: {integrity: sha512-k1U0IRzLMo7ZlYIfzRu23Oh6MiIFasgpb9X76eqfFZAqwH44UI4KTBvBYIZ1dSL9ZzChTB9ShHfLkR4pdW5krQ==}
    engines: {node: '>= 0.4'}

  is-number@7.0.0:
    resolution: {integrity: sha512-41Cifkg6e8TylSpdtTpeLVMqvSBEVzTttHvERD741+pnZ8ANv0004MRL43QKPDlK9cGvNp6NZWZUBlbGXYxxng==}
    engines: {node: '>=0.12.0'}

  is-path-inside@3.0.3:
    resolution: {integrity: sha512-Fd4gABb+ycGAmKou8eMftCupSir5lRxqf4aD/vd0cD2qc4HL07OjCeuHMr8Ro4CoMaeCKDB0/ECBOVWjTwUvPQ==}
    engines: {node: '>=8'}

  is-plain-obj@2.1.0:
    resolution: {integrity: sha512-YWnfyRwxL/+SsrWYfOpUtz5b3YD+nyfkHvjbcanzk8zgyO4ASD67uVMRt8k5bM4lLMDnXfriRhOpemw+NfT1eA==}
    engines: {node: '>=8'}

  is-regex@1.1.4:
    resolution: {integrity: sha512-kvRdxDsxZjhzUX07ZnLydzS1TU/TJlTUHHY4YLL87e37oUA49DfkLqgy+VjFocowy29cKvcSiu+kIv728jTTVg==}
    engines: {node: '>= 0.4'}

  is-shared-array-buffer@1.0.3:
    resolution: {integrity: sha512-nA2hv5XIhLR3uVzDDfCIknerhx8XUKnstuOERPNNIinXG7v9u+ohXF67vxm4TPTEPU6lm61ZkwP3c9PCB97rhg==}
    engines: {node: '>= 0.4'}

  is-stream@2.0.1:
    resolution: {integrity: sha512-hFoiJiTl63nn+kstHGBtewWSKnQLpyb155KHheA1l39uvtO9nWIop1p3udqPcUd/xbF1VLMO4n7OI6p7RbngDg==}
    engines: {node: '>=8'}

  is-string@1.0.7:
    resolution: {integrity: sha512-tE2UXzivje6ofPW7l23cjDOMa09gb7xlAqG6jG5ej6uPV32TlWP3NKPigtaGeHNu9fohccRYvIiZMfOOnOYUtg==}
    engines: {node: '>= 0.4'}

  is-subdir@1.2.0:
    resolution: {integrity: sha512-2AT6j+gXe/1ueqbW6fLZJiIw3F8iXGJtt0yDrZaBhAZEG1raiTxKWU+IPqMCzQAXOUCKdA4UDMgacKH25XG2Cw==}
    engines: {node: '>=4'}

  is-symbol@1.0.4:
    resolution: {integrity: sha512-C/CPBqKWnvdcxqIARxyOh4v1UUEOCHpgDa0WYgpKDFMszcrPcffg5uhwSgPCLD2WWxmq6isisz87tzT01tuGhg==}
    engines: {node: '>= 0.4'}

  is-typed-array@1.1.13:
    resolution: {integrity: sha512-uZ25/bUAlUY5fR4OKT4rZQEBrzQWYV9ZJYGGsUmEJ6thodVJ1HX64ePQ6Z0qPWP+m+Uq6e9UugrE38jeYsDSMw==}
    engines: {node: '>= 0.4'}

  is-typedarray@1.0.0:
    resolution: {integrity: sha512-cyA56iCMHAh5CdzjJIa4aohJyeO1YbwLi3Jc35MmRU6poroFjIGZzUzupGiRPOjgHg9TLu43xbpwXk523fMxKA==}

  is-unicode-supported@0.1.0:
    resolution: {integrity: sha512-knxG2q4UC3u8stRGyAVJCOdxFmv5DZiRcdlIaAQXAbSfJya+OhopNotLQrstBhququ4ZpuKbDc/8S6mgXgPFPw==}
    engines: {node: '>=10'}

  is-weakref@1.0.2:
    resolution: {integrity: sha512-qctsuLZmIQ0+vSSMfoVvyFe2+GSEvnmZ2ezTup1SBse9+twCCeial6EEi3Nc2KFcf6+qz2FBPnjXsk8xhKSaPQ==}

  is-windows@1.0.2:
    resolution: {integrity: sha512-eXK1UInq2bPmjyX6e3VHIzMLobc4J94i4AWn+Hpq3OU5KkrRC96OAcR3PRJ/pGu6m8TRnBHP9dkXQVsT/COVIA==}
    engines: {node: '>=0.10.0'}

  isarray@0.0.1:
    resolution: {integrity: sha512-D2S+3GLxWH+uhrNEcoh/fnmYeP8E8/zHl644d/jdA0g2uyXvy3sb0qxotE+ne0LtccHknQzWwZEzhak7oJ0COQ==}

  isarray@1.0.0:
    resolution: {integrity: sha512-VLghIWNM6ELQzo7zwmcg0NmTVyWKYjvIeM83yjp0wRDTmUnrM678fQbcKBo6n2CJEF0szoG//ytg+TKla89ALQ==}

  isarray@2.0.5:
    resolution: {integrity: sha512-xHjhDr3cNBK0BzdUJSPXZntQUx/mwMS5Rw4A7lPJ90XGAO6ISP/ePDNuo0vhqOZU+UD5JoodwCAAoZQd3FeAKw==}

  isexe@2.0.0:
    resolution: {integrity: sha512-RHxMLp9lnKHGHRng9QFhRCMbYAcVpn69smSGcq3f36xjgVVWThj4qqLbTLlq7Ssj8B+fIQ1EuCEGI2lKsyQeIw==}

  isomorphic-ws@5.0.0:
    resolution: {integrity: sha512-muId7Zzn9ywDsyXgTIafTry2sV3nySZeUDe6YedVd1Hvuuep5AsIlqK+XefWpYTyJG5e503F2xIuT2lcU6rCSw==}
    peerDependencies:
      ws: '*'

  isows@1.0.4:
    resolution: {integrity: sha512-hEzjY+x9u9hPmBom9IIAqdJCwNLax+xrPb51vEPpERoFlIxgmZcHzsT5jKG06nvInKOBGvReAVz80Umed5CczQ==}
    peerDependencies:
      ws: '*'

  istanbul-lib-coverage@3.2.2:
    resolution: {integrity: sha512-O8dpsF+r0WV/8MNRKfnmrtCWhuKjxrq2w+jpzBL5UZKTi2LeVWnWOmWRxFlesJONmc+wLAGvKQZEOanko0LFTg==}
    engines: {node: '>=8'}

  istanbul-lib-hook@3.0.0:
    resolution: {integrity: sha512-Pt/uge1Q9s+5VAZ+pCo16TYMWPBIl+oaNIjgLQxcX0itS6ueeaA+pEfThZpH8WxhFgCiEb8sAJY6MdUKgiIWaQ==}
    engines: {node: '>=8'}

  istanbul-lib-instrument@4.0.3:
    resolution: {integrity: sha512-BXgQl9kf4WTCPCCpmFGoJkz/+uhvm7h7PFKUYxh7qarQd3ER33vHG//qaE8eN25l07YqZPpHXU9I09l/RD5aGQ==}
    engines: {node: '>=8'}

  istanbul-lib-processinfo@2.0.3:
    resolution: {integrity: sha512-NkwHbo3E00oybX6NGJi6ar0B29vxyvNwoC7eJ4G4Yq28UfY758Hgn/heV8VRFhevPED4LXfFz0DQ8z/0kw9zMg==}
    engines: {node: '>=8'}

  istanbul-lib-report@3.0.1:
    resolution: {integrity: sha512-GCfE1mtsHGOELCU8e/Z7YWzpmybrx/+dSTfLrvY8qRmaY6zXTKWn6WQIjaAFw069icm6GVMNkgu0NzI4iPZUNw==}
    engines: {node: '>=10'}

  istanbul-lib-source-maps@4.0.1:
    resolution: {integrity: sha512-n3s8EwkdFIJCG3BPKBYvskgXGoy88ARzvegkitk60NxRdwltLOTaH7CUiMRXvwYorl0Q712iEjcWB+fK/MrWVw==}
    engines: {node: '>=10'}

  istanbul-reports@3.1.7:
    resolution: {integrity: sha512-BewmUXImeuRk2YY0PVbxgKAysvhRPUQE0h5QRM++nVWyubKGV0l8qQ5op8+B2DOmwSe63Jivj0BjkPQVf8fP5g==}
    engines: {node: '>=8'}

  jackspeak@3.4.3:
    resolution: {integrity: sha512-OGlZQpz2yfahA/Rd1Y8Cd9SIEsqvXkLVoSw/cgwhnhFMDbsQFeZYoJJ7bIZBS9BcamUW96asq/npPWugM+RQBw==}

  jest-diff@29.7.0:
    resolution: {integrity: sha512-LMIgiIrhigmPrs03JHpxUh2yISK3vLFPkAodPeo0+BuF7wA2FoQbkEg1u8gBYBThncu7e1oEDUfIXVuTqLRUjw==}
    engines: {node: ^14.15.0 || ^16.10.0 || >=18.0.0}

  jest-get-type@29.6.3:
    resolution: {integrity: sha512-zrteXnqYxfQh7l5FHyL38jL39di8H8rHoecLH3JNxH3BwOrBsNeabdap5e0I23lD4HHI8W5VFBZqG4Eaq5LNcw==}
    engines: {node: ^14.15.0 || ^16.10.0 || >=18.0.0}

  js-sha3@0.8.0:
    resolution: {integrity: sha512-gF1cRrHhIzNfToc802P800N8PpXS+evLLXfsVpowqmAFR9uwbi89WvXg2QspOmXL8QL86J4T1EpFu+yUkwJY3Q==}

  js-tokens@4.0.0:
    resolution: {integrity: sha512-RdJUflcE3cUzKiMqQgsCu06FPu9UdIJO0beYbPhHN4k6apgJtifcoCtT9bcxOpYBtpD2kCM6Sbzg4CausW/PKQ==}

  js-yaml@3.14.1:
    resolution: {integrity: sha512-okMH7OXXJ7YrN9Ok3/SXrnu4iX9yOk+25nqX4imS2npuvTYDmo/QEZoqwZkYaIDk3jVvBOTOIEgEhaLOynBS9g==}
    hasBin: true

  js-yaml@4.1.0:
    resolution: {integrity: sha512-wpxZs9NoxZaJESJGIZTyDEaYpl0FKSA+FB9aJiyemKhMwkxQg63h4T1KJgUGHpTqPDNRcmmYLugrRjJlBtWvRA==}
    hasBin: true

  jsesc@2.5.2:
    resolution: {integrity: sha512-OYu7XEzjkCQ3C5Ps3QIZsQfNpqoJyZZA99wd9aWd05NCtC5pWOkShK2mkL6HXQR6/Cy2lbNdPlZBpuQHXE63gA==}
    engines: {node: '>=4'}
    hasBin: true

  json-buffer@3.0.1:
    resolution: {integrity: sha512-4bV5BfR2mqfQTJm+V5tPPdf+ZpuhiIvTuAB5g8kcrXOZpTT/QwwVRWBywX1ozr6lEuPdbHxwaJlm9G6mI2sfSQ==}

  json-parse-even-better-errors@2.3.1:
    resolution: {integrity: sha512-xyFwyhro/JEof6Ghe2iz2NcXoj2sloNsWr/XsERDK/oiPCfaNhl5ONfp+jQdAZRQQ0IJWNzH9zIZF7li91kh2w==}

  json-schema-traverse@0.4.1:
    resolution: {integrity: sha512-xbbCH5dCYU5T8LcEhhuh7HJ88HXuW3qsI3Y0zOZFKfZEHcpWiHU/Jxzk629Brsab/mMiHQti9wMP+845RPe3Vg==}

  json-schema-traverse@1.0.0:
    resolution: {integrity: sha512-NM8/P9n3XjXhIZn1lLhkFaACTOURQXjWhV4BA/RnOv8xvgqtqpAX9IO4mRQxSx1Rlo4tqzeqb0sOlruaOy3dug==}

  json-stable-stringify-without-jsonify@1.0.1:
    resolution: {integrity: sha512-Bdboy+l7tA3OGW6FjyFHWkP5LuByj1Tk33Ljyq0axyzdk9//JSi2u3fP1QSmd1KNwq6VOKYGlAu87CisVir6Pw==}

  json-stringify-safe@5.0.1:
    resolution: {integrity: sha512-ZClg6AaYvamvYEE82d3Iyd3vSSIjQ+odgjaTzRuO3s7toCdFKczob2i0zCh7JE8kWn17yvAWhUVxvqGwUalsRA==}

  json5@1.0.2:
    resolution: {integrity: sha512-g1MWMLBiz8FKi1e4w0UyVL3w+iJceWAFBAaBnnGKOpNa5f8TLktkbre1+s6oICydWAm+HRUGTmI+//xv2hvXYA==}
    hasBin: true

  json5@2.2.3:
    resolution: {integrity: sha512-XmOWe7eyHYH14cLdVPoyg+GOH3rYX++KpzrylJwSW98t3Nk+U8XOl8FWKOgwtzdb8lXGf6zYwDUzeHMWfxasyg==}
    engines: {node: '>=6'}
    hasBin: true

  jsonfile@2.4.0:
    resolution: {integrity: sha512-PKllAqbgLgxHaj8TElYymKCAgrASebJrWpTnEkOaTowt23VKXXN0sUeriJ+eh7y6ufb/CC5ap11pz71/cM0hUw==}

  jsonfile@4.0.0:
    resolution: {integrity: sha512-m6F1R3z8jjlf2imQHS2Qez5sjKWQzbuuhuJ/FKYFRZvPE3PuHcSMVZzfsLhGVOkfd20obL5SWEBew5ShlquNxg==}

  jsonfile@6.1.0:
    resolution: {integrity: sha512-5dgndWOriYSm5cnYaJNhalLNDKOqFwyDB/rr1E9ZsGciGvKPs8R2xYGCacuf3z6K1YKDz182fd+fY3cn3pMqXQ==}

  jsonschema@1.4.1:
    resolution: {integrity: sha512-S6cATIPVv1z0IlxdN+zUk5EPjkGCdnhN4wVSBlvoUO1tOLJootbo9CquNJmbIh4yikWHiUedhRYrNPn1arpEmQ==}

  just-extend@4.2.1:
    resolution: {integrity: sha512-g3UB796vUFIY90VIv/WX3L2c8CS2MdWUww3CNrYmqza1Fg0DURc2K/O4YrnklBdQarSJ/y8JnJYDGc+1iumQjg==}

  keccak@3.0.4:
    resolution: {integrity: sha512-3vKuW0jV8J3XNTzvfyicFR5qvxrSAGl7KIhvgOu5cmWwM7tZRj3fMbj/pfIf4be7aznbc+prBWGjywox/g2Y6Q==}
    engines: {node: '>=10.0.0'}

  keyv@4.5.4:
    resolution: {integrity: sha512-oxVHkHR/EJf2CNXnWxRLW6mg7JyCCUcG0DtEGmL2ctUo1PNTin1PUil+r/+4r5MpVgC/fn1kjsx7mjSujKqIpw==}

  kind-of@6.0.3:
    resolution: {integrity: sha512-dcS1ul+9tmeD95T+x28/ehLgd9mENa3LsvDTtzm3vyBEO7RPptvAD+t44WVXaUjTBRcrpFeFlC8WCruUR456hw==}
    engines: {node: '>=0.10.0'}

  klaw@1.3.1:
    resolution: {integrity: sha512-TED5xi9gGQjGpNnvRWknrwAB1eL5GciPfVFOt3Vk1OJCVDQbzuSfrF3hkUQKlsgKrG1F+0t5W0m+Fje1jIt8rw==}

  kleur@3.0.3:
    resolution: {integrity: sha512-eTIzlVOSUR+JxdDFepEYcBMtZ9Qqdef+rnzWdRZuMbOywu5tO2w2N7rqjoANZ5k9vywhL6Br1VRjUIgTQx4E8w==}
    engines: {node: '>=6'}

  levn@0.3.0:
    resolution: {integrity: sha512-0OO4y2iOHix2W6ujICbKIaEQXvFQHue65vUG3pb5EUomzPI90z9hsA1VsO/dbIIpC53J8gxM9Q4Oho0jrCM/yA==}
    engines: {node: '>= 0.8.0'}

  levn@0.4.1:
    resolution: {integrity: sha512-+bT2uH4E5LGE7h/n3evcS/sQlJXCpIp6ym8OWJ5eV6+67Dsql/LaaT7qJBAt2rzfoa/5QBGBhxDix1dMt2kQKQ==}
    engines: {node: '>= 0.8.0'}

  lines-and-columns@1.2.4:
    resolution: {integrity: sha512-7ylylesZQ/PV29jhEDl3Ufjo6ZX7gCqJr5F7PKrqc93v7fzSymt1BpwEU8nAUXs8qzzvqhbjhK5QZg6Mt/HkBg==}

  locate-path@2.0.0:
    resolution: {integrity: sha512-NCI2kiDkyR7VeEKm27Kda/iQHyKJe1Bu0FlTbYp3CqJu+9IFe9bLyAjMxf5ZDDbEg+iMPzB5zYyUTSm8wVTKmA==}
    engines: {node: '>=4'}

  locate-path@5.0.0:
    resolution: {integrity: sha512-t7hw9pI+WvuwNJXwk5zVHpyhIqzg2qTlklJOf0mVxGSbe3Fp2VieZcduNYjaLDoy6p9uGpQEGWG87WpMKlNq8g==}
    engines: {node: '>=8'}

  locate-path@6.0.0:
    resolution: {integrity: sha512-iPZK6eYjbxRu3uB4/WZ3EsEIMJFMqAoopl3R+zuq0UjcAm/MO6KCweDgPfP3elTztoKP3KtnVHxTn2NHBSDVUw==}
    engines: {node: '>=10'}

  lodash.camelcase@4.3.0:
    resolution: {integrity: sha512-TwuEnCnxbc3rAvhf/LbG7tJUDzhqXyFnv3dtzLOPgCG/hODL7WFnsbwktkD7yUV0RrreP/l1PALq/YSg6VvjlA==}

  lodash.clonedeep@4.5.0:
    resolution: {integrity: sha512-H5ZhCF25riFd9uB5UCkVKo61m3S/xZk1x4wA6yp/L3RFP6Z/eHH1ymQcGLo7J3GMPfm0V/7m1tryHuGVxpqEBQ==}

  lodash.flattendeep@4.4.0:
    resolution: {integrity: sha512-uHaJFihxmJcEX3kT4I23ABqKKalJ/zDrDg0lsFtc1h+3uw49SIJ5beyhx5ExVRti3AvKoOJngIj7xz3oylPdWQ==}

  lodash.get@4.4.2:
    resolution: {integrity: sha512-z+Uw/vLuy6gQe8cfaFWD7p0wVv8fJl3mbzXh33RS+0oW2wvUqiRXiQ69gLWSLpgB5/6sU+r6BlQR0MBILadqTQ==}

  lodash.isequal@4.5.0:
    resolution: {integrity: sha512-pDo3lu8Jhfjqls6GkMgpahsF9kCyayhgykjyLMNFTKWrpVdAQtYyB4muAMWozBB4ig/dtWAmsMxLEI8wuz+DYQ==}

  lodash.memoize@4.1.2:
    resolution: {integrity: sha512-t7j+NzmgnQzTAYXcsHYLgimltOV1MXHtlOWf6GjL9Kj8GK5FInw5JotxvbOs+IvV1/Dzo04/fCGfLVs7aXb4Ag==}

  lodash.merge@4.6.2:
    resolution: {integrity: sha512-0KpjqXRVvrYyCsX1swR/XTK0va6VQkQM6MNo7PqW77ByjAhoARA8EfrP1N4+KlKj8YS0ZUCtRT/YUuhyYDujIQ==}

  lodash.startcase@4.4.0:
    resolution: {integrity: sha512-+WKqsK294HMSc2jEbNgpHpd0JfIBhp7rEV4aqXWqFr6AlXov+SlcgB1Fv01y2kGe3Gc8nMW7VA0SrGuSkRfIEg==}

  lodash.truncate@4.4.2:
    resolution: {integrity: sha512-jttmRe7bRse52OsWIMDLaXxWqRAmtIUccAQ3garviCqJjafXOfNMO0yMfNpdD6zbGaTU0P5Nz7e7gAT6cKmJRw==}

  lodash@4.17.21:
    resolution: {integrity: sha512-v2kDEe57lecTulaDIuNTPy3Ry4gLGJ6Z1O3vE1krgXZNrsQ+LFTGHVxVjcXPs17LhbZVGedAJv8XZ1tvj5FvSg==}

  log-symbols@4.1.0:
    resolution: {integrity: sha512-8XPvpAA8uyhfteu8pIvQxpJZ7SYYdpUivZpGy6sFsBuKRY/7rQGavedeB8aK+Zkyq6upMFVL/9AW6vOYzfRyLg==}
    engines: {node: '>=10'}

  loose-envify@1.4.0:
    resolution: {integrity: sha512-lyuxPGr/Wfhrlem2CL/UcnUc1zcqKAImBDzukY7Y5F/yQiNdko6+fRLevlw1HgMySw7f611UIY408EtxRSoK3Q==}
    hasBin: true

  loupe@2.3.7:
    resolution: {integrity: sha512-zSMINGVYkdpYSOBmLi0D1Uo7JU9nVdQKrHxC8eYlV+9YKK9WePqAlL7lSlorG/U2Fw1w0hTBmaa/jrQ3UbPHtA==}

  lower-case@2.0.2:
    resolution: {integrity: sha512-7fm3l3NAF9WfN6W3JOmf5drwpVqX78JtoGJ3A6W0a6ZnldM41w2fV5D490psKFTpMds8TJse/eHLFFsNHHjHgg==}

  lru-cache@10.4.3:
    resolution: {integrity: sha512-JNAzZcXrCt42VGLuYz0zfAzDfAvJWW6AfYlDBQyDV5DClI2m5sAmK+OIO7s59XfsRsWHp02jAJrRadPRGTt6SQ==}

  lru-cache@4.1.5:
    resolution: {integrity: sha512-sWZlbEP2OsHNkXrMl5GYk/jKk70MBng6UU4YI/qGDYbgf6YbP4EvmqISbXCoJiRKs+1bSpFHVgQxvJ17F2li5g==}

  lru-cache@5.1.1:
    resolution: {integrity: sha512-KpNARQA3Iwv+jTA0utUVVbrh+Jlrr1Fv0e56GGzAFOXN7dk/FviaDW8LHmK52DlcH4WP2n6gI8vN1aesBFgo9w==}

  lru_map@0.3.3:
    resolution: {integrity: sha512-Pn9cox5CsMYngeDbmChANltQl+5pi6XmTrraMSzhPmMBbmgcxmqWry0U3PGapCU1yB4/LqCcom7qhHZiF/jGfQ==}

  make-dir@3.1.0:
    resolution: {integrity: sha512-g3FeP20LNwhALb/6Cz6Dd4F2ngze0jz7tbzrD2wAV+o9FeNHe4rL+yK2md0J/fiSf1sa1ADhXqi5+oVwOM/eGw==}
    engines: {node: '>=8'}

  make-dir@4.0.0:
    resolution: {integrity: sha512-hXdUTZYIVOt1Ex//jAQi+wTZZpUpwBj/0QsOzqegb3rGMMeJiSEu5xLHnYfBrRV4RH2+OCSOO95Is/7x1WJ4bw==}
    engines: {node: '>=10'}

  make-error@1.3.6:
    resolution: {integrity: sha512-s8UhlNe7vPKomQhC1qFelMokr/Sc3AgNbso3n74mVPA5LTZwkB9NlXf4XPamLxJE8h0gh73rM94xvwRT2CVInw==}

  markdown-table@1.1.3:
    resolution: {integrity: sha512-1RUZVgQlpJSPWYbFSpmudq5nHY1doEIv89gBtF0s4gW1GF2XorxcA/70M5vq7rLv0a6mhOUccRsqkwhwLCIQ2Q==}

  markdown-table@3.0.3:
    resolution: {integrity: sha512-Z1NL3Tb1M9wH4XESsCDEksWoKTdlUafKc4pt0GRwjUyXaCFZ+dc3g2erqB6zm3szA2IUSi7VnPI+o/9jnxh9hw==}

  md5.js@1.3.5:
    resolution: {integrity: sha512-xitP+WxNPcTTOgnTJcrhM0xvdPepipPSf3I8EIpGKeFLjt3PlJLIDG3u8EX53ZIubkb+5U2+3rELYpEhHhzdkg==}

  memorystream@0.3.1:
    resolution: {integrity: sha512-S3UwM3yj5mtUSEfP41UZmt/0SCoVYUcU1rkXv+BQ5Ig8ndL4sPoJNBUJERafdPb5jjHJGuMgytgKvKIf58XNBw==}
    engines: {node: '>= 0.10.0'}

  merge2@1.4.1:
    resolution: {integrity: sha512-8q7VEgMJW4J8tcfVPy8g09NcQwZdbwFEqhe/WZkoIzjn/3TGDwtOCYtXGxA3O8tPzpczCCDgv+P2P5y00ZJOOg==}
    engines: {node: '>= 8'}

  micro-ftch@0.3.1:
    resolution: {integrity: sha512-/0LLxhzP0tfiR5hcQebtudP56gUurs2CLkGarnCiB/OqEyUFQ6U3paQi/tgLv0hBJYt2rnr9MNpxz4fiiugstg==}

  micromatch@4.0.8:
    resolution: {integrity: sha512-PXwfBhYu0hBCPw8Dn0E+WDYb7af3dSLVWKi3HGv84IdF4TyFoC0ysxFd0Goxw7nSv4T/PzEJQxsYsEiFCKo2BA==}
    engines: {node: '>=8.6'}

  mime-db@1.52.0:
    resolution: {integrity: sha512-sPU4uV7dYlvtWJxwwxHD0PuihVNiE7TyAbQ5SWxDCB9mUYvOgroQOwYQQOKPJ8CIbE+1ETVlOoK1UC2nU3gYvg==}
    engines: {node: '>= 0.6'}

  mime-types@2.1.35:
    resolution: {integrity: sha512-ZDY+bPm5zTTF+YpCrAU9nK0UgICYPT0QtT1NZWFv4s++TNkcgVaT0g6+4R2uI4MjQjzysHB1zxuWL50hzaeXiw==}
    engines: {node: '>= 0.6'}

  mimic-fn@2.1.0:
    resolution: {integrity: sha512-OqbOk5oEQeAZ8WXWydlu9HJjz9WVdEIvamMCcXmuqUYjTknH/sqsWvhQ3vgwKFRR1HpjvNBKQ37nbJgYzGqGcg==}
    engines: {node: '>=6'}

  mimic-response@3.1.0:
    resolution: {integrity: sha512-z0yWI+4FDrrweS8Zmt4Ej5HdJmky15+L2e6Wgn3+iK5fWzb6T3fhNFq2+MeTRb064c6Wr4N/wv0DzQTjNzHNGQ==}
    engines: {node: '>=10'}

  minimalistic-assert@1.0.1:
    resolution: {integrity: sha512-UtJcAD4yEaGtjPezWuO9wC4nwUnVH/8/Im3yEHQP4b67cXlD/Qr9hdITCU1xDbSEXg2XKNaP8jsReV7vQd00/A==}

  minimalistic-crypto-utils@1.0.1:
    resolution: {integrity: sha512-JIYlbt6g8i5jKfJ3xz7rF0LXmv2TkDxBLUkiBeZ7bAx4GnnNMr8xFpGnOxn6GhTEHx3SjRrZEoU+j04prX1ktg==}

  minimatch@3.1.2:
    resolution: {integrity: sha512-J7p63hRiAjw1NDEww1W7i37+ByIrOWO5XQQAzZ3VOcL0PNybwpfmV/N05zFAzwQ9USyEcX6t3UO+K5aqBQOIHw==}

  minimatch@5.1.6:
    resolution: {integrity: sha512-lKwV/1brpG6mBUFHtb7NUmtABCb2WZZmm2wNiOA5hAb8VdCS4B3dtMWyvcoViccwAW/COERjXLt0zP1zXUN26g==}
    engines: {node: '>=10'}

  minimatch@9.0.5:
    resolution: {integrity: sha512-G6T0ZX48xgozx7587koeX9Ys2NYy6Gmv//P89sEte9V9whIapMNF4idKxnW2QtCcLiTWlb/wfCabAtAFWhhBow==}
    engines: {node: '>=16 || 14 >=14.17'}

  minimist@1.2.8:
    resolution: {integrity: sha512-2yyAR8qBkN3YuheJanUpWC5U3bb5osDywNB8RzDVlDwDHbocAJveqqj1u8+SVD7jkWT4yvsHCpWqqWqAxb0zCA==}

  minipass@7.1.2:
    resolution: {integrity: sha512-qOOzS1cBTWYF4BH8fVePDBOO9iptMnGUEZwNc/cMWnTV2nVLZ7VoNWEPHkYczZA0pdoA7dl6e7FL659nX9S2aw==}
    engines: {node: '>=16 || 14 >=14.17'}

  mkdirp-classic@0.5.3:
    resolution: {integrity: sha512-gKLcREMhtuZRwRAfqP3RFW+TK4JqApVBtOIftVgjuABpAtpxhPGaDcfvbhNvD0B8iD1oUr/txX35NjcaY6Ns/A==}

  mkdirp@0.5.6:
    resolution: {integrity: sha512-FP+p8RB8OWpF3YZBCrP5gtADmtXApB5AMLn+vdyA+PyxCjrCs00mjyUozssO33cwDeT3wNGdLxJ5M//YqtHAJw==}
    hasBin: true

  mkdirp@1.0.4:
    resolution: {integrity: sha512-vVqVZQyf3WLx2Shd0qJ9xuvqgAyKPLAiqITEtqW0oIUjzo3PePDd6fW9iFz30ef7Ysp/oiWqbhszeGWW2T6Gzw==}
    engines: {node: '>=10'}
    hasBin: true

  mnemonist@0.38.5:
    resolution: {integrity: sha512-bZTFT5rrPKtPJxj8KSV0WkPyNxl72vQepqqVUAW2ARUpUSF2qXMB6jZj7hW5/k7C1rtpzqbD/IIbJwLXUjCHeg==}

  mocha@10.7.3:
    resolution: {integrity: sha512-uQWxAu44wwiACGqjbPYmjo7Lg8sFrS3dQe7PP2FQI+woptP4vZXSMcfMyFL/e1yFEeEpV4RtyTpZROOKmxis+A==}
    engines: {node: '>= 14.0.0'}
    hasBin: true

  mri@1.2.0:
    resolution: {integrity: sha512-tzzskb3bG8LvYGFF/mDTpq3jpI6Q9wc3LEmBaghu+DdCssd1FakN7Bc0hVNmEyGq1bq3RgfkCb3cmQLpNPOroA==}
    engines: {node: '>=4'}

  ms@2.1.3:
    resolution: {integrity: sha512-6FlzubTLZG3J2a/NVCAleEhjzq5oxgHyaCU9yYXvcLsvoVaHJq/s5xXI6/XXP6tz7R9xAOtHnSO/tXtF3WRTlA==}

  napi-build-utils@1.0.2:
    resolution: {integrity: sha512-ONmRUqK7zj7DWX0D9ADe03wbwOBZxNAfF20PlGfCWQcD3+/MakShIHrMqx9YwPTfxDdF1zLeL+RGZiR9kGMLdg==}

  natural-compare-lite@1.4.0:
    resolution: {integrity: sha512-Tj+HTDSJJKaZnfiuw+iaF9skdPpTo2GtEly5JHnWV/hfv2Qj/9RKsGISQtLh2ox3l5EAGw487hnBee0sIJ6v2g==}

  natural-compare@1.4.0:
    resolution: {integrity: sha512-OWND8ei3VtNC9h7V60qff3SVobHr996CTwgxubgyQYEpg290h9J0buyECNNJexkFm5sOajh5G116RYA1c8ZMSw==}

  ndjson@2.0.0:
    resolution: {integrity: sha512-nGl7LRGrzugTtaFcJMhLbpzJM6XdivmbkdlaGcrk/LXg2KL/YBC6z1g70xh0/al+oFuVFP8N8kiWRucmeEH/qQ==}
    engines: {node: '>=10'}
    hasBin: true

  neo-async@2.6.2:
    resolution: {integrity: sha512-Yd3UES5mWCSqR+qNT93S3UoYUkqAZ9lLg8a7g9rimsWmYGK8cVToA4/sF3RrshdyV3sAGMXVUmpMYOw+dLpOuw==}

  nise@4.1.0:
    resolution: {integrity: sha512-eQMEmGN/8arp0xsvGoQ+B1qvSkR73B1nWSCh7nOt5neMCtwcQVYQGdzQMhcNscktTsWB54xnlSQFzOAPJD8nXA==}

  no-case@3.0.4:
    resolution: {integrity: sha512-fgAN3jGAh+RoxUGZHTSOLJIqUc2wmoBwGR4tbpNAKmmovFoWq0OdRkb0VkldReO2a2iBT/OEulG9XSUc10r3zg==}

  node-abi@3.67.0:
    resolution: {integrity: sha512-bLn/fU/ALVBE9wj+p4Y21ZJWYFjUXLXPi/IewyLZkx3ApxKDNBWCKdReeKOtD8dWpOdDCeMyLh6ZewzcLsG2Nw==}
    engines: {node: '>=10'}

  node-addon-api@2.0.2:
    resolution: {integrity: sha512-Ntyt4AIXyaLIuMHF6IOoTakB3K+RWxwtsHNRxllEoA6vPwP9o4866g6YWDLUdnucilZhmkxiHwHr11gAENw+QA==}

  node-addon-api@3.2.1:
    resolution: {integrity: sha512-mmcei9JghVNDYydghQmeDX8KoAm0FAiYyIcUt/N4nhyAipB17pllZQDOJD2fotxABnt4Mdz+dKTO7eftLg4d0A==}

  node-addon-api@6.1.0:
    resolution: {integrity: sha512-+eawOlIgy680F0kBzPUNFhMZGtJ1YmqM6l4+Crf4IkImjYrO/mqPwRMh352g23uIaQKFItcQ64I7KMaJxHgAVA==}

  node-emoji@1.11.0:
    resolution: {integrity: sha512-wo2DpQkQp7Sjm2A0cq+sN7EHKO6Sl0ctXeBdFZrL9T9+UywORbufTcTZxom8YqpLQt/FqNMUkOpkZrJVYSKD3A==}

  node-fetch@2.7.0:
    resolution: {integrity: sha512-c4FRfUm/dbcWZ7U+1Wq0AwCyFL+3nt2bEw05wfxSz+DWpWsitgmSgYmy2dQdWyKC1694ELPqMs/YzUSNozLt8A==}
    engines: {node: 4.x || >=6.0.0}
    peerDependencies:
      encoding: ^0.1.0
    peerDependenciesMeta:
      encoding:
        optional: true

  node-gyp-build@4.8.2:
    resolution: {integrity: sha512-IRUxE4BVsHWXkV/SFOut4qTlagw2aM8T5/vnTsmrHJvVoKueJHRc/JaFND7QDDc61kLYUJ6qlZM3sqTSyx2dTw==}
    hasBin: true

  node-hid@2.1.2:
    resolution: {integrity: sha512-qhCyQqrPpP93F/6Wc/xUR7L8mAJW0Z6R7HMQV8jCHHksAxNDe/4z4Un/H9CpLOT+5K39OPyt9tIQlavxWES3lg==}
    engines: {node: '>=10'}
    hasBin: true

  node-preload@0.2.1:
    resolution: {integrity: sha512-RM5oyBy45cLEoHqCeh+MNuFAxO0vTFBLskvQbOKnEE7YTTSN4tbN8QWDIPQ6L+WvKsB/qLEGpYe2ZZ9d4W9OIQ==}
    engines: {node: '>=8'}

  node-releases@2.0.18:
    resolution: {integrity: sha512-d9VeXT4SJ7ZeOqGX6R5EM022wpL+eWPooLI+5UpWn2jCT1aosUQEhQP214x33Wkwx3JQMvIm+tIoVOdodFS40g==}

  nofilter@3.1.0:
    resolution: {integrity: sha512-l2NNj07e9afPnhAhvgVrCD/oy2Ai1yfLpuo3EpiO1jFTsB4sFz6oIfAfSZyQzVpkZQ9xS8ZS5g1jCBgq4Hwo0g==}
    engines: {node: '>=12.19'}

  nopt@3.0.6:
    resolution: {integrity: sha512-4GUt3kSEYmk4ITxzB/b9vaIDfUVWN/Ml1Fwl11IlnIG2iaJ9O6WXZ9SrYM9NLI8OCBieN2Y8SWC2oJV0RQ7qYg==}
    hasBin: true

  normalize-path@3.0.0:
    resolution: {integrity: sha512-6eZs5Ls3WtCisHWp9S2GUy8dqkpGi4BVSz3GaqiE6ezub0512ESztXUwUB6C6IKbQkY2Pnb/mD4WYojCRwcwLA==}
    engines: {node: '>=0.10.0'}

  number-to-bn@1.7.0:
    resolution: {integrity: sha512-wsJ9gfSz1/s4ZsJN01lyonwuxA1tml6X1yBDnfpMglypcBRFZZkus26EdPSlqS5GJfYddVZa22p3VNb3z5m5Ig==}
    engines: {node: '>=6.5.0', npm: '>=3'}

  nyc@15.1.0:
    resolution: {integrity: sha512-jMW04n9SxKdKi1ZMGhvUTHBN0EICCRkHemEoE5jm6mTYcqcdas0ATzgUgejlQUHMvpnOZqGB5Xxsv9KxJW1j8A==}
    engines: {node: '>=8.9'}
    hasBin: true

  object-assign@4.1.1:
    resolution: {integrity: sha512-rJgTQnkUnH1sFw8yT6VSU3zD3sWmu6sZhIseY8VX+GRu3P6F7Fu+JNDoXfklElbLJSnc3FUQHVe4cU5hj+BcUg==}
    engines: {node: '>=0.10.0'}

  object-inspect@1.13.2:
    resolution: {integrity: sha512-IRZSRuzJiynemAXPYtPe5BoI/RESNYR7TYm50MC5Mqbd3Jmw5y790sErYw3V6SryFJD64b74qQQs9wn5Bg/k3g==}
    engines: {node: '>= 0.4'}

  object-keys@1.1.1:
    resolution: {integrity: sha512-NuAESUOUMrlIXOfHKzD6bpPu3tYt3xvjNdRIQ+FeT0lNb4K8WR70CaDxhuNguS2XG+GjkyMwOzsN5ZktImfhLA==}
    engines: {node: '>= 0.4'}

  object.assign@4.1.5:
    resolution: {integrity: sha512-byy+U7gp+FVwmyzKPYhW2h5l3crpmGsxl7X2s8y43IgxvG4g3QZ6CffDtsNQy1WsmZpQbO+ybo0AlW7TY6DcBQ==}
    engines: {node: '>= 0.4'}

  object.fromentries@2.0.8:
    resolution: {integrity: sha512-k6E21FzySsSK5a21KRADBd/NGneRegFO5pLHfdQLpRDETUNJueLXs3WCzyQ3tFRDYgbq3KHGXfTbi2bs8WQ6rQ==}
    engines: {node: '>= 0.4'}

  object.groupby@1.0.3:
    resolution: {integrity: sha512-+Lhy3TQTuzXI5hevh8sBGqbmurHbbIjAi0Z4S63nthVLmLxfbj4T54a4CfZrXIrt9iP4mVAPYMo/v99taj3wjQ==}
    engines: {node: '>= 0.4'}

  object.values@1.2.0:
    resolution: {integrity: sha512-yBYjY9QX2hnRmZHAjG/f13MzmBzxzYgQhFrke06TTyKY5zSTEqkOeukBzIdVA3j3ulu8Qa3MbVFShV7T2RmGtQ==}
    engines: {node: '>= 0.4'}

  obliterator@2.0.4:
    resolution: {integrity: sha512-lgHwxlxV1qIg1Eap7LgIeoBWIMFibOjbrYPIPJZcI1mmGAI2m3lNYpK12Y+GBdPQ0U1hRwSord7GIaawz962qQ==}

  once@1.4.0:
    resolution: {integrity: sha512-lNaJgI+2Q5URQBkccEKHTQOPaXdUxnZZElQTZY0MFUAuaEqe1E+Nyvgdz/aIyNi6Z9MzO5dv1H8n58/GELp3+w==}

  onetime@5.1.2:
    resolution: {integrity: sha512-kbpaSSGJTWdAY5KPVeMOKXSrPtr8C8C7wodJbcsd51jRnmD+GZu8Y0VoU6Dm5Z4vWr0Ig/1NKuWRKf7j5aaYSg==}
    engines: {node: '>=6'}

  optionator@0.8.3:
    resolution: {integrity: sha512-+IW9pACdk3XWmmTXG8m3upGUJst5XRGzxMRjXzAuJ1XnIFNvfhjjIuYkDvysnPQ7qzqVzLt78BCruntqRhWQbA==}
    engines: {node: '>= 0.8.0'}

  optionator@0.9.4:
    resolution: {integrity: sha512-6IpQ7mKUxRcZNLIObR0hz7lxsapSSIYNZJwXPGeF0mTVqGKFIXj1DQcMoT22S3ROcLyY/rz0PWaWZ9ayWmad9g==}
    engines: {node: '>= 0.8.0'}

  ora@5.4.1:
    resolution: {integrity: sha512-5b6Y85tPxZZ7QytO+BQzysW31HJku27cRIlkbAXaNx+BdcVi+LlRFmVXzeF6a7JCwJpyw5c4b+YSVImQIrBpuQ==}
    engines: {node: '>=10'}

  ordinal@1.0.3:
    resolution: {integrity: sha512-cMddMgb2QElm8G7vdaa02jhUNbTSrhsgAGUz1OokD83uJTwSUn+nKoNoKVVaRa08yF6sgfO7Maou1+bgLd9rdQ==}

  os-tmpdir@1.0.2:
    resolution: {integrity: sha512-D2FR03Vir7FIu45XBY20mTb+/ZSWB00sjU9jdQXt83gDrI4Ztz5Fs7/yy74g2N5SVQY4xY1qDr4rNddwYRVX0g==}
    engines: {node: '>=0.10.0'}

  outdent@0.5.0:
    resolution: {integrity: sha512-/jHxFIzoMXdqPzTaCpFzAAWhpkSjZPF4Vsn6jAfNpmbH/ymsmd7Qc6VE9BGn0L6YMj6uwpQLxCECpus4ukKS9Q==}

  p-filter@2.1.0:
    resolution: {integrity: sha512-ZBxxZ5sL2HghephhpGAQdoskxplTwr7ICaehZwLIlfL6acuVgZPm8yBNuRAFBGEqtD/hmUeq9eqLg2ys9Xr/yw==}
    engines: {node: '>=8'}

  p-limit@1.3.0:
    resolution: {integrity: sha512-vvcXsLAJ9Dr5rQOPk7toZQZJApBl2K4J6dANSsEuh6QI41JYcsS/qhTGa9ErIUUgK3WNQoJYvylxvjqmiqEA9Q==}
    engines: {node: '>=4'}

  p-limit@2.3.0:
    resolution: {integrity: sha512-//88mFWSJx8lxCzwdAABTJL2MyWB12+eIY7MDL2SqLmAkeKU9qxRvWuSyTjm3FUmpBEMuFfckAIqEaVGUDxb6w==}
    engines: {node: '>=6'}

  p-limit@3.1.0:
    resolution: {integrity: sha512-TYOanM3wGwNGsZN2cVTYPArw454xnXj5qmWF1bEoAc4+cU/ol7GVh7odevjp1FNHduHc3KZMcFduxU5Xc6uJRQ==}
    engines: {node: '>=10'}

  p-locate@2.0.0:
    resolution: {integrity: sha512-nQja7m7gSKuewoVRen45CtVfODR3crN3goVQ0DDZ9N3yHxgpkuBhZqsaiotSQRrADUrne346peY7kT3TSACykg==}
    engines: {node: '>=4'}

  p-locate@4.1.0:
    resolution: {integrity: sha512-R79ZZ/0wAxKGu3oYMlz8jy/kbhsNrS7SKZ7PxEHBgJ5+F2mtFW2fK2cOtBh1cHYkQsbzFV7I+EoRKe6Yt0oK7A==}
    engines: {node: '>=8'}

  p-locate@5.0.0:
    resolution: {integrity: sha512-LaNjtRWUBY++zB5nE/NwcaoMylSPk+S+ZHNB1TzdbMJMny6dynpAGt7X/tl/QYq3TIeE6nxHppbo2LGymrG5Pw==}
    engines: {node: '>=10'}

  p-map@2.1.0:
    resolution: {integrity: sha512-y3b8Kpd8OAN444hxfBbFfj1FY/RjtTd8tzYwhUqNYXx0fXx2iX4maP4Qr6qhIKbQXI02wTLAda4fYUbDagTUFw==}
    engines: {node: '>=6'}

  p-map@3.0.0:
    resolution: {integrity: sha512-d3qXVTF/s+W+CdJ5A29wywV2n8CQQYahlgz2bFiA+4eVNJbHJodPZ+/gXwPGh0bOqA+j8S+6+ckmvLGPk1QpxQ==}
    engines: {node: '>=8'}

  p-map@4.0.0:
    resolution: {integrity: sha512-/bjOqmgETBYB5BoEeGVea8dmvHb2m9GLy1E9W43yeyfP6QQCZGFNa+XRceJEuDB6zqr+gKpIAmlLebMpykw/MQ==}
    engines: {node: '>=10'}

  p-try@1.0.0:
    resolution: {integrity: sha512-U1etNYuMJoIz3ZXSrrySFjsXQTWOx2/jdi86L+2pRvph/qMKL6sbcCYdH23fqsbm8TH2Gn0OybpT4eSFlCVHww==}
    engines: {node: '>=4'}

  p-try@2.2.0:
    resolution: {integrity: sha512-R4nPAVTAU0B9D35/Gk3uJf/7XYbQcyohSKdvAxIRSNghFl4e71hVoGnBNQz9cWaXxO2I10KTC+3jMdvvoKw6dQ==}
    engines: {node: '>=6'}

  package-hash@4.0.0:
    resolution: {integrity: sha512-whdkPIooSu/bASggZ96BWVvZTRMOFxnyUG5PnTSGKoJE2gd5mbVNmR2Nj20QFzxYYgAXpoqC+AiXzl+UMRh7zQ==}
    engines: {node: '>=8'}

  package-json-from-dist@1.0.0:
    resolution: {integrity: sha512-dATvCeZN/8wQsGywez1mzHtTlP22H8OEfPrVMLNr4/eGa+ijtLn/6M5f0dY8UKNrC2O9UCU6SSoG3qRKnt7STw==}

  package-manager-detector@0.2.0:
    resolution: {integrity: sha512-E385OSk9qDcXhcM9LNSe4sdhx8a9mAPrZ4sMLW+tmxl5ZuGtPUcdFu+MPP2jbgiWAZ6Pfe5soGFMd+0Db5Vrog==}

  parent-module@1.0.1:
    resolution: {integrity: sha512-GQ2EWRpQV8/o+Aw8YqtfZZPfNRWZYkbidE9k5rpl/hC3vtHHBfGm2Ifi6qWV+coDGkrUKZAxE3Lot5kcsRlh+g==}
    engines: {node: '>=6'}

  parse-cache-control@1.0.1:
    resolution: {integrity: sha512-60zvsJReQPX5/QP0Kzfd/VrpjScIQ7SHBW6bFCYfEP+fp0Eppr1SHhIO5nd1PjZtvclzSzES9D/p5nFJurwfWg==}

  parse-json@5.2.0:
    resolution: {integrity: sha512-ayCKvm/phCGxOkYRSCM82iDwct8/EonSEgCSxWxD7ve6jHggsFl4fZVQBPRNgQoKiuV/odhFrGzQXZwbifC8Rg==}
    engines: {node: '>=8'}

  parse-ms@0.1.2:
    resolution: {integrity: sha512-VwMglE9412ifMHcRFEVJePEpreQh90wjIiOdP0UQQGKV4l+QprdKI+p5noXTkmGjznBMb40s+VymcclATAVvYA==}
    engines: {node: '>=0.10.0'}

  path-exists@3.0.0:
    resolution: {integrity: sha512-bpC7GYwiDYQ4wYLe+FA8lhRjhQCMcQGuSgGGqDkg/QerRWw9CmGRT0iSOVRSZJ29NMLZgIzqaljJ63oaL4NIJQ==}
    engines: {node: '>=4'}

  path-exists@4.0.0:
    resolution: {integrity: sha512-ak9Qy5Q7jYb2Wwcey5Fpvg2KoAc/ZIhLSLOSBmRmygPsGwkVVt0fZa0qrtMz+m6tJTAHfZQ8FnmB4MG4LWy7/w==}
    engines: {node: '>=8'}

  path-is-absolute@1.0.1:
    resolution: {integrity: sha512-AVbw3UJ2e9bq64vSaS9Am0fje1Pa8pbGqTTsmXfaIiMpnr5DlDhfJOuLj9Sf95ZPVDAUerDfEk88MPmPe7UCQg==}
    engines: {node: '>=0.10.0'}

  path-key@3.1.1:
    resolution: {integrity: sha512-ojmeN0qd+y0jszEtoY48r0Peq5dwMEkIlCOu6Q5f41lfkswXuKtYrhgoTpLnyIcHm24Uhqx+5Tqm2InSwLhE6Q==}
    engines: {node: '>=8'}

  path-parse@1.0.7:
    resolution: {integrity: sha512-LDJzPVEEEPR+y48z93A0Ed0yXb8pAByGWo/k5YYdYgpY2/2EsOsksJrq7lOHxryrVOn1ejG6oAp8ahvOIQD8sw==}

  path-scurry@1.11.1:
    resolution: {integrity: sha512-Xa4Nw17FS9ApQFJ9umLiJS4orGjm7ZzwUrwamcGQuHSzDyth9boKDaycYdDcZDuqYATXw4HFXgaqWTctW/v1HA==}
    engines: {node: '>=16 || 14 >=14.18'}

  path-to-regexp@1.8.0:
    resolution: {integrity: sha512-n43JRhlUKUAlibEJhPeir1ncUID16QnEjNpwzNdO3Lm4ywrBpBZ5oLD0I6br9evr1Y9JTqwRtAh7JLoOzAQdVA==}

  path-type@4.0.0:
    resolution: {integrity: sha512-gDKb8aZMDeD/tZWs9P6+q0J9Mwkdl6xMV8TjnGP3qJVJ06bdMgkbBlLU8IdfOsIsFz2BW1rNVT3XuNEl8zPAvw==}
    engines: {node: '>=8'}

  pathval@1.1.1:
    resolution: {integrity: sha512-Dp6zGqpTdETdR63lehJYPeIOqpiNBNtc7BpWSLrOje7UaIsE5aY92r/AunQA7rsXvet3lrJ3JnZX29UPTKXyKQ==}

  pbkdf2@3.1.2:
    resolution: {integrity: sha512-iuh7L6jA7JEGu2WxDwtQP1ddOpaJNC4KlDEFfdQajSGgGPNi4OyDc2R7QnbY2bR9QjBVGwgvTdNJZoE7RaxUMA==}
    engines: {node: '>=0.12'}

  picocolors@1.1.0:
    resolution: {integrity: sha512-TQ92mBOW0l3LeMeyLV6mzy/kWr8lkd/hp3mTg7wYK7zJhuBStmGMBG0BdeDZS/dZx1IukaX6Bk11zcln25o1Aw==}

  picomatch@2.3.1:
    resolution: {integrity: sha512-JU3teHTNjmE2VCGFzuY8EXzCDVwEqB2a8fsIvwaStHhAWJEeVd1o1QD80CU6+ZdEXXSLbSsuLwJjkCBWqRQUVA==}
    engines: {node: '>=8.6'}

  pify@4.0.1:
    resolution: {integrity: sha512-uB80kBFb/tfd68bVleG9T5GGsGPjJrLAUpR5PZIrhBnIaRTQRjqdJSsIKkOP6OAIFbj7GOrcudc5pNjZ+geV2g==}
    engines: {node: '>=6'}

  pkg-dir@4.2.0:
    resolution: {integrity: sha512-HRDzbaKjC+AOWVXxAU/x54COGeIv9eb+6CkDSQoNTt4XyWoIJvuPsXizxu/Fr23EiekbtZwmh1IcIG/l/a10GQ==}
    engines: {node: '>=8'}

  possible-typed-array-names@1.0.0:
    resolution: {integrity: sha512-d7Uw+eZoloe0EHDIYoe+bQ5WXnGMOpmiZFTuMWCwpjzzkL2nTjcKiAk4hh8TjnGye2TwWOk3UXucZ+3rbmBa8Q==}
    engines: {node: '>= 0.4'}

  prebuild-install@7.1.2:
    resolution: {integrity: sha512-UnNke3IQb6sgarcZIDU3gbMeTp/9SSU1DAIkil7PrqG1vZlBtY5msYccSKSHDqa3hNg436IXK+SNImReuA1wEQ==}
    engines: {node: '>=10'}
    hasBin: true

  prelude-ls@1.1.2:
    resolution: {integrity: sha512-ESF23V4SKG6lVSGZgYNpbsiaAkdab6ZgOxe52p7+Kid3W3u3bxR4Vfd/o21dmN7jSt0IwgZ4v5MUd26FEtXE9w==}
    engines: {node: '>= 0.8.0'}

  prelude-ls@1.2.1:
    resolution: {integrity: sha512-vkcDPrRZo1QZLbn5RLGPpg/WmIQ65qoWWhcGKf/b5eplkkarX0m9z8ppCat4mlOqUsWpyNuYgO3VRyrYHSzX5g==}
    engines: {node: '>= 0.8.0'}

  prettier-linter-helpers@1.0.0:
    resolution: {integrity: sha512-GbK2cP9nraSSUF9N2XwUwqfzlAFlMNYYl+ShE/V+H8a9uNl/oUqB1w2EL54Jh0OlyRSd8RfWYJ3coVS4TROP2w==}
    engines: {node: '>=6.0.0'}

  prettier@2.4.1:
    resolution: {integrity: sha512-9fbDAXSBcc6Bs1mZrDYb3XKzDLm4EXXL9sC1LqKP5rZkT6KRr/rf9amVUcODVXgguK/isJz0d0hP72WeaKWsvA==}
    engines: {node: '>=10.13.0'}
    hasBin: true

  prettier@2.8.8:
    resolution: {integrity: sha512-tdN8qQGvNjw4CHbY+XXk0JgCXn9QiF21a55rBe5LJAU+kDyC4WQn4+awm2Xfk2lQMk5fKup9XgzTZtGkjBdP9Q==}
    engines: {node: '>=10.13.0'}
    hasBin: true

  prettier@3.2.5:
    resolution: {integrity: sha512-3/GWa9aOC0YeD7LUfvOG2NiDyhOWRvt1k+rcKhOuYnMY24iiCphgneUfJDyFXd6rZCAnuLBv6UeAULtrhT/F4A==}
    engines: {node: '>=14'}
    hasBin: true

  pretty-format@29.7.0:
    resolution: {integrity: sha512-Pdlw/oPxN+aXdmM9R00JVC9WVFoCLTKJvDVLgmJ+qAffBMxsV85l/Lu7sNx4zSzPyoL2euImuEwHhOXdEgNFZQ==}
    engines: {node: ^14.15.0 || ^16.10.0 || >=18.0.0}

  pretty-ms@0.2.2:
    resolution: {integrity: sha512-ah/vWDJAT0arxQwVcSGp6etaLTZr4IsrXTy/khfjimzdYgSxYWzTMByrtpJUWinAnVY8szDg+qQhsE5MUMz3lQ==}
    engines: {node: '>=0.10.0'}
    hasBin: true

  process-nextick-args@2.0.1:
    resolution: {integrity: sha512-3ouUOpQhtgrbOa17J7+uxOTpITYWaGP7/AhoR3+A+/1e9skrzelGi/dXzEYyvbxubEF6Wn2ypscTKiKJFFn1ag==}

  process-on-spawn@1.0.0:
    resolution: {integrity: sha512-1WsPDsUSMmZH5LeMLegqkPDrsGgsWwk1Exipy2hvB0o/F0ASzbpIctSCcZIK1ykJvtTJULEH+20WOFjMvGnCTg==}
    engines: {node: '>=8'}

  promise@8.3.0:
    resolution: {integrity: sha512-rZPNPKTOYVNEEKFaq1HqTgOwZD+4/YHS5ukLzQCypkj+OkYx7iv0mA91lJlpPPZ8vMau3IIGj5Qlwrx+8iiSmg==}

  prompts@2.4.2:
    resolution: {integrity: sha512-NxNv/kLguCA7p3jE8oL2aEBsrJWgAakBpgmgK6lpPWV+WuOmY6r2/zbAVnP+T8bQlA0nzHXSJSJW0Hq7ylaD2Q==}
    engines: {node: '>= 6'}

  proxy-from-env@1.1.0:
    resolution: {integrity: sha512-D+zkORCbA9f1tdWRK0RaCR3GPv50cMxcrz4X8k5LTSUD1Dkw47mKJEZQNunItRTkWwgtaUSo1RVFRIG9ZXiFYg==}

  pseudomap@1.0.2:
    resolution: {integrity: sha512-b/YwNhb8lk1Zz2+bXXpS/LK9OisiZZ1SNsSLxN1x2OXVEhW2Ckr/7mWE5vrC1ZTiJlD9g19jWszTmJsB+oEpFQ==}

  pump@3.0.0:
    resolution: {integrity: sha512-LwZy+p3SFs1Pytd/jYct4wpv49HiYCqd9Rlc5ZVdk0V+8Yzv6jR5Blk3TRmPL1ft69TxP0IMZGJ+WPFU2BFhww==}

  punycode@2.3.1:
    resolution: {integrity: sha512-vYt7UD1U9Wg6138shLtLOvdAu+8DsC/ilFtEVHcH+wydcSpNE20AfSOduf6MkRFahL5FY7X1oU7nKVZFtfq8Fg==}
    engines: {node: '>=6'}

  qs@6.13.0:
    resolution: {integrity: sha512-+38qI9SOr8tfZ4QmJNplMUxqjbe7LKvvZgWdExBOmd+egZTtjLB67Gu0HRX3u/XOq7UU2Nx6nsjvS16Z9uwfpg==}
    engines: {node: '>=0.6'}

  queue-microtask@1.2.3:
    resolution: {integrity: sha512-NuaNSa6flKT5JaSYQzJok04JzTL1CA6aGhv5rfLW3PgqA+M2ChpZQnAC8h8i4ZFkBS8X5RqkDBHA7r4hej3K9A==}

  rambda@7.5.0:
    resolution: {integrity: sha512-y/M9weqWAH4iopRd7EHDEQQvpFPHj1AA3oHozE9tfITHUtTR7Z9PSlIRRG2l1GuW7sefC1cXFfIcF+cgnShdBA==}

  randombytes@2.1.0:
    resolution: {integrity: sha512-vYl3iOX+4CKUWuxGi9Ukhie6fsqXqS9FE2Zaic4tNFD2N2QQaXOMFbuKK4QmDHC0JO6B1Zp41J0LpT0oR68amQ==}

  raw-body@2.5.2:
    resolution: {integrity: sha512-8zGqypfENjCIqGhgXToC8aB2r7YrBX+AQAfIPs/Mlk+BtPTztOvTS01NRW/3Eh60J+a48lt8qsCzirQ6loCVfA==}
    engines: {node: '>= 0.8'}

  rc@1.2.8:
    resolution: {integrity: sha512-y3bGgqKj3QBdxLbLkomlohkvsA8gdAiUQlSBJnBhfn+BPxg4bc62d8TcBW15wavDfgexCgccckhcZvywyQYPOw==}
    hasBin: true

  react-dom@18.3.1:
    resolution: {integrity: sha512-5m4nQKp+rZRb09LNH59GM4BxTh9251/ylbKIbpe7TpGxfJ+9kv6BLkLBXIjjspbgbnIBNqlI23tRnTWT0snUIw==}
    peerDependencies:
      react: ^18.3.1

  react-is@18.3.1:
    resolution: {integrity: sha512-/LLMVyas0ljjAtoYiPqYiL8VWXzUUdThrmU5+n20DZv+a+ClRoevUzw5JxU+Ieh5/c87ytoTBV9G1FiKfNJdmg==}

  react@18.3.1:
    resolution: {integrity: sha512-wS+hAgJShR0KhEvPJArfuPVN1+Hz1t0Y6n5jLrGQbkb4urgPE/0Rve+1kMB1v/oWgHgm4WIcV+i7F2pTVj+2iQ==}
    engines: {node: '>=0.10.0'}

  read-yaml-file@1.1.0:
    resolution: {integrity: sha512-VIMnQi/Z4HT2Fxuwg5KrY174U1VdUIASQVWXXyqtNRtxSr9IYkn1rsI6Tb6HsrHCmB7gVpNwX6JxPTHcH6IoTA==}
    engines: {node: '>=6'}

  readable-stream@2.3.8:
    resolution: {integrity: sha512-8p0AUk4XODgIewSi0l8Epjs+EVnWiK7NoDIEGU0HhE7+ZyY8D1IMY7odu5lRrFXGg71L15KG8QrPmum45RTtdA==}

  readable-stream@3.6.2:
    resolution: {integrity: sha512-9u/sniCrY3D5WdsERHzHE4G2YCXqoG5FTHUiCC4SIbr6XcLZBY05ya9EKjYek9O5xOAwjGq+1JdGBAS7Q9ScoA==}
    engines: {node: '>= 6'}

  readdirp@3.6.0:
    resolution: {integrity: sha512-hOS089on8RduqdbhvQ5Z37A0ESjsqz6qnRcffsMU3495FuTdqSm+7bhJ29JvIOsBDEEnan5DPu9t3To9VRlMzA==}
    engines: {node: '>=8.10.0'}

  rechoir@0.6.2:
    resolution: {integrity: sha512-HFM8rkZ+i3zrV+4LQjwQ0W+ez98pApMGM3HUrN04j3CqzPOzl9nmP15Y8YXNm8QHGv/eacOVEjqhmWpkRV0NAw==}
    engines: {node: '>= 0.10'}

  recursive-readdir@2.2.3:
    resolution: {integrity: sha512-8HrF5ZsXk5FAH9dgsx3BlUer73nIhuj+9OrQwEbLTPOBzGkL1lsFCR01am+v+0m2Cmbs1nP12hLDl5FA7EszKA==}
    engines: {node: '>=6.0.0'}

  reduce-flatten@2.0.0:
    resolution: {integrity: sha512-EJ4UNY/U1t2P/2k6oqotuX2Cc3T6nxJwsM0N0asT7dhrtH1ltUxDn4NalSYmPE2rCkVpcf/X6R0wDwcFpzhd4w==}
    engines: {node: '>=6'}

  regenerator-runtime@0.14.1:
    resolution: {integrity: sha512-dYnhHh0nJoMfnkZs6GmmhFknAGRrLznOu5nc9ML+EJxGvrx6H7teuevqVqCuPcPK//3eDrrjQhehXVx9cnkGdw==}

  regexp.prototype.flags@1.5.2:
    resolution: {integrity: sha512-NcDiDkTLuPR+++OCKB0nWafEmhg/Da8aUPLPMQbK+bxKKCm1/S5he+AqYa4PlMCVBalb4/yxIRub6qkEx5yJbw==}
    engines: {node: '>= 0.4'}

  release-zalgo@1.0.0:
    resolution: {integrity: sha512-gUAyHVHPPC5wdqX/LG4LWtRYtgjxyX78oanFNTMMyFEfOqdC54s3eE82imuWKbOeqYht2CrNf64Qb8vgmmtZGA==}
    engines: {node: '>=4'}

  req-cwd@2.0.0:
    resolution: {integrity: sha512-ueoIoLo1OfB6b05COxAA9UpeoscNpYyM+BqYlA7H6LVF4hKGPXQQSSaD2YmvDVJMkk4UDpAHIeU1zG53IqjvlQ==}
    engines: {node: '>=4'}

  req-from@2.0.0:
    resolution: {integrity: sha512-LzTfEVDVQHBRfjOUMgNBA+V6DWsSnoeKzf42J7l0xa/B4jyPOuuF5MlNSmomLNGemWTnV2TIdjSSLnEn95fOQA==}
    engines: {node: '>=4'}

  require-directory@2.1.1:
    resolution: {integrity: sha512-fGxEI7+wsG9xrvdjsrlmL22OMTTiHRwAMroiEeMgq8gzoLC/PQr7RsRDSTLUg/bZAZtF+TVIkHc6/4RIKrui+Q==}
    engines: {node: '>=0.10.0'}

  require-from-string@2.0.2:
    resolution: {integrity: sha512-Xf0nWe6RseziFMu+Ap9biiUbmplq6S9/p+7w7YXP/JBHhrUDDUhwa+vANyubuqfZWTveU//DYVGsDG7RKL/vEw==}
    engines: {node: '>=0.10.0'}

  require-main-filename@2.0.0:
    resolution: {integrity: sha512-NKN5kMDylKuldxYLSUfrbo5Tuzh4hd+2E8NPPX02mZtn1VuREQToYe/ZdlJy+J3uCpfaiGF05e7B8W0iXbQHmg==}

  requireindex@1.2.0:
    resolution: {integrity: sha512-L9jEkOi3ASd9PYit2cwRfyppc9NoABujTP8/5gFcbERmo5jUoAKovIC3fsF17pkTnGsrByysqX+Kxd2OTNI1ww==}
    engines: {node: '>=0.10.5'}

  resolve-from@3.0.0:
    resolution: {integrity: sha512-GnlH6vxLymXJNMBo7XP1fJIzBFbdYt49CuTwmB/6N53t+kMPRMFKz783LlQ4tv28XoQfMWinAJX6WCGf2IlaIw==}
    engines: {node: '>=4'}

  resolve-from@4.0.0:
    resolution: {integrity: sha512-pb/MYmXstAkysRFx8piNI1tGFNQIFA3vkE3Gq4EuA1dF6gHp/+vgZqsCGJapvy8N3Q+4o7FwvquPJcnZ7RYy4g==}
    engines: {node: '>=4'}

  resolve-from@5.0.0:
    resolution: {integrity: sha512-qYg9KP24dD5qka9J47d0aVky0N+b4fTU89LN9iDnjB5waksiC49rvMB0PrUJQGoTmH50XPiqOvAjDfaijGxYZw==}
    engines: {node: '>=8'}

  resolve-pkg-maps@1.0.0:
    resolution: {integrity: sha512-seS2Tj26TBVOC2NIc2rOe2y2ZO7efxITtLZcGSOnHHNOQ7CkiUBfw0Iw2ck6xkIhPwLhKNLS8BO+hEpngQlqzw==}

  resolve@1.1.7:
    resolution: {integrity: sha512-9znBF0vBcaSN3W2j7wKvdERPwqTxSpCq+if5C0WoTCyV9n24rua28jeuQ2pL/HOf+yUe/Mef+H/5p60K0Id3bg==}

  resolve@1.17.0:
    resolution: {integrity: sha512-ic+7JYiV8Vi2yzQGFWOkiZD5Z9z7O2Zhm9XMaTxdJExKasieFCr+yXZ/WmXsckHiKl12ar0y6XiXDx3m4RHn1w==}

  resolve@1.22.8:
    resolution: {integrity: sha512-oKWePCxqpd6FlLvGV1VU0x7bkPmmCNolxzjMf4NczoDnQcIWrAF+cPtZn5i6n+RfD2d9i0tzpKnG6Yk168yIyw==}
    hasBin: true

  restore-cursor@3.1.0:
    resolution: {integrity: sha512-l+sSefzHpj5qimhFSE5a8nufZYAM3sBSVMAPtYkmC+4EH2anSGaEMXSD0izRQbu9nfyQ9y5JrVmp7E8oZrUjvA==}
    engines: {node: '>=8'}

  reusify@1.0.4:
    resolution: {integrity: sha512-U9nH88a3fc/ekCF1l0/UP1IosiuIjyTh7hBvXVMHYgVcfGvt897Xguj2UOLDeI5BG2m7/uwyaLVT6fbtCwTyzw==}
    engines: {iojs: '>=1.0.0', node: '>=0.10.0'}

  rfdc@1.4.1:
    resolution: {integrity: sha512-q1b3N5QkRUWUl7iyylaaj3kOpIT0N2i9MqIEQXP73GVsN9cw3fdx8X63cEmWhJGi2PPCF23Ijp7ktmd39rawIA==}

  rimraf@2.7.1:
    resolution: {integrity: sha512-uWjbaKIK3T1OSVptzX7Nl6PvQ3qAGtKEtVRjRuazjfL3Bx5eI409VZSqgND+4UNnmzLVdPj9FqFJNPqBZFve4w==}
    deprecated: Rimraf versions prior to v4 are no longer supported
    hasBin: true

  rimraf@3.0.2:
    resolution: {integrity: sha512-JZkJMZkAGFFPP2YqXZXPbMlMBgsxzE8ILs4lMIX/2o0L9UBw9O/Y3o6wFw/i9YLapcUJWwqbi3kdxIPdC62TIA==}
    deprecated: Rimraf versions prior to v4 are no longer supported
    hasBin: true

  rimraf@5.0.10:
    resolution: {integrity: sha512-l0OE8wL34P4nJH/H2ffoaniAokM2qSmrtXHmlpvYr5AVVX8msAyW0l8NVJFDxlSK4u3Uh/f41cQheDVdnYijwQ==}
    hasBin: true

  ripemd160@2.0.2:
    resolution: {integrity: sha512-ii4iagi25WusVoiC4B4lq7pbXfAp3D9v5CwfkY33vffw2+pkDjY1D8GaN7spsxvCSx8dkPqOZCEZyfxcmJG2IA==}

  rlp@2.2.7:
    resolution: {integrity: sha512-d5gdPmgQ0Z+AklL2NVXr/IoSjNZFfTVvQWzL/AM2AOcSzYP2xjlb0AC8YyCLc41MSNf6P6QVtjgPdmVtzb+4lQ==}
    hasBin: true

  run-parallel@1.2.0:
    resolution: {integrity: sha512-5l4VyZR86LZ/lDxZTR6jqL8AFE2S0IFLMP26AbjsLVADxHdhB/c0GUsH+y39UfCi3dzz8OlQuPmnaJOMoDHQBA==}

  rxjs@7.8.1:
    resolution: {integrity: sha512-AA3TVj+0A2iuIoQkWEK/tqFjBq2j+6PO6Y0zJcvzLAFhEFIO3HL0vls9hWLncZbAAbK0mar7oZ4V079I/qPMxg==}

  safe-array-concat@1.1.2:
    resolution: {integrity: sha512-vj6RsCsWBCf19jIeHEfkRMw8DPiBb+DMXklQ/1SGDHOMlHdPUkZXFQ2YdplS23zESTijAcurb1aSgJA3AgMu1Q==}
    engines: {node: '>=0.4'}

  safe-buffer@5.1.2:
    resolution: {integrity: sha512-Gd2UZBJDkXlY7GbJxfsE8/nvKkUEU1G38c1siN6QP6a9PT9MmHB8GnpscSmMJSoF8LOIrt8ud/wPtojys4G6+g==}

  safe-buffer@5.2.1:
    resolution: {integrity: sha512-rp3So07KcdmmKbGvgaNxQSJr7bGVSVk5S9Eq1F+ppbRo70+YeaDxkw5Dd8NPN+GD6bjnYm2VuPuCXmpuYvmCXQ==}

  safe-regex-test@1.0.3:
    resolution: {integrity: sha512-CdASjNJPvRa7roO6Ra/gLYBTzYzzPyyBXxIMdGW3USQLyjWEls2RgW5UBTXaQVp+OrpeCK3bLem8smtmheoRuw==}
    engines: {node: '>= 0.4'}

  safer-buffer@2.1.2:
    resolution: {integrity: sha512-YZo3K82SD7Riyi0E1EQPojLz7kpepnSQI9IyPbHHg1XXXevb5dJI7tpyN2ADxGcQbHG7vcyRHk0cbwqcQriUtg==}

  sc-istanbul@0.4.6:
    resolution: {integrity: sha512-qJFF/8tW/zJsbyfh/iT/ZM5QNHE3CXxtLJbZsL+CzdJLBsPD7SedJZoUA4d8iAcN2IoMp/Dx80shOOd2x96X/g==}
    hasBin: true

  scheduler@0.23.2:
    resolution: {integrity: sha512-UOShsPwz7NrMUqhR6t0hWjFduvOzbtv7toDH1/hIrfRNIDBnnBWd0CwJTGvTpngVlmwGCdP9/Zl/tVrDqcuYzQ==}

  scrypt-js@3.0.1:
    resolution: {integrity: sha512-cdwTTnqPu0Hyvf5in5asVdZocVDTNRmR7XEcJuIzMjJeSHybHl7vpB66AzwTaIg6CLSbtjcxc8fqcySfnTkccA==}

  secp256k1@4.0.3:
    resolution: {integrity: sha512-NLZVf+ROMxwtEj3Xa562qgv2BK5e2WNmXPiOdVIPLgs6lyTzMvBq0aWTYMI5XCP9jZMVKOcqZLw/Wc4vDkuxhA==}
    engines: {node: '>=10.0.0'}

  semver@5.7.2:
    resolution: {integrity: sha512-cBznnQ9KjJqU67B52RMC65CMarK2600WFnbkcaiwWq3xy/5haFJlshgnpjovMVJ+Hff49d8GEn0b87C5pDQ10g==}
    hasBin: true

  semver@6.3.1:
    resolution: {integrity: sha512-BR7VvDCVHO+q2xBEWskxS6DJE1qRnb7DxzUrogb71CWoSficBxYsiAGd+Kl0mmq/MprG9yArRkyrQxTO6XjMzA==}
    hasBin: true

  semver@7.6.3:
    resolution: {integrity: sha512-oVekP1cKtI+CTDvHWYFUcMtsK/00wmAEfyqKfNdARm8u1wNVhSgaX7A8d4UuIlUI5e84iEwOhs7ZPYRmzU9U6A==}
    engines: {node: '>=10'}
    hasBin: true

  serialize-javascript@6.0.2:
    resolution: {integrity: sha512-Saa1xPByTTq2gdeFZYLLo+RFE35NHZkAbqZeWNd3BpzppeVisAqpDjcp8dyf6uIvEqJRd46jemmyA4iFIeVk8g==}

  set-blocking@2.0.0:
    resolution: {integrity: sha512-KiKBS8AnWGEyLzofFfmvKwpdPzqiy16LvQfK3yv/fVH7Bj13/wl3JSR1J+rfgRE9q7xUJK4qvgS8raSOeLUehw==}

  set-function-length@1.2.2:
    resolution: {integrity: sha512-pgRc4hJ4/sNjWCSS9AmnS40x3bNMDTknHgL5UaMBTMyJnU90EgWh1Rz+MC9eFu4BuN/UwZjKQuY/1v3rM7HMfg==}
    engines: {node: '>= 0.4'}

  set-function-name@2.0.2:
    resolution: {integrity: sha512-7PGFlmtwsEADb0WYyvCMa1t+yke6daIG4Wirafur5kcf+MhUnPms1UeR0CKQdTZD81yESwMHbtn+TR+dMviakQ==}
    engines: {node: '>= 0.4'}

  setimmediate@1.0.5:
    resolution: {integrity: sha512-MATJdZp8sLqDl/68LfQmbP8zKPLQNV6BIZoIgrscFDQ+RsvK/BxeDQOgyxKKoh0y/8h3BqVFnCqQ/gd+reiIXA==}

  setprototypeof@1.2.0:
    resolution: {integrity: sha512-E5LDX7Wrp85Kil5bhZv46j8jOeboKq5JMmYM3gVGdGH8xFpPWXUMsNrlODCrkoxMEeNi/XZIwuRvY4XNwYMJpw==}

  sha.js@2.4.11:
    resolution: {integrity: sha512-QMEp5B7cftE7APOjk5Y6xgrbWu+WkLVQwk8JNjZ8nKRciZaByEW6MubieAiToS7+dwvrjGhH8jRXz3MVd0AYqQ==}
    hasBin: true

  sha1@1.1.1:
    resolution: {integrity: sha512-dZBS6OrMjtgVkopB1Gmo4RQCDKiZsqcpAQpkV/aaj+FCrCg8r4I4qMkDPQjBgLIxlmu9k4nUbWq6ohXahOneYA==}

  shebang-command@1.2.0:
    resolution: {integrity: sha512-EV3L1+UQWGor21OmnvojK36mhg+TyIKDh3iFBKBohr5xeXIhNBcx8oWdgkTEEQ+BEFFYdLRuqMfd5L84N1V5Vg==}
    engines: {node: '>=0.10.0'}

  shebang-command@2.0.0:
    resolution: {integrity: sha512-kHxr2zZpYtdmrN1qDjrrX/Z1rR1kG8Dx+gkpK1G4eXmvXswmcE1hTWBWYUzlraYw1/yZp6YuDY77YtvbN0dmDA==}
    engines: {node: '>=8'}

  shebang-regex@1.0.0:
    resolution: {integrity: sha512-wpoSFAxys6b2a2wHZ1XpDSgD7N9iVjg29Ph9uV/uaP9Ex/KXlkTZTeddxDPSYQpgvzKLGJke2UU0AzoGCjNIvQ==}
    engines: {node: '>=0.10.0'}

  shebang-regex@3.0.0:
    resolution: {integrity: sha512-7++dFhtcx3353uBaq8DDR4NuxBetBzC7ZQOhmTQInHEd6bSrXdiEyzCvG07Z44UYdLShWUyXt5M/yhz8ekcb1A==}
    engines: {node: '>=8'}

  shelljs@0.8.5:
    resolution: {integrity: sha512-TiwcRcrkhHvbrZbnRcFYMLl30Dfov3HKqzp5tO5b4pt6G/SezKcYhmDg15zXVBswHmctSAQKznqNW2LO5tTDow==}
    engines: {node: '>=4'}
    hasBin: true

  side-channel@1.0.6:
    resolution: {integrity: sha512-fDW/EZ6Q9RiO8eFG8Hj+7u/oW+XrPTIChwCOM2+th2A6OblDtYYIpve9m+KvI9Z4C9qSEXlaGR6bTEYHReuglA==}
    engines: {node: '>= 0.4'}

  signal-exit@3.0.7:
    resolution: {integrity: sha512-wnD2ZE+l+SPC/uoS0vXeE9L1+0wuaMqKlfz9AMUo38JsyLSBWSFcHR1Rri62LZc12vLr1gb3jl7iwQhgwpAbGQ==}

  signal-exit@4.1.0:
    resolution: {integrity: sha512-bzyZ1e88w9O1iNJbKnOlvYTrWPDl46O1bG0D3XInv+9tkPrxrN8jUUTiFlDkkmKWgn1M6CfIA13SuGqOa9Korw==}
    engines: {node: '>=14'}

  simple-concat@1.0.1:
    resolution: {integrity: sha512-cSFtAPtRhljv69IK0hTVZQ+OfE9nePi/rtJmw5UjHeVyVroEqJXP1sFztKUy1qU+xvz3u/sfYJLa947b7nAN2Q==}

  simple-get@4.0.1:
    resolution: {integrity: sha512-brv7p5WgH0jmQJr1ZDDfKDOSeWWg+OVypG99A/5vYGPqJ6pxiaHLy8nxtFjBA7oMa01ebA9gfh1uMCFqOuXxvA==}

  sinon-chai@3.7.0:
    resolution: {integrity: sha512-mf5NURdUaSdnatJx3uhoBOrY9dtL19fiOtAdT1Azxg3+lNJFiuN0uzaU3xX1LeAfL17kHQhTAJgpsfhbMJMY2g==}
    peerDependencies:
      chai: ^4.0.0
      sinon: '>=4.0.0'

  sinon@9.2.4:
    resolution: {integrity: sha512-zljcULZQsJxVra28qIAL6ow1Z9tpattkCTEJR4RBP3TGc00FcttsP5pK284Nas5WjMZU5Yzy3kAIp3B3KRf5Yg==}
    deprecated: 16.1.1

  sisteransi@1.0.5:
    resolution: {integrity: sha512-bLGGlR1QxBcynn2d5YmDX4MGjlZvy2MRBDRNHLJ8VI6l6+9FUiyTFNJ0IveOSP0bcXgVDPRcfGqA0pjaqUpfVg==}

  slash@3.0.0:
    resolution: {integrity: sha512-g9Q1haeby36OSStwb4ntCGGGaKsaVSjQ68fBxoQcutl5fS1vuY18H3wSt3jFyFtrkx+Kz0V1G85A4MyAdDMi2Q==}
    engines: {node: '>=8'}

  slice-ansi@4.0.0:
    resolution: {integrity: sha512-qMCMfhY040cVHT43K9BFygqYbUPFZKHOg7K73mtTWJRb8pyP3fzf4Ixd5SzdEJQ6MRUg/WBnOLxghZtKKurENQ==}
    engines: {node: '>=10'}

  solc@0.7.3:
    resolution: {integrity: sha512-GAsWNAjGzIDg7VxzP6mPjdurby3IkGCjQcM8GFYZT6RyaoUZKmMU6Y7YwG+tFGhv7dwZ8rmR4iwFDrrD99JwqA==}
    engines: {node: '>=8.0.0'}
    hasBin: true

  solc@0.8.26:
    resolution: {integrity: sha512-yiPQNVf5rBFHwN6SIf3TUUvVAFKcQqmSUFeq+fb6pNRCo0ZCgpYOZDi3BVoezCPIAcKrVYd/qXlBLUP9wVrZ9g==}
    engines: {node: '>=10.0.0'}
    hasBin: true

  solidity-coverage@0.8.13:
    resolution: {integrity: sha512-RiBoI+kF94V3Rv0+iwOj3HQVSqNzA9qm/qDP1ZDXK5IX0Cvho1qiz8hAXTsAo6KOIUeP73jfscq0KlLqVxzGWA==}
    hasBin: true
    peerDependencies:
      hardhat: ^2.11.0

  source-map-support@0.5.21:
    resolution: {integrity: sha512-uBHU3L3czsIyYXKX88fdrGovxdSCoTGDRZ6SYXtSRxLZUzHg5P/66Ht6uoUlHu9EZod+inXhKo3qQgwXUT/y1w==}

  source-map@0.2.0:
    resolution: {integrity: sha512-CBdZ2oa/BHhS4xj5DlhjWNHcan57/5YuvfdLf17iVmIpd9KRm+DFLmC6nBNj+6Ua7Kt3TmOjDpQT1aTYOQtoUA==}
    engines: {node: '>=0.8.0'}

  source-map@0.6.1:
    resolution: {integrity: sha512-UjgapumWlbMhkBgzT7Ykc5YXUT46F0iKu8SGXq0bcwP5dz/h0Plj6enJqjz1Zbq2l5WaqYnrVbwWOWMyF3F47g==}
    engines: {node: '>=0.10.0'}

  spawn-wrap@2.0.0:
    resolution: {integrity: sha512-EeajNjfN9zMnULLwhZZQU3GWBoFNkbngTUPfaawT4RkMiviTxcX0qfhVbGey39mfctfDHkWtuecgQ8NJcyQWHg==}
    engines: {node: '>=8'}

  spawndamnit@2.0.0:
    resolution: {integrity: sha512-j4JKEcncSjFlqIwU5L/rp2N5SIPsdxaRsIv678+TZxZ0SRDJTm8JrxJMjE/XuiEZNEir3S8l0Fa3Ke339WI4qA==}

  split2@3.2.2:
    resolution: {integrity: sha512-9NThjpgZnifTkJpzTZ7Eue85S49QwpNhZTq6GRJwObb6jnLFNGB7Qm73V5HewTROPyxD0C29xqmaI68bQtV+hg==}

  sprintf-js@1.0.3:
    resolution: {integrity: sha512-D9cPgkvLlV3t3IzL0D0YLvGA9Ahk4PcvVwUbN0dSGr1aP0Nrt4AEnTUbuGvquEC0mA64Gqt1fzirlRs5ibXx8g==}

  stacktrace-parser@0.1.10:
    resolution: {integrity: sha512-KJP1OCML99+8fhOHxwwzyWrlUuVX5GQ0ZpJTd1DFXhdkrvg1szxfHhawXUZ3g9TkXORQd4/WG68jMlQZ2p8wlg==}
    engines: {node: '>=6'}

  statuses@2.0.1:
    resolution: {integrity: sha512-RwNA9Z/7PrK06rYLIzFMlaF+l73iwpzsqRIFgbMLbTcLD6cOao82TaWefPXQvB2fOC4AjuYSEndS7N/mTCbkdQ==}
    engines: {node: '>= 0.8'}

  string-format@2.0.0:
    resolution: {integrity: sha512-bbEs3scLeYNXLecRRuk6uJxdXUSj6le/8rNPHChIJTn2V79aXVTR1EH2OH5zLKKoz0V02fOUKZZcw01pLUShZA==}

  string-width@2.1.1:
    resolution: {integrity: sha512-nOqH59deCq9SRHlxq1Aw85Jnt4w6KvLKqWVik6oA9ZklXLNIOlqg4F2yrT1MVaTjAqvVwdfeZ7w7aCvJD7ugkw==}
    engines: {node: '>=4'}

  string-width@4.2.3:
    resolution: {integrity: sha512-wKyQRQpjJ0sIp62ErSZdGsjMJWsap5oRNihHhu6G7JVO/9jIB6UyevL+tXuOqrng8j/cxKTWyWUwvSTriiZz/g==}
    engines: {node: '>=8'}

  string-width@5.1.2:
    resolution: {integrity: sha512-HnLOCR3vjcY8beoNLtcjZ5/nxn2afmME6lhrDrebokqMap+XbeW8n9TXpPDOqdGK5qcI3oT0GKTW6wC7EMiVqA==}
    engines: {node: '>=12'}

  string.prototype.trim@1.2.9:
    resolution: {integrity: sha512-klHuCNxiMZ8MlsOihJhJEBJAiMVqU3Z2nEXWfWnIqjN0gEFS9J9+IxKozWWtQGcgoa1WUZzLjKPTr4ZHNFTFxw==}
    engines: {node: '>= 0.4'}

  string.prototype.trimend@1.0.8:
    resolution: {integrity: sha512-p73uL5VCHCO2BZZ6krwwQE3kCzM7NKmis8S//xEC6fQonchbum4eP6kR4DLEjQFO3Wnj3Fuo8NM0kOSjVdHjZQ==}

  string.prototype.trimstart@1.0.8:
    resolution: {integrity: sha512-UXSH262CSZY1tfu3G3Secr6uGLCFVPMhIqHjlgCUtCCcgihYc/xKs9djMTMUOb2j1mVSeU8EU6NWc/iQKU6Gfg==}
    engines: {node: '>= 0.4'}

  string_decoder@1.1.1:
    resolution: {integrity: sha512-n/ShnvDi6FHbbVfviro+WojiFzv+s8MPMHBczVePfUpDJLwoLT0ht1l4YwBCbi8pJAveEEdnkHyPyTP/mzRfwg==}

  string_decoder@1.3.0:
    resolution: {integrity: sha512-hkRX8U1WjJFd8LsDJ2yQ/wWWxaopEsABU1XfkM8A+j0+85JAGppt16cr1Whg6KIbb4okU6Mql6BOj+uup/wKeA==}

  strip-ansi@0.1.1:
    resolution: {integrity: sha512-behete+3uqxecWlDAm5lmskaSaISA+ThQ4oNNBDTBJt0x2ppR6IPqfZNuj6BLaLJ/Sji4TPZlcRyOis8wXQTLg==}
    engines: {node: '>=0.8.0'}
    hasBin: true

  strip-ansi@4.0.0:
    resolution: {integrity: sha512-4XaJ2zQdCzROZDivEVIDPkcQn8LMFSa8kj8Gxb/Lnwzv9A8VctNZ+lfivC/sV3ivW8ElJTERXZoPBRrZKkNKow==}
    engines: {node: '>=4'}

  strip-ansi@6.0.1:
    resolution: {integrity: sha512-Y38VPSHcqkFrCpFnQ9vuSXmquuv5oXOKpGeT6aGrr3o3Gc9AlVa6JBfUSOCnbxGGZF+/0ooI7KrPuUSztUdU5A==}
    engines: {node: '>=8'}

  strip-ansi@7.1.0:
    resolution: {integrity: sha512-iq6eVVI64nQQTRYq2KtEg2d2uU7LElhTJwsH4YzIHZshxlgZms/wIc4VoDQTlG/IvVIrBKG06CrZnp0qv7hkcQ==}
    engines: {node: '>=12'}

  strip-bom@3.0.0:
    resolution: {integrity: sha512-vavAMRXOgBVNF6nyEEmL3DBK19iRpDcoIwW+swQ+CbGiu7lju6t+JklA1MHweoWtadgt4ISVUsXLyDq34ddcwA==}
    engines: {node: '>=4'}

  strip-bom@4.0.0:
    resolution: {integrity: sha512-3xurFv5tEgii33Zi8Jtp55wEIILR9eh34FAW00PZf+JnSsTmV/ioewSgQl97JHvgjoRGwPShsWm+IdrxB35d0w==}
    engines: {node: '>=8'}

  strip-hex-prefix@1.0.0:
    resolution: {integrity: sha512-q8d4ue7JGEiVcypji1bALTos+0pWtyGlivAWyPuTkHzuTCJqrK9sWxYQZUq6Nq3cuyv3bm734IhHvHtGGURU6A==}
    engines: {node: '>=6.5.0', npm: '>=3'}

  strip-json-comments@2.0.1:
    resolution: {integrity: sha512-4gB8na07fecVVkOI6Rs4e7T6NOTki5EmL7TUduTs6bu3EdnSycntVJ4re8kgZA+wx9IueI2Y11bfbgwtzuE0KQ==}
    engines: {node: '>=0.10.0'}

  strip-json-comments@3.1.1:
    resolution: {integrity: sha512-6fPc+R4ihwqP6N/aIv2f1gMH8lOVtWQHoqC4yK6oSDVVocumAsfCqjkXnqiYMhmMwS/mEHLp7Vehlt3ql6lEig==}
    engines: {node: '>=8'}

  supports-color@3.2.3:
    resolution: {integrity: sha512-Jds2VIYDrlp5ui7t8abHN2bjAu4LV/q4N2KivFPpGH0lrka0BMq/33AmECUXlKPcHigkNaqfXRENFju+rlcy+A==}
    engines: {node: '>=0.8.0'}

  supports-color@5.5.0:
    resolution: {integrity: sha512-QjVjwdXIt408MIiAqCX4oUKsgU2EqAGzs2Ppkm4aQYbjm+ZEWEcW4SfFNTr4uMNZma0ey4f5lgLrkB0aX0QMow==}
    engines: {node: '>=4'}

  supports-color@7.2.0:
    resolution: {integrity: sha512-qpCAvRl9stuOHveKsn7HncJRvv501qIacKzQlO/+Lwxc9+0q2wLyv4Dfvt80/DPn2pqOBsJdDiogXGR9+OvwRw==}
    engines: {node: '>=8'}

  supports-color@8.1.1:
    resolution: {integrity: sha512-MpUEN2OodtUzxvKQl72cUF7RQ5EiHsGvSsVG0ia9c5RbWGL2CI4C7EpPS8UTBIplnlzZiNuV56w+FuNxy3ty2Q==}
    engines: {node: '>=10'}

  supports-preserve-symlinks-flag@1.0.0:
    resolution: {integrity: sha512-ot0WnXS9fgdkgIcePe6RHNk1WA8+muPa6cSjeR3V8K27q9BB1rTE3R1p7Hv0z1ZyAc8s6Vvv8DIyWf681MAt0w==}
    engines: {node: '>= 0.4'}

  sync-request@6.1.0:
    resolution: {integrity: sha512-8fjNkrNlNCrVc/av+Jn+xxqfCjYaBoHqCsDz6mt030UMxJGr+GSfCV1dQt2gRtlL63+VPidwDVLr7V2OcTSdRw==}
    engines: {node: '>=8.0.0'}

  sync-rpc@1.3.6:
    resolution: {integrity: sha512-J8jTXuZzRlvU7HemDgHi3pGnh/rkoqR/OZSjhTyyZrEkkYQbk7Z33AXp37mkPfPpfdOuj7Ex3H/TJM1z48uPQw==}

  table-layout@1.0.2:
    resolution: {integrity: sha512-qd/R7n5rQTRFi+Zf2sk5XVVd9UQl6ZkduPFC3S7WEGJAmetDTjY3qPN50eSKzwuzEyQKy5TN2TiZdkIjos2L6A==}
    engines: {node: '>=8.0.0'}

  table@6.8.2:
    resolution: {integrity: sha512-w2sfv80nrAh2VCbqR5AK27wswXhqcck2AhfnNW76beQXskGZ1V12GwS//yYVa3d3fcvAip2OUnbDAjW2k3v9fA==}
    engines: {node: '>=10.0.0'}

  tapable@2.2.1:
    resolution: {integrity: sha512-GNzQvQTOIP6RyTfE2Qxb8ZVlNmw0n88vp1szwWRimP02mnTsx3Wtn5qRdqY9w2XduFNUgvOwhNnQsjwCp+kqaQ==}
    engines: {node: '>=6'}

  tar-fs@2.1.1:
    resolution: {integrity: sha512-V0r2Y9scmbDRLCNex/+hYzvp/zyYjvFbHPNgVTKfQvVrb6guiE/fxP+XblDNR011utopbkex2nM4dHNV6GDsng==}

  tar-stream@2.2.0:
    resolution: {integrity: sha512-ujeqbceABgwMZxEJnk2HDY2DlnUZ+9oEcb1KzTVfYHio0UE6dG71n60d8D2I4qNvleWrrXpmjpt7vZeF1LnMZQ==}
    engines: {node: '>=6'}

  term-size@2.2.1:
    resolution: {integrity: sha512-wK0Ri4fOGjv/XPy8SBHZChl8CM7uMc5VML7SqiQ0zG7+J5Vr+RMQDoHa2CNT6KHUnTGIXH34UDMkPzAUyapBZg==}
    engines: {node: '>=8'}

  test-exclude@6.0.0:
    resolution: {integrity: sha512-cAGWPIyOHU6zlmg88jwm7VRyXnMN7iV68OGAbYDk/Mh/xC/pzVPlQtY6ngoIH/5/tciuhGfvESU8GrHrcxD56w==}
    engines: {node: '>=8'}

  text-table@0.2.0:
    resolution: {integrity: sha512-N+8UisAXDGk8PFXP4HAzVR9nbfmVJ3zYLAWiTIoqC5v5isinhr+r5uaO8+7r3BMfuNIufIsA7RdpVgacC2cSpw==}

  then-request@6.0.2:
    resolution: {integrity: sha512-3ZBiG7JvP3wbDzA9iNY5zJQcHL4jn/0BWtXIkagfz7QgOL/LqjCEOBQuJNZfu0XYnv5JhKh+cDxCPM4ILrqruA==}
    engines: {node: '>=6.0.0'}

  through2@4.0.2:
    resolution: {integrity: sha512-iOqSav00cVxEEICeD7TjLB1sueEL+81Wpzp2bY17uZjZN0pWZPuo4suZ/61VujxmqSGFfgOcNuTZ85QJwNZQpw==}

  time-require@0.1.2:
    resolution: {integrity: sha512-IqcSpa1sVNleRbC9eHnN7p7vwEHNmsjsXUDqjlnvo4+2VLJ7/gIY2XACTBuRhMB4weYbDYKsR3av2ySykRhDIA==}
    engines: {node: '>= 0.10.0'}

  tmp@0.0.33:
    resolution: {integrity: sha512-jRCJlojKnZ3addtTOjdIqoRuPEKBvNXcGYqzO6zWZX8KfKEpnGY5jfggJQ3EjKuu8D4bJRr0y+cYJFmYbImXGw==}
    engines: {node: '>=0.6.0'}

  to-fast-properties@2.0.0:
    resolution: {integrity: sha512-/OaKK0xYrs3DmxRYqL/yDc+FxFUVYhDlXMhRmv3z915w2HF1tnN1omB354j8VUGO/hbRzyD6Y3sA7v7GS/ceog==}
    engines: {node: '>=4'}

  to-regex-range@5.0.1:
    resolution: {integrity: sha512-65P7iz6X5yEr1cwcgvQxbbIw7Uk3gOy5dIdtZ4rDveLqhrdJP+Li/Hx6tyK0NEb+2GCyneCMJiGqrADCSNk8sQ==}
    engines: {node: '>=8.0'}

  toidentifier@1.0.1:
    resolution: {integrity: sha512-o5sSPKEkg/DIQNmH43V0/uerLrpzVedkUh8tGNvaeXpfpuwjKenlSox/2O/BTlZUtEe+JG7s5YhEz608PlAHRA==}
    engines: {node: '>=0.6'}

  tr46@0.0.3:
    resolution: {integrity: sha512-N3WMsuqV66lT30CrXNbEjx4GEwlow3v6rr4mCcv6prnfwhS01rkgyFdjPNBYd9br7LpXV1+Emh01fHnq2Gdgrw==}

  ts-api-utils@1.3.0:
    resolution: {integrity: sha512-UQMIo7pb8WRomKR1/+MFVLTroIvDVtMX3K6OUir8ynLyzB8Jeriont2bTAtmNPa1ekAgN7YPDyf6V+ygrdU+eQ==}
    engines: {node: '>=16'}
    peerDependencies:
      typescript: '>=4.2.0'

  ts-command-line-args@2.5.1:
    resolution: {integrity: sha512-H69ZwTw3rFHb5WYpQya40YAX2/w7Ut75uUECbgBIsLmM+BNuYnxsltfyyLMxy6sEeKxgijLTnQtLd0nKd6+IYw==}
    hasBin: true

  ts-essentials@7.0.3:
    resolution: {integrity: sha512-8+gr5+lqO3G84KdiTSMRLtuyJ+nTBVRKuCrK4lidMPdVeEp0uqC875uE5NMcaA7YYMN7XsNiFQuMvasF8HT/xQ==}
    peerDependencies:
      typescript: '>=3.7.0'

  ts-node@10.9.2:
    resolution: {integrity: sha512-f0FFpIdcHgn8zcPSbf1dRevwt047YMnaiJM3u2w2RewrB+fob/zePZcrOyQoLMMO7aBIddLcQIEK5dYjkLnGrQ==}
    hasBin: true
    peerDependencies:
      '@swc/core': '>=1.2.50'
      '@swc/wasm': '>=1.2.50'
      '@types/node': '*'
      typescript: '>=2.7'
    peerDependenciesMeta:
      '@swc/core':
        optional: true
      '@swc/wasm':
        optional: true

  tsconfig-paths@3.15.0:
    resolution: {integrity: sha512-2Ac2RgzDe/cn48GvOe3M+o82pEFewD3UPbyoUHHdKasHwJKjds4fLXWf/Ux5kATBKN20oaFGu+jbElp1pos0mg==}

  tslib@1.14.1:
    resolution: {integrity: sha512-Xni35NKzjgMrwevysHTCArtLDpPvye8zV/0E4EyYn43P7/7qvQwPh9BGkHewbMulVntbigmcT7rdX3BNo9wRJg==}

  tslib@2.4.0:
    resolution: {integrity: sha512-d6xOpEDfsi2CZVlPQzGeux8XMwLT9hssAsaPYExaQMuYskwb+x1x7J371tWlbBdWHroy99KnVB6qIkUbs5X3UQ==}

  tslib@2.7.0:
    resolution: {integrity: sha512-gLXCKdN1/j47AiHiOkJN69hJmcbGTHI0ImLmbYLHykhgeN0jVGola9yVjFgzCUklsZQMW55o+dW7IXv3RCXDzA==}

  tsort@0.0.1:
    resolution: {integrity: sha512-Tyrf5mxF8Ofs1tNoxA13lFeZ2Zrbd6cKbuH3V+MQ5sb6DtBj5FjrXVsRWT8YvNAQTqNoz66dz1WsbigI22aEnw==}

  tsutils@3.21.0:
    resolution: {integrity: sha512-mHKK3iUXL+3UF6xL5k0PEhKRUBKPBCv/+RkEOpjRWxxx27KKRBmmA60A9pgOUvMi8GKhRMPEmjBRPzs2W7O1OA==}
    engines: {node: '>= 6'}
    peerDependencies:
      typescript: '>=2.8.0 || >= 3.2.0-dev || >= 3.3.0-dev || >= 3.4.0-dev || >= 3.5.0-dev || >= 3.6.0-dev || >= 3.6.0-beta || >= 3.7.0-dev || >= 3.7.0-beta'

  tsx@4.18.0:
    resolution: {integrity: sha512-a1jaKBSVQkd6yEc1/NI7G6yHFfefIcuf3QJST7ZEyn4oQnxLYrZR5uZAM8UrwUa3Ge8suiZHcNS1gNrEvmobqg==}
    engines: {node: '>=18.0.0'}
    hasBin: true

  tsx@4.19.0:
    resolution: {integrity: sha512-bV30kM7bsLZKZIOCHeMNVMJ32/LuJzLVajkQI/qf92J2Qr08ueLQvW00PUZGiuLPP760UINwupgUj8qrSCPUKg==}
    engines: {node: '>=18.0.0'}
    hasBin: true

  tunnel-agent@0.6.0:
    resolution: {integrity: sha512-McnNiV1l8RYeY8tBgEpuodCC1mLUdbSN+CYBL7kJsJNInOP8UjDDEwdk6Mw60vdLLrr5NHKZhMAOSrR2NZuQ+w==}

  tunnel@0.0.6:
    resolution: {integrity: sha512-1h/Lnq9yajKY2PEbBadPXj3VxsDDu844OnaAo52UVmIzIvwwtBPIuNvkjuzBlTWpfJyUbG3ez0KSBibQkj4ojg==}
    engines: {node: '>=0.6.11 <=0.7.0 || >=0.7.3'}

  tweetnacl-util@0.15.1:
    resolution: {integrity: sha512-RKJBIj8lySrShN4w6i/BonWp2Z/uxwC3h4y7xsRrpP59ZboCd0GpEVsOnMDYLMmKBpYhb5TgHzZXy7wTfYFBRw==}

  tweetnacl@1.0.3:
    resolution: {integrity: sha512-6rt+RN7aOi1nGMyC4Xa5DdYiukl2UWCbcJft7YhxReBGQD7OAM8Pbxw6YMo4r2diNEA8FEmu32YOn9rhaiE5yw==}

  type-check@0.3.2:
    resolution: {integrity: sha512-ZCmOJdvOWDBYJlzAoFkC+Q0+bUyEOS1ltgp1MGU03fqHG+dbi9tBFU2Rd9QKiDZFAYrhPh2JUf7rZRIuHRKtOg==}
    engines: {node: '>= 0.8.0'}

  type-check@0.4.0:
    resolution: {integrity: sha512-XleUoc9uwGXqjWwXaUTZAmzMcFZ5858QA2vvx1Ur5xIcixXIP+8LnFDgRplU30us6teqdlskFfu+ae4K79Ooew==}
    engines: {node: '>= 0.8.0'}

  type-detect@4.0.8:
    resolution: {integrity: sha512-0fr/mIH1dlO+x7TlcMy+bIDqKPsw/70tVyeHW787goQjhmqaZe10uwLujubK9q9Lg6Fiho1KUKDYz0Z7k7g5/g==}
    engines: {node: '>=4'}

  type-detect@4.1.0:
    resolution: {integrity: sha512-Acylog8/luQ8L7il+geoSxhEkazvkslg7PSNKOX59mbB9cOveP5aq9h74Y7YU8yDpJwetzQQrfIwtf4Wp4LKcw==}
    engines: {node: '>=4'}

  type-fest@0.20.2:
    resolution: {integrity: sha512-Ne+eE4r0/iWnpAxD852z3A+N0Bt5RN//NjJwRd2VFHEmrywxf5vsZlh4R6lixl6B+wz/8d+maTSAkN1FIkI3LQ==}
    engines: {node: '>=10'}

  type-fest@0.21.3:
    resolution: {integrity: sha512-t0rzBq87m3fVcduHDUFhKmyyX+9eo6WQjZvf51Ea/M0Q7+T374Jp1aUiyUl0GKxp8M/OETVHSDvmkyPgvX+X2w==}
    engines: {node: '>=10'}

  type-fest@0.7.1:
    resolution: {integrity: sha512-Ne2YiiGN8bmrmJJEuTWTLJR32nh/JdL1+PSicowtNb0WFpn59GK8/lfD61bVtzguz7b3PBt74nxpv/Pw5po5Rg==}
    engines: {node: '>=8'}

  type-fest@0.8.1:
    resolution: {integrity: sha512-4dbzIzqvjtgiM5rw1k5rEHtBANKmdudhGyBEajN01fEyhaAIhsoKNy6y7+IN93IfpFtwY9iqi7kD+xwKhQsNJA==}
    engines: {node: '>=8'}

  type-fest@2.19.0:
    resolution: {integrity: sha512-RAH822pAdBgcNMAfWnCBU3CFZcfZ/i1eZjwFU/dsLKumyuuP3niueg2UAukXYF0E2AAoc82ZSSf9J0WQBinzHA==}
    engines: {node: '>=12.20'}

  type-fest@3.13.1:
    resolution: {integrity: sha512-tLq3bSNx+xSpwvAJnzrK0Ep5CLNWjvFTOp71URMaAEWBfRb9nnJiBoUe0tF8bI4ZFO3omgBR6NvnbzVUT3Ly4g==}
    engines: {node: '>=14.16'}

  typechain@8.3.2:
    resolution: {integrity: sha512-x/sQYr5w9K7yv3es7jo4KTX05CLxOf7TRWwoHlrjRh8H82G64g+k7VuWPJlgMo6qrjfCulOdfBjiaDtmhFYD/Q==}
    hasBin: true
    peerDependencies:
      typescript: '>=4.3.0'

  typed-array-buffer@1.0.2:
    resolution: {integrity: sha512-gEymJYKZtKXzzBzM4jqa9w6Q1Jjm7x2d+sh19AdsD4wqnMPDYyvwpsIc2Q/835kHuo3BEQ7CjelGhfTsoBb2MQ==}
    engines: {node: '>= 0.4'}

  typed-array-byte-length@1.0.1:
    resolution: {integrity: sha512-3iMJ9q0ao7WE9tWcaYKIptkNBuOIcZCCT0d4MRvuuH88fEoEH62IuQe0OtraD3ebQEoTRk8XCBoknUNc1Y67pw==}
    engines: {node: '>= 0.4'}

  typed-array-byte-offset@1.0.2:
    resolution: {integrity: sha512-Ous0vodHa56FviZucS2E63zkgtgrACj7omjwd/8lTEMEPFFyjfixMZ1ZXenpgCFBBt4EC1J2XsyVS2gkG0eTFA==}
    engines: {node: '>= 0.4'}

  typed-array-length@1.0.6:
    resolution: {integrity: sha512-/OxDN6OtAk5KBpGb28T+HZc2M+ADtvRxXrKKbUwtsLgdoxgX13hyy7ek6bFRl5+aBs2yZzB0c4CnQfAtVypW/g==}
    engines: {node: '>= 0.4'}

  typedarray-to-buffer@3.1.5:
    resolution: {integrity: sha512-zdu8XMNEDepKKR+XYOXAVPtWui0ly0NtohUscw+UmaHiAWT8hrV1rr//H6V+0DvJ3OQ19S979M0laLfX8rm82Q==}

  typedarray@0.0.6:
    resolution: {integrity: sha512-/aCDEGatGvZ2BIk+HmLf4ifCJFwvKFNb9/JeZPMulfgFracn9QFcAf5GO8B/mweUjSoblS5In0cWhqpfs/5PQA==}

  typescript-eslint@7.7.1:
    resolution: {integrity: sha512-ykEBfa3xx3odjZy6GRED4SCPrjo0rgHwstLlEgLX4EMEuv7QeIDSmfV+S6Kk+XkbsYn4BDEcPvsci1X26lRpMQ==}
    engines: {node: ^18.18.0 || >=20.0.0}
    peerDependencies:
      eslint: ^8.56.0
      typescript: '*'
    peerDependenciesMeta:
      typescript:
        optional: true

  typescript@5.0.4:
    resolution: {integrity: sha512-cW9T5W9xY37cc+jfEnaUvX91foxtHkza3Nw3wkoF4sSlKn0MONdkdEndig/qPBWXNkmplh3NzayQzCiHM4/hqw==}
    engines: {node: '>=12.20'}
    hasBin: true

  typescript@5.5.4:
    resolution: {integrity: sha512-Mtq29sKDAEYP7aljRgtPOpTvOfbwRWlS6dPRzwjdE+C0R4brX/GUyhHSecbHMFLNBLcJIPt9nl9yG5TZ1weH+Q==}
    engines: {node: '>=14.17'}
    hasBin: true

  typical@4.0.0:
    resolution: {integrity: sha512-VAH4IvQ7BDFYglMd7BPRDfLgxZZX4O4TFcRDA6EN5X7erNJJq+McIEp8np9aVtxrCJ6qx4GTYVfOWNjcqwZgRw==}
    engines: {node: '>=8'}

  typical@5.2.0:
    resolution: {integrity: sha512-dvdQgNDNJo+8B2uBQoqdb11eUCE1JQXhvjC/CZtgvZseVd5TYMXnq0+vuUemXbd/Se29cTaUuPX3YIc2xgbvIg==}
    engines: {node: '>=8'}

  uglify-js@3.19.3:
    resolution: {integrity: sha512-v3Xu+yuwBXisp6QYTcH4UbH+xYJXqnq2m/LtQVWKWzYc1iehYnLixoQDN9FH6/j9/oybfd6W9Ghwkl8+UMKTKQ==}
    engines: {node: '>=0.8.0'}
    hasBin: true

  unbox-primitive@1.0.2:
    resolution: {integrity: sha512-61pPlCD9h51VoreyJ0BReideM3MDKMKnh6+V9L08331ipq6Q8OFXZYiqP6n/tbHx4s5I9uRhcye6BrbkizkBDw==}

  undici-types@5.26.5:
    resolution: {integrity: sha512-JlCMO+ehdEIKqlFxk6IfVoAUVmgz7cU7zD/h9XZ0qzeosSHmUJVOzSQvvYSYWXkFXC+IfLKSIffhv0sVZup6pA==}

  undici-types@6.19.8:
    resolution: {integrity: sha512-ve2KP6f/JnbPBFyobGHuerC9g1FYGn/F8n1LWTwNxCEzd6IfqTwUQcNXgEtmmQ6DlRrC1hrSrBnCZPokRrDHjw==}

  undici@5.28.4:
    resolution: {integrity: sha512-72RFADWFqKmUb2hmmvNODKL3p9hcB6Gt2DOQMis1SEBaV6a4MH8soBvzg+95CYhCKPFedut2JY9bMfrDl9D23g==}
    engines: {node: '>=14.0'}

  undici@6.19.8:
    resolution: {integrity: sha512-U8uCCl2x9TK3WANvmBavymRzxbfFYG+tAu+fgx3zxQy3qdagQqBLwJVrdyO1TBfUXvfKveMKJZhpvUYoOjM+4g==}
    engines: {node: '>=18.17'}

  universalify@0.1.2:
    resolution: {integrity: sha512-rBJeI5CXAlmy1pV+617WB9J63U6XcazHHF2f2dbJix4XzpUF0RS3Zbj0FGIOCAva5P/d/GBOYaACQ1w+0azUkg==}
    engines: {node: '>= 4.0.0'}

  universalify@2.0.1:
    resolution: {integrity: sha512-gptHNQghINnc/vTGIk0SOFGFNXw7JVrlRUtConJRlvaw6DuX0wO5Jeko9sWrMBhh+PsYAZ7oXAiOnf/UKogyiw==}
    engines: {node: '>= 10.0.0'}

  unpipe@1.0.0:
    resolution: {integrity: sha512-pjy2bYhSsufwWlKwPc+l3cN7+wuJlK6uz0YdJEOlQDbl6jo/YlPi4mb8agUkVC8BF7V8NuzeyPNqRksA3hztKQ==}
    engines: {node: '>= 0.8'}

  untildify@4.0.0:
    resolution: {integrity: sha512-KK8xQ1mkzZeg9inewmFVDNkg3l5LUhoq9kN6iWYB/CC9YMG8HA+c1Q8HwDe6dEX7kErrEVNVBO3fWsVq5iDgtw==}
    engines: {node: '>=8'}

  update-browserslist-db@1.1.0:
    resolution: {integrity: sha512-EdRAaAyk2cUE1wOf2DkEhzxqOQvFOoRJFNS6NeyJ01Gp2beMRpBAINjM2iDXE3KCuKhwnvHIQCJm6ThL2Z+HzQ==}
    hasBin: true
    peerDependencies:
      browserslist: '>= 4.21.0'

  uri-js@4.4.1:
    resolution: {integrity: sha512-7rKUyy33Q1yc98pQ1DAmLtwX109F7TIfWlW1Ydo8Wl1ii1SeHieeh0HHfPeL2fMXK6z0s8ecKs9frCuLJvndBg==}

  usb@2.9.0:
    resolution: {integrity: sha512-G0I/fPgfHUzWH8xo2KkDxTTFruUWfppgSFJ+bQxz/kVY2x15EQ/XDB7dqD1G432G4gBG4jYQuF3U7j/orSs5nw==}
    engines: {node: '>=10.20.0 <11.x || >=12.17.0 <13.0 || >=14.0.0'}

  utf8@3.0.0:
    resolution: {integrity: sha512-E8VjFIQ/TyQgp+TZfS6l8yp/xWppSAHzidGiRrqe4bK4XP9pTRyKFgGJpO3SN7zdX4DeomTrwaseCHovfpFcqQ==}

  util-deprecate@1.0.2:
    resolution: {integrity: sha512-EPD5q1uXyFxJpCrLnCc1nHnq3gOa6DZBocAIiI2TaSCA7VCJ1UJDMagCzIkXNsUYfD1daK//LTEQ8xiIbrHtcw==}

  util@0.12.5:
    resolution: {integrity: sha512-kZf/K6hEIrWHI6XqOFUiiMa+79wE/D8Q+NCNAWclkyg3b4d2k7s0QGepNjiABc+aR3N1PAyHL7p6UcLY6LmrnA==}

  uuid@8.3.2:
    resolution: {integrity: sha512-+NYs2QeMWy+GWFOEm9xnn6HCDp0l7QBD7ml8zLUmJ+93Q5NF0NocErnwkTkXVFNiX3/fpC6afS8Dhb/gz7R7eg==}
    hasBin: true

  v8-compile-cache-lib@3.0.1:
    resolution: {integrity: sha512-wa7YjyUGfNZngI/vtK0UHAN+lgDCxBPCylVXGp0zu59Fz5aiGtNXaq3DhIov063MorB+VfufLh3JlF2KdTK3xg==}

  v8-to-istanbul@9.3.0:
    resolution: {integrity: sha512-kiGUalWN+rgBJ/1OHZsBtU4rXZOfj/7rKQxULKlIzwzQSvMJUUNgPwJEEh7gU6xEVxC0ahoOBvN2YI8GH6FNgA==}
    engines: {node: '>=10.12.0'}

  viem@2.21.4:
    resolution: {integrity: sha512-4E61XWhErjuXh5ObEoosKSy4iMvYnkuQq9jGLW5Isod68dNrENnyNV0QlVpn0LB3qunJ4ZMFMhYdfTjETqe7cQ==}
    peerDependencies:
      typescript: '>=5.0.4'
    peerDependenciesMeta:
      typescript:
        optional: true

  wcwidth@1.0.1:
    resolution: {integrity: sha512-XHPEwS0q6TaxcvG85+8EYkbiCux2XtWG2mkc47Ng2A77BQu9+DqIOJldST4HgPkuea7dvKSj5VgX3P1d4rW8Tg==}

  web3-core@4.5.1:
    resolution: {integrity: sha512-mFMOO/IWdKsLL1o2whh3oJ0LCG9P3l5c4lpiMoVsVln3QXh/B0Gf8gW3aY8S+Ixm0OHyzFDXJVc2CodxqmI4Gw==}
    engines: {node: '>=14', npm: '>=6.12.0'}

  web3-errors@1.3.0:
    resolution: {integrity: sha512-j5JkAKCtuVMbY3F5PYXBqg1vWrtF4jcyyMY1rlw8a4PV67AkqlepjGgpzWJZd56Mt+TvHy6DA1F/3Id8LatDSQ==}
    engines: {node: '>=14', npm: '>=6.12.0'}

  web3-eth-abi@4.2.3:
    resolution: {integrity: sha512-rPVwTn0O1CzbtfXwEfIjUP0W5Y7u1OFjugwKpSqJzPQE6+REBg6OELjomTGZBu+GThxHnv0rp15SOxvqp+tyXA==}
    engines: {node: '>=14', npm: '>=6.12.0'}

  web3-eth-accounts@4.2.1:
    resolution: {integrity: sha512-aOlEZFzqAgKprKs7+DGArU4r9b+ILBjThpeq42aY7LAQcP+mSpsWcQgbIRK3r/n3OwTYZ3aLPk0Ih70O/LwnYA==}
    engines: {node: '>=14', npm: '>=6.12.0'}

  web3-eth-contract@4.7.0:
    resolution: {integrity: sha512-fdStoBOjFyMHwlyJmSUt/BTDL1ATwKGmG3zDXQ/zTKlkkW/F/074ut0Vry4GuwSBg9acMHc0ycOiZx9ZKjNHsw==}
    engines: {node: '>=14', npm: '>=6.12.0'}

  web3-eth-ens@4.4.0:
    resolution: {integrity: sha512-DeyVIS060hNV9g8dnTx92syqvgbvPricE3MerCxe/DquNZT3tD8aVgFfq65GATtpCgDDJffO2bVeHp3XBemnSQ==}
    engines: {node: '>=14', npm: '>=6.12.0'}

  web3-eth-iban@4.0.7:
    resolution: {integrity: sha512-8weKLa9KuKRzibC87vNLdkinpUE30gn0IGY027F8doeJdcPUfsa4IlBgNC4k4HLBembBB2CTU0Kr/HAOqMeYVQ==}
    engines: {node: '>=14', npm: '>=6.12.0'}

  web3-eth-personal@4.0.8:
    resolution: {integrity: sha512-sXeyLKJ7ddQdMxz1BZkAwImjqh7OmKxhXoBNF3isDmD4QDpMIwv/t237S3q4Z0sZQamPa/pHebJRWVuvP8jZdw==}
    engines: {node: '>=14', npm: '>=6.12.0'}

  web3-eth@4.8.2:
    resolution: {integrity: sha512-DLV/fIMG6gBp/B0gv0+G4FzxZ4YCDQsY3lzqqv7avwh3uU7/O27aifCUcFd7Ye+3ixTqCjAvLEl9wYSeyG3zQw==}
    engines: {node: '>=14', npm: '>=6.12.0'}

  web3-net@4.1.0:
    resolution: {integrity: sha512-WWmfvHVIXWEoBDWdgKNYKN8rAy6SgluZ0abyRyXOL3ESr7ym7pKWbfP4fjApIHlYTh8tNqkrdPfM4Dyi6CA0SA==}
    engines: {node: '>=14', npm: '>=6.12.0'}

  web3-providers-http@4.2.0:
    resolution: {integrity: sha512-IPMnDtHB7dVwaB7/mMxAZzyq7d5ezfO1+Vw0bNfAeIi7gaDlJiggp85SdyAfOgov8AMUA/dyiY72kQ0KmjXKvQ==}
    engines: {node: '>=14', npm: '>=6.12.0'}

  web3-providers-ipc@4.0.7:
    resolution: {integrity: sha512-YbNqY4zUvIaK2MHr1lQFE53/8t/ejHtJchrWn9zVbFMGXlTsOAbNoIoZWROrg1v+hCBvT2c9z8xt7e/+uz5p1g==}
    engines: {node: '>=14', npm: '>=6.12.0'}

  web3-providers-ws@4.0.8:
    resolution: {integrity: sha512-goJdgata7v4pyzHRsg9fSegUG4gVnHZSHODhNnn6J93ykHkBI1nz4fjlGpcQLUMi4jAMz6SHl9Ibzs2jj9xqPw==}
    engines: {node: '>=14', npm: '>=6.12.0'}

  web3-rpc-methods@1.3.0:
    resolution: {integrity: sha512-/CHmzGN+IYgdBOme7PdqzF+FNeMleefzqs0LVOduncSaqsppeOEoskLXb2anSpzmQAP3xZJPaTrkQPWSJMORig==}
    engines: {node: '>=14', npm: '>=6.12.0'}

  web3-rpc-providers@1.0.0-rc.2:
    resolution: {integrity: sha512-ocFIEXcBx/DYQ90HhVepTBUVnL9pGsZw8wyPb1ZINSenwYus9SvcFkjU1Hfvd/fXjuhAv2bUVch9vxvMx1mXAQ==}
    engines: {node: '>=14', npm: '>=6.12.0'}

  web3-types@1.7.0:
    resolution: {integrity: sha512-nhXxDJ7a5FesRw9UG5SZdP/C/3Q2EzHGnB39hkAV+YGXDMgwxBXFWebQLfEzZzuArfHnvC0sQqkIHNwSKcVjdA==}
    engines: {node: '>=14', npm: '>=6.12.0'}

  web3-utils@1.10.4:
    resolution: {integrity: sha512-tsu8FiKJLk2PzhDl9fXbGUWTkkVXYhtTA+SmEFkKft+9BgwLxfCRpU96sWv7ICC8zixBNd3JURVoiR3dUXgP8A==}
    engines: {node: '>=8.0.0'}

  web3-utils@4.3.1:
    resolution: {integrity: sha512-kGwOk8FxOLJ9DQC68yqNQc7AzN+k9YDLaW+ZjlAXs3qORhf8zXk5SxWAAGLbLykMs3vTeB0FTb1Exut4JEYfFA==}
    engines: {node: '>=14', npm: '>=6.12.0'}

  web3-validator@2.0.6:
    resolution: {integrity: sha512-qn9id0/l1bWmvH4XfnG/JtGKKwut2Vokl6YXP5Kfg424npysmtRLe9DgiNBM9Op7QL/aSiaA0TVXibuIuWcizg==}
    engines: {node: '>=14', npm: '>=6.12.0'}

  web3@4.12.1:
    resolution: {integrity: sha512-zIFUPdgo2uG5Vbl7C4KrTv8dmWKN3sGnY/GundbiJzcaJZDxaCyu3a5HXAcgUM1VvvsVb1zaUQAFPceq05/q/Q==}
    engines: {node: '>=14.0.0', npm: '>=6.12.0'}

  webauthn-p256@0.0.5:
    resolution: {integrity: sha512-drMGNWKdaixZNobeORVIqq7k5DsRC9FnG201K2QjeOoQLmtSDaSsVZdkg6n5jUALJKcAG++zBPJXmv6hy0nWFg==}

  webidl-conversions@3.0.1:
    resolution: {integrity: sha512-2JAn3z8AR6rjK8Sm8orRC0h/bcl/DqL7tRPdGZ4I1CjdF+EaMLmYxBHyXuKL849eucPFhvBoxMsflfOb8kxaeQ==}

  whatwg-url@5.0.0:
    resolution: {integrity: sha512-saE57nupxk6v3HY35+jzBwYa0rKSy0XR8JSxZPwgLr7ys0IBzhGviA1/TUGJLmSVqs8pb9AnvICXEuOHLprYTw==}

  which-boxed-primitive@1.0.2:
    resolution: {integrity: sha512-bwZdv0AKLpplFY2KZRX6TvyuN7ojjr7lwkg6ml0roIy9YeuSr7JS372qlNW18UQYzgYK9ziGcerWqZOmEn9VNg==}

  which-module@2.0.1:
    resolution: {integrity: sha512-iBdZ57RDvnOR9AGBhML2vFZf7h8vmBjhoaZqODJBFWHVtKkDmKuHai3cx5PgVMrX5YDNp27AofYbAwctSS+vhQ==}

  which-typed-array@1.1.15:
    resolution: {integrity: sha512-oV0jmFtUky6CXfkqehVvBP/LSWJ2sy4vWMioiENyJLePrBO/yKyV9OyJySfAKosh+RYkIl5zJCNZ8/4JncrpdA==}
    engines: {node: '>= 0.4'}

  which@1.3.1:
    resolution: {integrity: sha512-HxJdYWq1MTIQbJ3nw0cqssHoTNU267KlrDuGZ1WYlxDStUtKUhOaJmh112/TZmHxxUfuJqPXSOm7tDyas0OSIQ==}
    hasBin: true

  which@2.0.2:
    resolution: {integrity: sha512-BLI3Tl1TW3Pvl70l3yq3Y64i+awpwXqsGBYWkkqMtnbXgrMD+yj7rhW0kuEDxzJaYXGjEW5ogapKNMEKNMjibA==}
    engines: {node: '>= 8'}
    hasBin: true

  widest-line@3.1.0:
    resolution: {integrity: sha512-NsmoXalsWVDMGupxZ5R08ka9flZjjiLvHVAWYOKtiKM8ujtZWr9cRffak+uSE48+Ob8ObalXpwyeUiyDD6QFgg==}
    engines: {node: '>=8'}

  word-wrap@1.2.5:
    resolution: {integrity: sha512-BN22B5eaMMI9UMtjrGd5g5eCYPpCPDUy0FJXbYsaT5zYxjFOckS53SQDE3pWkVoWpHXVb3BrYcEN4Twa55B5cA==}
    engines: {node: '>=0.10.0'}

  wordwrap@1.0.0:
    resolution: {integrity: sha512-gvVzJFlPycKc5dZN4yPkP8w7Dc37BtP1yczEneOb4uq34pXZcvrtRTmWV8W+Ume+XCxKgbjM+nevkyFPMybd4Q==}

  wordwrapjs@4.0.1:
    resolution: {integrity: sha512-kKlNACbvHrkpIw6oPeYDSmdCTu2hdMHoyXLTcUKala++lx5Y+wjJ/e474Jqv5abnVmwxw08DiTuHmw69lJGksA==}
    engines: {node: '>=8.0.0'}

  workerpool@6.5.1:
    resolution: {integrity: sha512-Fs4dNYcsdpYSAfVxhnl1L5zTksjvOJxtC5hzMNl+1t9B8hTJTdKDyZ5ju7ztgPy+ft9tBFXoOlDNiOT9WUXZlA==}

  wrap-ansi@6.2.0:
    resolution: {integrity: sha512-r6lPcBGxZXlIcymEu7InxDMhdW0KDxpLgoFLcguasxCaJ/SOIZwINatK9KY/tf+ZrlywOKU0UDj3ATXUBfxJXA==}
    engines: {node: '>=8'}

  wrap-ansi@7.0.0:
    resolution: {integrity: sha512-YVGIj2kamLSTxw6NsZjoBxfSwsn0ycdesmc4p+Q21c5zPuZ1pl+NfxVdxPtdHvmNVOQ6XSYG4AUtyt/Fi7D16Q==}
    engines: {node: '>=10'}

  wrap-ansi@8.1.0:
    resolution: {integrity: sha512-si7QWI6zUMq56bESFvagtmzMdGOtoxfR+Sez11Mobfc7tm+VkUckk9bW2UeffTGVUbOksxmSw0AA2gs8g71NCQ==}
    engines: {node: '>=12'}

  wrappy@1.0.2:
    resolution: {integrity: sha512-l4Sp/DRseor9wL6EvV2+TuQn63dMkPjZ/sp9XkghTEbV9KlPS1xUsZ3u7/IQO4wxtcFB4bgpQPRcR3QCvezPcQ==}

  write-file-atomic@3.0.3:
    resolution: {integrity: sha512-AvHcyZ5JnSfq3ioSyjrBkH9yW4m7Ayk8/9My/DD9onKeu/94fwrMocemO2QAJFAlnnDN+ZDS+ZjAR5ua1/PV/Q==}

  ws@7.4.6:
    resolution: {integrity: sha512-YmhHDO4MzaDLB+M9ym/mDA5z0naX8j7SIlT8f8z+I0VtzsRbekxEutHSme7NPS2qE8StCYQNUnfWdXta/Yu85A==}
    engines: {node: '>=8.3.0'}
    peerDependencies:
      bufferutil: ^4.0.1
      utf-8-validate: ^5.0.2
    peerDependenciesMeta:
      bufferutil:
        optional: true
      utf-8-validate:
        optional: true

  ws@7.5.10:
    resolution: {integrity: sha512-+dbF1tHwZpXcbOJdVOkzLDxZP1ailvSxM6ZweXTegylPny803bFhA+vqBYw4s31NSAk4S2Qz+AKXK9a4wkdjcQ==}
    engines: {node: '>=8.3.0'}
    peerDependencies:
      bufferutil: ^4.0.1
      utf-8-validate: ^5.0.2
    peerDependenciesMeta:
      bufferutil:
        optional: true
      utf-8-validate:
        optional: true

  ws@8.17.1:
    resolution: {integrity: sha512-6XQFvXTkbfUOZOKKILFG1PDK2NDQs4azKQl26T0YS5CxqWLgXajbPZ+h4gZekJyRqFU8pvnbAbbs/3TgRPy+GQ==}
    engines: {node: '>=10.0.0'}
    peerDependencies:
      bufferutil: ^4.0.1
      utf-8-validate: '>=5.0.2'
    peerDependenciesMeta:
      bufferutil:
        optional: true
      utf-8-validate:
        optional: true

  ws@8.18.0:
    resolution: {integrity: sha512-8VbfWfHLbbwu3+N6OKsOMpBdT4kXPDDB9cJk2bJ6mh9ucxdlnNvH1e+roYkKmN9Nxw2yjz7VzeO9oOz2zJ04Pw==}
    engines: {node: '>=10.0.0'}
    peerDependencies:
      bufferutil: ^4.0.1
      utf-8-validate: '>=5.0.2'
    peerDependenciesMeta:
      bufferutil:
        optional: true
      utf-8-validate:
        optional: true

  y18n@4.0.3:
    resolution: {integrity: sha512-JKhqTOwSrqNA1NY5lSztJ1GrBiUodLMmIZuLiDaMRJ+itFd+ABVE8XBjOvIWL+rSqNDC74LCSFmlb/U4UZ4hJQ==}

  y18n@5.0.8:
    resolution: {integrity: sha512-0pfFzegeDWJHJIAmTLRP2DwHjdF5s7jo9tuztdQxAhINCdvS+3nGINqPd00AphqJR/0LhANUS6/+7SCb98YOfA==}
    engines: {node: '>=10'}

  yallist@2.1.2:
    resolution: {integrity: sha512-ncTzHV7NvsQZkYe1DW7cbDLm0YpzHmZF5r/iyP3ZnQtMiJ+pjzisCiMNI+Sj+xQF5pXhSHxSB3uDbsBTzY/c2A==}

  yallist@3.1.1:
    resolution: {integrity: sha512-a4UGQaWPH59mOXUYnAG2ewncQS4i4F43Tv3JoAM+s2VDAmS9NsK8GpDMLrCHPksFT7h3K6TOoUNn2pb7RoXx4g==}

  yargs-parser@18.1.3:
    resolution: {integrity: sha512-o50j0JeToy/4K6OZcaQmW6lyXXKhq7csREXcDwk2omFPJEwUNOVtJKvmDr9EI1fAJZUyZcRF7kxGBWmRXudrCQ==}
    engines: {node: '>=6'}

  yargs-parser@20.2.9:
    resolution: {integrity: sha512-y11nGElTIV+CT3Zv9t7VKl+Q3hTQoT9a1Qzezhhl6Rp21gJ/IVTW7Z3y9EWXhuUBC2Shnf+DX0antecpAwSP8w==}
    engines: {node: '>=10'}

  yargs-parser@21.1.1:
    resolution: {integrity: sha512-tVpsJW7DdjecAiFpbIB1e3qxIQsE6NoPc5/eTdrbbIC4h0LVsWhnoa3g+m2HclBIujHzsxZ4VJVA+GUuc2/LBw==}
    engines: {node: '>=12'}

  yargs-unparser@2.0.0:
    resolution: {integrity: sha512-7pRTIA9Qc1caZ0bZ6RYRGbHJthJWuakf+WmHK0rVeLkNrrGhfoabBNdue6kdINI6r4if7ocq9aD/n7xwKOdzOA==}
    engines: {node: '>=10'}

  yargs@15.4.1:
    resolution: {integrity: sha512-aePbxDmcYW++PaqBsJ+HYUFwCdv4LVvdnhBy78E57PIor8/OVvhMrADFFEDh8DHDFRv/O9i3lPhsENjO7QX0+A==}
    engines: {node: '>=8'}

  yargs@16.2.0:
    resolution: {integrity: sha512-D1mvvtDG0L5ft/jGWkLpG1+m0eQxOfaBvTNELraWj22wSVUMWxZUvYgJYcKh6jGGIkJFhH4IZPQhR4TKpc8mBw==}
    engines: {node: '>=10'}

  yargs@17.7.2:
    resolution: {integrity: sha512-7dSzzRQ++CKnNI/krKnYRV7JKKPUXMEh61soaHKg9mrWEhzFWhFnxPxGl+69cD1Ou63C13NUPCnmIcrvqCuM6w==}
    engines: {node: '>=12'}

  yn@3.1.1:
    resolution: {integrity: sha512-Ux4ygGWsu2c7isFWe8Yu1YluJmqVhxqK2cLXNQA5AcC3QfbGNpM7fu0Y8b/z16pXLnFxZYvWhd3fhBY9DLmC6Q==}
    engines: {node: '>=6'}

  yocto-queue@0.1.0:
    resolution: {integrity: sha512-rVksvsnNCdJ/ohGc6xgPwyN8eheCxsiLM8mxuE/t/mOVqJewPuO1miLpTHQiRgTKCLexL4MeAFVagts7HmNZ2Q==}
    engines: {node: '>=10'}

  zod@3.23.8:
    resolution: {integrity: sha512-XBx9AXhXktjUqnepgTiE5flcKIYWi/rme0Eaj+5Y0lftuGBq+jyRu/md4WnuxqgP1ubdpNCsYEYPxrzVHD8d6g==}

snapshots:

  '@actions/core@1.10.1':
    dependencies:
      '@actions/http-client': 2.2.3
      uuid: 8.3.2

  '@actions/http-client@2.2.3':
    dependencies:
      tunnel: 0.0.6
      undici: 5.28.4

  '@adraffy/ens-normalize@1.10.0': {}

  '@adraffy/ens-normalize@1.10.1': {}

  '@ampproject/remapping@2.3.0':
    dependencies:
      '@jridgewell/gen-mapping': 0.3.5
      '@jridgewell/trace-mapping': 0.3.25

  '@babel/code-frame@7.24.7':
    dependencies:
      '@babel/highlight': 7.24.7
      picocolors: 1.1.0

  '@babel/compat-data@7.25.4': {}

  '@babel/core@7.25.2':
    dependencies:
      '@ampproject/remapping': 2.3.0
      '@babel/code-frame': 7.24.7
      '@babel/generator': 7.25.6
      '@babel/helper-compilation-targets': 7.25.2
      '@babel/helper-module-transforms': 7.25.2(@babel/core@7.25.2)
      '@babel/helpers': 7.25.6
      '@babel/parser': 7.25.6
      '@babel/template': 7.25.0
      '@babel/traverse': 7.25.6
      '@babel/types': 7.25.6
      convert-source-map: 2.0.0
      debug: 4.3.7(supports-color@8.1.1)
      gensync: 1.0.0-beta.2
      json5: 2.2.3
      semver: 6.3.1
    transitivePeerDependencies:
      - supports-color

  '@babel/generator@7.25.6':
    dependencies:
      '@babel/types': 7.25.6
      '@jridgewell/gen-mapping': 0.3.5
      '@jridgewell/trace-mapping': 0.3.25
      jsesc: 2.5.2

  '@babel/helper-compilation-targets@7.25.2':
    dependencies:
      '@babel/compat-data': 7.25.4
      '@babel/helper-validator-option': 7.24.8
      browserslist: 4.23.3
      lru-cache: 5.1.1
      semver: 6.3.1

  '@babel/helper-module-imports@7.24.7':
    dependencies:
      '@babel/traverse': 7.25.6
      '@babel/types': 7.25.6
    transitivePeerDependencies:
      - supports-color

  '@babel/helper-module-transforms@7.25.2(@babel/core@7.25.2)':
    dependencies:
      '@babel/core': 7.25.2
      '@babel/helper-module-imports': 7.24.7
      '@babel/helper-simple-access': 7.24.7
      '@babel/helper-validator-identifier': 7.24.7
      '@babel/traverse': 7.25.6
    transitivePeerDependencies:
      - supports-color

  '@babel/helper-simple-access@7.24.7':
    dependencies:
      '@babel/traverse': 7.25.6
      '@babel/types': 7.25.6
    transitivePeerDependencies:
      - supports-color

  '@babel/helper-string-parser@7.24.8': {}

  '@babel/helper-validator-identifier@7.24.7': {}

  '@babel/helper-validator-option@7.24.8': {}

  '@babel/helpers@7.25.6':
    dependencies:
      '@babel/template': 7.25.0
      '@babel/types': 7.25.6

  '@babel/highlight@7.24.7':
    dependencies:
      '@babel/helper-validator-identifier': 7.24.7
      chalk: 2.4.2
      js-tokens: 4.0.0
      picocolors: 1.1.0

  '@babel/parser@7.25.6':
    dependencies:
      '@babel/types': 7.25.6

  '@babel/runtime@7.25.6':
    dependencies:
      regenerator-runtime: 0.14.1

  '@babel/template@7.25.0':
    dependencies:
      '@babel/code-frame': 7.24.7
      '@babel/parser': 7.25.6
      '@babel/types': 7.25.6

  '@babel/traverse@7.25.6':
    dependencies:
      '@babel/code-frame': 7.24.7
      '@babel/generator': 7.25.6
      '@babel/parser': 7.25.6
      '@babel/template': 7.25.0
      '@babel/types': 7.25.6
      debug: 4.3.7(supports-color@8.1.1)
      globals: 11.12.0
    transitivePeerDependencies:
      - supports-color

  '@babel/types@7.25.6':
    dependencies:
      '@babel/helper-string-parser': 7.24.8
      '@babel/helper-validator-identifier': 7.24.7
      to-fast-properties: 2.0.0

  '@bcoe/v8-coverage@0.2.3': {}

  '@changesets/apply-release-plan@7.0.5':
    dependencies:
      '@changesets/config': 3.0.3
      '@changesets/get-version-range-type': 0.4.0
      '@changesets/git': 3.0.1
      '@changesets/should-skip-package': 0.1.1
      '@changesets/types': 6.0.0
      '@manypkg/get-packages': 1.1.3
      detect-indent: 6.1.0
      fs-extra: 7.0.1
      lodash.startcase: 4.4.0
      outdent: 0.5.0
      prettier: 2.8.8
      resolve-from: 5.0.0
      semver: 7.6.3

  '@changesets/assemble-release-plan@6.0.4':
    dependencies:
      '@changesets/errors': 0.2.0
      '@changesets/get-dependents-graph': 2.1.2
      '@changesets/should-skip-package': 0.1.1
      '@changesets/types': 6.0.0
      '@manypkg/get-packages': 1.1.3
      semver: 7.6.3

  '@changesets/changelog-git@0.2.0':
    dependencies:
      '@changesets/types': 6.0.0

  '@changesets/cli@2.27.8':
    dependencies:
      '@changesets/apply-release-plan': 7.0.5
      '@changesets/assemble-release-plan': 6.0.4
      '@changesets/changelog-git': 0.2.0
      '@changesets/config': 3.0.3
      '@changesets/errors': 0.2.0
      '@changesets/get-dependents-graph': 2.1.2
      '@changesets/get-release-plan': 4.0.4
      '@changesets/git': 3.0.1
      '@changesets/logger': 0.1.1
      '@changesets/pre': 2.0.1
      '@changesets/read': 0.6.1
      '@changesets/should-skip-package': 0.1.1
      '@changesets/types': 6.0.0
      '@changesets/write': 0.3.2
      '@manypkg/get-packages': 1.1.3
      '@types/semver': 7.5.8
      ansi-colors: 4.1.3
      ci-info: 3.9.0
      enquirer: 2.4.1
      external-editor: 3.1.0
      fs-extra: 7.0.1
      mri: 1.2.0
      outdent: 0.5.0
      p-limit: 2.3.0
      package-manager-detector: 0.2.0
      picocolors: 1.1.0
      resolve-from: 5.0.0
      semver: 7.6.3
      spawndamnit: 2.0.0
      term-size: 2.2.1

  '@changesets/config@3.0.3':
    dependencies:
      '@changesets/errors': 0.2.0
      '@changesets/get-dependents-graph': 2.1.2
      '@changesets/logger': 0.1.1
      '@changesets/types': 6.0.0
      '@manypkg/get-packages': 1.1.3
      fs-extra: 7.0.1
      micromatch: 4.0.8

  '@changesets/errors@0.2.0':
    dependencies:
      extendable-error: 0.1.7

  '@changesets/get-dependents-graph@2.1.2':
    dependencies:
      '@changesets/types': 6.0.0
      '@manypkg/get-packages': 1.1.3
      picocolors: 1.1.0
      semver: 7.6.3

  '@changesets/get-release-plan@4.0.4':
    dependencies:
      '@changesets/assemble-release-plan': 6.0.4
      '@changesets/config': 3.0.3
      '@changesets/pre': 2.0.1
      '@changesets/read': 0.6.1
      '@changesets/types': 6.0.0
      '@manypkg/get-packages': 1.1.3

  '@changesets/get-version-range-type@0.4.0': {}

  '@changesets/git@3.0.1':
    dependencies:
      '@changesets/errors': 0.2.0
      '@manypkg/get-packages': 1.1.3
      is-subdir: 1.2.0
      micromatch: 4.0.8
      spawndamnit: 2.0.0

  '@changesets/logger@0.1.1':
    dependencies:
      picocolors: 1.1.0

  '@changesets/parse@0.4.0':
    dependencies:
      '@changesets/types': 6.0.0
      js-yaml: 3.14.1

  '@changesets/pre@2.0.1':
    dependencies:
      '@changesets/errors': 0.2.0
      '@changesets/types': 6.0.0
      '@manypkg/get-packages': 1.1.3
      fs-extra: 7.0.1

  '@changesets/read@0.6.1':
    dependencies:
      '@changesets/git': 3.0.1
      '@changesets/logger': 0.1.1
      '@changesets/parse': 0.4.0
      '@changesets/types': 6.0.0
      fs-extra: 7.0.1
      p-filter: 2.1.0
      picocolors: 1.1.0

  '@changesets/should-skip-package@0.1.1':
    dependencies:
      '@changesets/types': 6.0.0
      '@manypkg/get-packages': 1.1.3

  '@changesets/types@4.1.0': {}

  '@changesets/types@6.0.0': {}

  '@changesets/write@0.3.2':
    dependencies:
      '@changesets/types': 6.0.0
      fs-extra: 7.0.1
      human-id: 1.0.2
      prettier: 2.8.8

  '@cspotcode/source-map-support@0.8.1':
    dependencies:
      '@jridgewell/trace-mapping': 0.3.9

  '@esbuild/aix-ppc64@0.23.1':
    optional: true

  '@esbuild/android-arm64@0.23.1':
    optional: true

  '@esbuild/android-arm@0.23.1':
    optional: true

  '@esbuild/android-x64@0.23.1':
    optional: true

  '@esbuild/darwin-arm64@0.23.1':
    optional: true

  '@esbuild/darwin-x64@0.23.1':
    optional: true

  '@esbuild/freebsd-arm64@0.23.1':
    optional: true

  '@esbuild/freebsd-x64@0.23.1':
    optional: true

  '@esbuild/linux-arm64@0.23.1':
    optional: true

  '@esbuild/linux-arm@0.23.1':
    optional: true

  '@esbuild/linux-ia32@0.23.1':
    optional: true

  '@esbuild/linux-loong64@0.23.1':
    optional: true

  '@esbuild/linux-mips64el@0.23.1':
    optional: true

  '@esbuild/linux-ppc64@0.23.1':
    optional: true

  '@esbuild/linux-riscv64@0.23.1':
    optional: true

  '@esbuild/linux-s390x@0.23.1':
    optional: true

  '@esbuild/linux-x64@0.23.1':
    optional: true

  '@esbuild/netbsd-x64@0.23.1':
    optional: true

  '@esbuild/openbsd-arm64@0.23.1':
    optional: true

  '@esbuild/openbsd-x64@0.23.1':
    optional: true

  '@esbuild/sunos-x64@0.23.1':
    optional: true

  '@esbuild/win32-arm64@0.23.1':
    optional: true

  '@esbuild/win32-ia32@0.23.1':
    optional: true

  '@esbuild/win32-x64@0.23.1':
    optional: true

  '@eslint-community/eslint-plugin-eslint-comments@4.4.0(eslint@8.57.0)':
    dependencies:
      escape-string-regexp: 4.0.0
      eslint: 8.57.0
      ignore: 5.3.2

  '@eslint-community/eslint-utils@4.4.0(eslint@8.57.0)':
    dependencies:
      eslint: 8.57.0
      eslint-visitor-keys: 3.4.3

  '@eslint-community/regexpp@4.11.0': {}

  '@eslint/eslintrc@2.1.4':
    dependencies:
      ajv: 6.12.6
      debug: 4.3.7(supports-color@8.1.1)
      espree: 9.6.1
      globals: 13.24.0
      ignore: 5.3.2
      import-fresh: 3.3.0
      js-yaml: 4.1.0
      minimatch: 3.1.2
      strip-json-comments: 3.1.1
    transitivePeerDependencies:
      - supports-color

  '@eslint/js@8.57.0': {}

  '@ethereumjs/rlp@4.0.1': {}

  '@ethereumjs/rlp@5.0.2': {}

  '@ethereumjs/util@8.1.0':
    dependencies:
      '@ethereumjs/rlp': 4.0.1
      ethereum-cryptography: 2.2.1
      micro-ftch: 0.3.1

  '@ethersproject/abi@5.7.0':
    dependencies:
      '@ethersproject/address': 5.7.0
      '@ethersproject/bignumber': 5.7.0
      '@ethersproject/bytes': 5.7.0
      '@ethersproject/constants': 5.7.0
      '@ethersproject/hash': 5.7.0
      '@ethersproject/keccak256': 5.7.0
      '@ethersproject/logger': 5.7.0
      '@ethersproject/properties': 5.7.0
      '@ethersproject/strings': 5.7.0

  '@ethersproject/abstract-provider@5.7.0':
    dependencies:
      '@ethersproject/bignumber': 5.7.0
      '@ethersproject/bytes': 5.7.0
      '@ethersproject/logger': 5.7.0
      '@ethersproject/networks': 5.7.1
      '@ethersproject/properties': 5.7.0
      '@ethersproject/transactions': 5.7.0
      '@ethersproject/web': 5.7.1

  '@ethersproject/abstract-signer@5.7.0':
    dependencies:
      '@ethersproject/abstract-provider': 5.7.0
      '@ethersproject/bignumber': 5.7.0
      '@ethersproject/bytes': 5.7.0
      '@ethersproject/logger': 5.7.0
      '@ethersproject/properties': 5.7.0

  '@ethersproject/address@5.6.1':
    dependencies:
      '@ethersproject/bignumber': 5.7.0
      '@ethersproject/bytes': 5.7.0
      '@ethersproject/keccak256': 5.7.0
      '@ethersproject/logger': 5.7.0
      '@ethersproject/rlp': 5.7.0

  '@ethersproject/address@5.7.0':
    dependencies:
      '@ethersproject/bignumber': 5.7.0
      '@ethersproject/bytes': 5.7.0
      '@ethersproject/keccak256': 5.7.0
      '@ethersproject/logger': 5.7.0
      '@ethersproject/rlp': 5.7.0

  '@ethersproject/base64@5.7.0':
    dependencies:
      '@ethersproject/bytes': 5.7.0

  '@ethersproject/basex@5.7.0':
    dependencies:
      '@ethersproject/bytes': 5.7.0
      '@ethersproject/properties': 5.7.0

  '@ethersproject/bignumber@5.7.0':
    dependencies:
      '@ethersproject/bytes': 5.7.0
      '@ethersproject/logger': 5.7.0
      bn.js: 5.2.1

  '@ethersproject/bytes@5.7.0':
    dependencies:
      '@ethersproject/logger': 5.7.0

  '@ethersproject/constants@5.7.0':
    dependencies:
      '@ethersproject/bignumber': 5.7.0

  '@ethersproject/contracts@5.7.0':
    dependencies:
      '@ethersproject/abi': 5.7.0
      '@ethersproject/abstract-provider': 5.7.0
      '@ethersproject/abstract-signer': 5.7.0
      '@ethersproject/address': 5.7.0
      '@ethersproject/bignumber': 5.7.0
      '@ethersproject/bytes': 5.7.0
      '@ethersproject/constants': 5.7.0
      '@ethersproject/logger': 5.7.0
      '@ethersproject/properties': 5.7.0
      '@ethersproject/transactions': 5.7.0

  '@ethersproject/hash@5.7.0':
    dependencies:
      '@ethersproject/abstract-signer': 5.7.0
      '@ethersproject/address': 5.7.0
      '@ethersproject/base64': 5.7.0
      '@ethersproject/bignumber': 5.7.0
      '@ethersproject/bytes': 5.7.0
      '@ethersproject/keccak256': 5.7.0
      '@ethersproject/logger': 5.7.0
      '@ethersproject/properties': 5.7.0
      '@ethersproject/strings': 5.7.0

  '@ethersproject/hdnode@5.7.0':
    dependencies:
      '@ethersproject/abstract-signer': 5.7.0
      '@ethersproject/basex': 5.7.0
      '@ethersproject/bignumber': 5.7.0
      '@ethersproject/bytes': 5.7.0
      '@ethersproject/logger': 5.7.0
      '@ethersproject/pbkdf2': 5.7.0
      '@ethersproject/properties': 5.7.0
      '@ethersproject/sha2': 5.7.0
      '@ethersproject/signing-key': 5.7.0
      '@ethersproject/strings': 5.7.0
      '@ethersproject/transactions': 5.7.0
      '@ethersproject/wordlists': 5.7.0

  '@ethersproject/json-wallets@5.7.0':
    dependencies:
      '@ethersproject/abstract-signer': 5.7.0
      '@ethersproject/address': 5.7.0
      '@ethersproject/bytes': 5.7.0
      '@ethersproject/hdnode': 5.7.0
      '@ethersproject/keccak256': 5.7.0
      '@ethersproject/logger': 5.7.0
      '@ethersproject/pbkdf2': 5.7.0
      '@ethersproject/properties': 5.7.0
      '@ethersproject/random': 5.7.0
      '@ethersproject/strings': 5.7.0
      '@ethersproject/transactions': 5.7.0
      aes-js: 3.0.0
      scrypt-js: 3.0.1

  '@ethersproject/keccak256@5.7.0':
    dependencies:
      '@ethersproject/bytes': 5.7.0
      js-sha3: 0.8.0

  '@ethersproject/logger@5.7.0': {}

  '@ethersproject/networks@5.7.1':
    dependencies:
      '@ethersproject/logger': 5.7.0

  '@ethersproject/pbkdf2@5.7.0':
    dependencies:
      '@ethersproject/bytes': 5.7.0
      '@ethersproject/sha2': 5.7.0

  '@ethersproject/properties@5.7.0':
    dependencies:
      '@ethersproject/logger': 5.7.0

  '@ethersproject/providers@5.7.2':
    dependencies:
      '@ethersproject/abstract-provider': 5.7.0
      '@ethersproject/abstract-signer': 5.7.0
      '@ethersproject/address': 5.7.0
      '@ethersproject/base64': 5.7.0
      '@ethersproject/basex': 5.7.0
      '@ethersproject/bignumber': 5.7.0
      '@ethersproject/bytes': 5.7.0
      '@ethersproject/constants': 5.7.0
      '@ethersproject/hash': 5.7.0
      '@ethersproject/logger': 5.7.0
      '@ethersproject/networks': 5.7.1
      '@ethersproject/properties': 5.7.0
      '@ethersproject/random': 5.7.0
      '@ethersproject/rlp': 5.7.0
      '@ethersproject/sha2': 5.7.0
      '@ethersproject/strings': 5.7.0
      '@ethersproject/transactions': 5.7.0
      '@ethersproject/web': 5.7.1
      bech32: 1.1.4
      ws: 7.4.6
    transitivePeerDependencies:
      - bufferutil
      - utf-8-validate

  '@ethersproject/random@5.7.0':
    dependencies:
      '@ethersproject/bytes': 5.7.0
      '@ethersproject/logger': 5.7.0

  '@ethersproject/rlp@5.7.0':
    dependencies:
      '@ethersproject/bytes': 5.7.0
      '@ethersproject/logger': 5.7.0

  '@ethersproject/sha2@5.7.0':
    dependencies:
      '@ethersproject/bytes': 5.7.0
      '@ethersproject/logger': 5.7.0
      hash.js: 1.1.7

  '@ethersproject/signing-key@5.7.0':
    dependencies:
      '@ethersproject/bytes': 5.7.0
      '@ethersproject/logger': 5.7.0
      '@ethersproject/properties': 5.7.0
      bn.js: 5.2.1
      elliptic: 6.5.4
      hash.js: 1.1.7

  '@ethersproject/solidity@5.7.0':
    dependencies:
      '@ethersproject/bignumber': 5.7.0
      '@ethersproject/bytes': 5.7.0
      '@ethersproject/keccak256': 5.7.0
      '@ethersproject/logger': 5.7.0
      '@ethersproject/sha2': 5.7.0
      '@ethersproject/strings': 5.7.0

  '@ethersproject/strings@5.7.0':
    dependencies:
      '@ethersproject/bytes': 5.7.0
      '@ethersproject/constants': 5.7.0
      '@ethersproject/logger': 5.7.0

  '@ethersproject/transactions@5.7.0':
    dependencies:
      '@ethersproject/address': 5.7.0
      '@ethersproject/bignumber': 5.7.0
      '@ethersproject/bytes': 5.7.0
      '@ethersproject/constants': 5.7.0
      '@ethersproject/keccak256': 5.7.0
      '@ethersproject/logger': 5.7.0
      '@ethersproject/properties': 5.7.0
      '@ethersproject/rlp': 5.7.0
      '@ethersproject/signing-key': 5.7.0

  '@ethersproject/units@5.7.0':
    dependencies:
      '@ethersproject/bignumber': 5.7.0
      '@ethersproject/constants': 5.7.0
      '@ethersproject/logger': 5.7.0

  '@ethersproject/wallet@5.7.0':
    dependencies:
      '@ethersproject/abstract-provider': 5.7.0
      '@ethersproject/abstract-signer': 5.7.0
      '@ethersproject/address': 5.7.0
      '@ethersproject/bignumber': 5.7.0
      '@ethersproject/bytes': 5.7.0
      '@ethersproject/hash': 5.7.0
      '@ethersproject/hdnode': 5.7.0
      '@ethersproject/json-wallets': 5.7.0
      '@ethersproject/keccak256': 5.7.0
      '@ethersproject/logger': 5.7.0
      '@ethersproject/properties': 5.7.0
      '@ethersproject/random': 5.7.0
      '@ethersproject/signing-key': 5.7.0
      '@ethersproject/transactions': 5.7.0
      '@ethersproject/wordlists': 5.7.0

  '@ethersproject/web@5.7.1':
    dependencies:
      '@ethersproject/base64': 5.7.0
      '@ethersproject/bytes': 5.7.0
      '@ethersproject/logger': 5.7.0
      '@ethersproject/properties': 5.7.0
      '@ethersproject/strings': 5.7.0

  '@ethersproject/wordlists@5.7.0':
    dependencies:
      '@ethersproject/bytes': 5.7.0
      '@ethersproject/hash': 5.7.0
      '@ethersproject/logger': 5.7.0
      '@ethersproject/properties': 5.7.0
      '@ethersproject/strings': 5.7.0

  '@fastify/busboy@2.1.1': {}

  '@fvictorio/tabtab@0.0.3':
    dependencies:
      debug: 4.3.7(supports-color@8.1.1)
      enquirer: 2.4.1
      minimist: 1.2.8
      mkdirp: 1.0.4
      untildify: 4.0.0
    transitivePeerDependencies:
      - supports-color

  '@humanwhocodes/config-array@0.11.14':
    dependencies:
      '@humanwhocodes/object-schema': 2.0.3
      debug: 4.3.7(supports-color@8.1.1)
      minimatch: 3.1.2
    transitivePeerDependencies:
      - supports-color

  '@humanwhocodes/module-importer@1.0.1': {}

  '@humanwhocodes/object-schema@2.0.3': {}

<<<<<<< HEAD
  '@ignored/hardhat-vnext-core@2.0.0':
    dependencies:
      '@ignored/hardhat-vnext-errors': 2.0.0
      '@ignored/hardhat-vnext-utils': 2.0.0
      chalk: 5.3.0
      semver: 7.6.3

  '@ignored/hardhat-vnext-errors@2.0.0':
    dependencies:
      '@ignored/hardhat-vnext-utils': 2.0.0

  '@ignored/hardhat-vnext-utils@2.0.0':
    dependencies:
      fast-equals: 5.0.1
      keccak: 3.0.4
      rfdc: 1.4.1
      undici: 6.19.8

  '@ignored/hardhat-vnext-zod-utils@2.0.0(@ignored/hardhat-vnext-core@2.0.0)(zod@3.23.8)':
    dependencies:
      '@ignored/hardhat-vnext-core': 2.0.0
      zod: 3.23.8

  '@ignored/hardhat-vnext@2.0.0':
    dependencies:
      '@ignored/hardhat-vnext-core': 2.0.0
      '@ignored/hardhat-vnext-errors': 2.0.0
      '@ignored/hardhat-vnext-utils': 2.0.0
      '@ignored/hardhat-vnext-zod-utils': 2.0.0(@ignored/hardhat-vnext-core@2.0.0)(zod@3.23.8)
      chalk: 5.3.0
      tsx: 4.18.0
      zod: 3.23.8
=======
  '@ignored/edr-darwin-arm64@0.6.2-alpha.0':
    optional: true

  '@ignored/edr-darwin-x64@0.6.2-alpha.0':
    optional: true

  '@ignored/edr-linux-arm64-gnu@0.6.2-alpha.0':
    optional: true

  '@ignored/edr-linux-arm64-musl@0.6.2-alpha.0':
    optional: true

  '@ignored/edr-linux-x64-gnu@0.6.2-alpha.0':
    optional: true

  '@ignored/edr-linux-x64-musl@0.6.2-alpha.0':
    optional: true

  '@ignored/edr-win32-x64-msvc@0.6.2-alpha.0':
    optional: true

  '@ignored/edr@0.6.2-alpha.0':
    optionalDependencies:
      '@ignored/edr-darwin-arm64': 0.6.2-alpha.0
      '@ignored/edr-darwin-x64': 0.6.2-alpha.0
      '@ignored/edr-linux-arm64-gnu': 0.6.2-alpha.0
      '@ignored/edr-linux-arm64-musl': 0.6.2-alpha.0
      '@ignored/edr-linux-x64-gnu': 0.6.2-alpha.0
      '@ignored/edr-linux-x64-musl': 0.6.2-alpha.0
      '@ignored/edr-win32-x64-msvc': 0.6.2-alpha.0
>>>>>>> 32b867ef

  '@isaacs/cliui@8.0.2':
    dependencies:
      string-width: 5.1.2
      string-width-cjs: string-width@4.2.3
      strip-ansi: 7.1.0
      strip-ansi-cjs: strip-ansi@6.0.1
      wrap-ansi: 8.1.0
      wrap-ansi-cjs: wrap-ansi@7.0.0

  '@istanbuljs/load-nyc-config@1.1.0':
    dependencies:
      camelcase: 5.3.1
      find-up: 4.1.0
      get-package-type: 0.1.0
      js-yaml: 3.14.1
      resolve-from: 5.0.0

  '@istanbuljs/schema@0.1.3': {}

  '@jest/schemas@29.6.3':
    dependencies:
      '@sinclair/typebox': 0.27.8

  '@jridgewell/gen-mapping@0.3.5':
    dependencies:
      '@jridgewell/set-array': 1.2.1
      '@jridgewell/sourcemap-codec': 1.5.0
      '@jridgewell/trace-mapping': 0.3.25

  '@jridgewell/resolve-uri@3.1.2': {}

  '@jridgewell/set-array@1.2.1': {}

  '@jridgewell/sourcemap-codec@1.5.0': {}

  '@jridgewell/trace-mapping@0.3.25':
    dependencies:
      '@jridgewell/resolve-uri': 3.1.2
      '@jridgewell/sourcemap-codec': 1.5.0

  '@jridgewell/trace-mapping@0.3.9':
    dependencies:
      '@jridgewell/resolve-uri': 3.1.2
      '@jridgewell/sourcemap-codec': 1.5.0

  '@ledgerhq/cryptoassets@9.13.0':
    dependencies:
      invariant: 2.2.4

  '@ledgerhq/devices@8.4.2':
    dependencies:
      '@ledgerhq/errors': 6.18.0
      '@ledgerhq/logs': 6.12.0
      rxjs: 7.8.1
      semver: 7.6.3

  '@ledgerhq/domain-service@1.2.3(debug@4.3.7)':
    dependencies:
      '@ledgerhq/errors': 6.18.0
      '@ledgerhq/logs': 6.12.0
      '@ledgerhq/types-live': 6.50.0
      axios: 1.7.7(debug@4.3.7)
      eip55: 2.1.1
      react: 18.3.1
      react-dom: 18.3.1(react@18.3.1)
    transitivePeerDependencies:
      - debug

  '@ledgerhq/errors@6.18.0': {}

  '@ledgerhq/hw-app-eth@6.33.6(debug@4.3.7)':
    dependencies:
      '@ethersproject/abi': 5.7.0
      '@ethersproject/rlp': 5.7.0
      '@ledgerhq/cryptoassets': 9.13.0
      '@ledgerhq/domain-service': 1.2.3(debug@4.3.7)
      '@ledgerhq/errors': 6.18.0
      '@ledgerhq/hw-transport': 6.31.2
      '@ledgerhq/hw-transport-mocker': 6.29.2
      '@ledgerhq/logs': 6.12.0
      axios: 1.7.7(debug@4.3.7)
      bignumber.js: 9.1.2
      crypto-js: 4.2.0
    transitivePeerDependencies:
      - debug

  '@ledgerhq/hw-transport-mocker@6.29.2':
    dependencies:
      '@ledgerhq/hw-transport': 6.31.2
      '@ledgerhq/logs': 6.12.0
      rxjs: 7.8.1

  '@ledgerhq/hw-transport-node-hid-noevents@6.30.3':
    dependencies:
      '@ledgerhq/devices': 8.4.2
      '@ledgerhq/errors': 6.18.0
      '@ledgerhq/hw-transport': 6.31.2
      '@ledgerhq/logs': 6.12.0
      node-hid: 2.1.2

  '@ledgerhq/hw-transport-node-hid@6.29.3':
    dependencies:
      '@ledgerhq/devices': 8.4.2
      '@ledgerhq/errors': 6.18.0
      '@ledgerhq/hw-transport': 6.31.2
      '@ledgerhq/hw-transport-node-hid-noevents': 6.30.3
      '@ledgerhq/logs': 6.12.0
      lodash: 4.17.21
      node-hid: 2.1.2
      usb: 2.9.0

  '@ledgerhq/hw-transport@6.31.2':
    dependencies:
      '@ledgerhq/devices': 8.4.2
      '@ledgerhq/errors': 6.18.0
      '@ledgerhq/logs': 6.12.0
      events: 3.3.0

  '@ledgerhq/logs@6.12.0': {}

  '@ledgerhq/types-live@6.50.0':
    dependencies:
      bignumber.js: 9.1.2
      rxjs: 7.8.1

  '@manypkg/find-root@1.1.0':
    dependencies:
      '@babel/runtime': 7.25.6
      '@types/node': 12.20.55
      find-up: 4.1.0
      fs-extra: 8.1.0

  '@manypkg/get-packages@1.1.3':
    dependencies:
      '@babel/runtime': 7.25.6
      '@changesets/types': 4.1.0
      '@manypkg/find-root': 1.1.0
      fs-extra: 8.1.0
      globby: 11.1.0
      read-yaml-file: 1.1.0

  '@metamask/eth-sig-util@4.0.1':
    dependencies:
      ethereumjs-abi: 0.6.8
      ethereumjs-util: 6.2.1
      ethjs-util: 0.1.6
      tweetnacl: 1.0.3
      tweetnacl-util: 0.15.1

  '@noble/curves@1.2.0':
    dependencies:
      '@noble/hashes': 1.3.2

  '@noble/curves@1.4.0':
    dependencies:
      '@noble/hashes': 1.4.0

  '@noble/curves@1.4.2':
    dependencies:
      '@noble/hashes': 1.4.0

  '@noble/hashes@1.2.0': {}

  '@noble/hashes@1.3.2': {}

  '@noble/hashes@1.4.0': {}

  '@noble/hashes@1.5.0': {}

  '@noble/secp256k1@1.7.1': {}

  '@nodelib/fs.scandir@2.1.5':
    dependencies:
      '@nodelib/fs.stat': 2.0.5
      run-parallel: 1.2.0

  '@nodelib/fs.stat@2.0.5': {}

  '@nodelib/fs.walk@1.2.8':
    dependencies:
      '@nodelib/fs.scandir': 2.1.5
      fastq: 1.17.1

  '@nolyfill/is-core-module@1.0.39': {}

  '@nomicfoundation/edr-darwin-arm64@0.5.2': {}

  '@nomicfoundation/edr-darwin-x64@0.5.2': {}

  '@nomicfoundation/edr-linux-arm64-gnu@0.5.2': {}

  '@nomicfoundation/edr-linux-arm64-musl@0.5.2': {}

  '@nomicfoundation/edr-linux-x64-gnu@0.5.2': {}

  '@nomicfoundation/edr-linux-x64-musl@0.5.2': {}

  '@nomicfoundation/edr-win32-x64-msvc@0.5.2': {}

  '@nomicfoundation/edr@0.5.2':
    dependencies:
      '@nomicfoundation/edr-darwin-arm64': 0.5.2
      '@nomicfoundation/edr-darwin-x64': 0.5.2
      '@nomicfoundation/edr-linux-arm64-gnu': 0.5.2
      '@nomicfoundation/edr-linux-arm64-musl': 0.5.2
      '@nomicfoundation/edr-linux-x64-gnu': 0.5.2
      '@nomicfoundation/edr-linux-x64-musl': 0.5.2
      '@nomicfoundation/edr-win32-x64-msvc': 0.5.2

  '@nomicfoundation/ethereumjs-block@5.0.4':
    dependencies:
      '@nomicfoundation/ethereumjs-common': 4.0.4
      '@nomicfoundation/ethereumjs-rlp': 5.0.4
      '@nomicfoundation/ethereumjs-trie': 6.0.4
      '@nomicfoundation/ethereumjs-tx': 5.0.4
      '@nomicfoundation/ethereumjs-util': 9.0.4
      ethereum-cryptography: 0.1.3
    transitivePeerDependencies:
      - c-kzg

  '@nomicfoundation/ethereumjs-common@4.0.4':
    dependencies:
      '@nomicfoundation/ethereumjs-util': 9.0.4
    transitivePeerDependencies:
      - c-kzg

  '@nomicfoundation/ethereumjs-rlp@5.0.4': {}

  '@nomicfoundation/ethereumjs-trie@6.0.4':
    dependencies:
      '@nomicfoundation/ethereumjs-rlp': 5.0.4
      '@nomicfoundation/ethereumjs-util': 9.0.4
      '@types/readable-stream': 2.3.15
      ethereum-cryptography: 0.1.3
      lru-cache: 10.4.3
      readable-stream: 3.6.2
    transitivePeerDependencies:
      - c-kzg

  '@nomicfoundation/ethereumjs-tx@5.0.4':
    dependencies:
      '@nomicfoundation/ethereumjs-common': 4.0.4
      '@nomicfoundation/ethereumjs-rlp': 5.0.4
      '@nomicfoundation/ethereumjs-util': 9.0.4
      ethereum-cryptography: 0.1.3

  '@nomicfoundation/ethereumjs-util@9.0.4':
    dependencies:
      '@nomicfoundation/ethereumjs-rlp': 5.0.4
      ethereum-cryptography: 0.1.3

  '@nomicfoundation/hardhat-ignition-ethers@0.15.5(@nomicfoundation/hardhat-ethers@packages+hardhat-ethers)(@nomicfoundation/hardhat-ignition@0.15.5(@nomicfoundation/hardhat-verify@packages+hardhat-verify)(hardhat@packages+hardhat-core))(@nomicfoundation/ignition-core@0.15.5)(ethers@6.13.2)(hardhat@packages+hardhat-core)':
    dependencies:
      '@nomicfoundation/hardhat-ethers': link:packages/hardhat-ethers
      '@nomicfoundation/hardhat-ignition': 0.15.5(@nomicfoundation/hardhat-verify@packages+hardhat-verify)(hardhat@packages+hardhat-core)
      '@nomicfoundation/ignition-core': 0.15.5
      ethers: 6.13.2
      hardhat: link:packages/hardhat-core

  '@nomicfoundation/hardhat-ignition-viem@0.15.5(@nomicfoundation/hardhat-ignition@0.15.5(@nomicfoundation/hardhat-verify@packages+hardhat-verify)(hardhat@packages+hardhat-core))(@nomicfoundation/hardhat-viem@packages+hardhat-viem)(@nomicfoundation/ignition-core@0.15.5)(hardhat@packages+hardhat-core)(viem@2.21.4(typescript@5.0.4)(zod@3.23.8))':
    dependencies:
      '@nomicfoundation/hardhat-ignition': 0.15.5(@nomicfoundation/hardhat-verify@packages+hardhat-verify)(hardhat@packages+hardhat-core)
      '@nomicfoundation/hardhat-viem': link:packages/hardhat-viem
      '@nomicfoundation/ignition-core': 0.15.5
      hardhat: link:packages/hardhat-core
      viem: 2.21.4(typescript@5.0.4)(zod@3.23.8)

  '@nomicfoundation/hardhat-ignition@0.15.5(@nomicfoundation/hardhat-verify@packages+hardhat-verify)(hardhat@packages+hardhat-core)':
    dependencies:
      '@nomicfoundation/hardhat-verify': link:packages/hardhat-verify
      '@nomicfoundation/ignition-core': 0.15.5
      '@nomicfoundation/ignition-ui': 0.15.5
      chalk: 4.1.2
      debug: 4.3.7(supports-color@8.1.1)
      fs-extra: 10.1.0
      hardhat: link:packages/hardhat-core
      prompts: 2.4.2
    transitivePeerDependencies:
      - bufferutil
      - supports-color
      - utf-8-validate

  '@nomicfoundation/ignition-core@0.15.5':
    dependencies:
      '@ethersproject/address': 5.6.1
      '@nomicfoundation/solidity-analyzer': 0.1.2
      cbor: 9.0.2
      debug: 4.3.7(supports-color@8.1.1)
      ethers: 6.13.2
      fs-extra: 10.1.0
      immer: 10.0.2
      lodash: 4.17.21
      ndjson: 2.0.0
    transitivePeerDependencies:
      - bufferutil
      - supports-color
      - utf-8-validate

  '@nomicfoundation/ignition-ui@0.15.5': {}

  '@nomicfoundation/solidity-analyzer-darwin-arm64@0.1.2':
    optional: true

  '@nomicfoundation/solidity-analyzer-darwin-x64@0.1.2':
    optional: true

  '@nomicfoundation/solidity-analyzer-linux-arm64-gnu@0.1.2':
    optional: true

  '@nomicfoundation/solidity-analyzer-linux-arm64-musl@0.1.2':
    optional: true

  '@nomicfoundation/solidity-analyzer-linux-x64-gnu@0.1.2':
    optional: true

  '@nomicfoundation/solidity-analyzer-linux-x64-musl@0.1.2':
    optional: true

  '@nomicfoundation/solidity-analyzer-win32-x64-msvc@0.1.2':
    optional: true

  '@nomicfoundation/solidity-analyzer@0.1.2':
    optionalDependencies:
      '@nomicfoundation/solidity-analyzer-darwin-arm64': 0.1.2
      '@nomicfoundation/solidity-analyzer-darwin-x64': 0.1.2
      '@nomicfoundation/solidity-analyzer-linux-arm64-gnu': 0.1.2
      '@nomicfoundation/solidity-analyzer-linux-arm64-musl': 0.1.2
      '@nomicfoundation/solidity-analyzer-linux-x64-gnu': 0.1.2
      '@nomicfoundation/solidity-analyzer-linux-x64-musl': 0.1.2
      '@nomicfoundation/solidity-analyzer-win32-x64-msvc': 0.1.2

  '@pkgjs/parseargs@0.11.0':
    optional: true

  '@scure/base@1.1.8': {}

  '@scure/bip32@1.1.5':
    dependencies:
      '@noble/hashes': 1.2.0
      '@noble/secp256k1': 1.7.1
      '@scure/base': 1.1.8

  '@scure/bip32@1.4.0':
    dependencies:
      '@noble/curves': 1.4.0
      '@noble/hashes': 1.4.0
      '@scure/base': 1.1.8

  '@scure/bip39@1.1.1':
    dependencies:
      '@noble/hashes': 1.2.0
      '@scure/base': 1.1.8

  '@scure/bip39@1.3.0':
    dependencies:
      '@noble/hashes': 1.4.0
      '@scure/base': 1.1.8

  '@scure/bip39@1.4.0':
    dependencies:
      '@noble/hashes': 1.5.0
      '@scure/base': 1.1.8

  '@sentry/core@5.30.0':
    dependencies:
      '@sentry/hub': 5.30.0
      '@sentry/minimal': 5.30.0
      '@sentry/types': 5.30.0
      '@sentry/utils': 5.30.0
      tslib: 1.14.1

  '@sentry/hub@5.30.0':
    dependencies:
      '@sentry/types': 5.30.0
      '@sentry/utils': 5.30.0
      tslib: 1.14.1

  '@sentry/minimal@5.30.0':
    dependencies:
      '@sentry/hub': 5.30.0
      '@sentry/types': 5.30.0
      tslib: 1.14.1

  '@sentry/node@5.30.0':
    dependencies:
      '@sentry/core': 5.30.0
      '@sentry/hub': 5.30.0
      '@sentry/tracing': 5.30.0
      '@sentry/types': 5.30.0
      '@sentry/utils': 5.30.0
      cookie: 0.4.2
      https-proxy-agent: 5.0.1
      lru_map: 0.3.3
      tslib: 1.14.1
    transitivePeerDependencies:
      - supports-color

  '@sentry/tracing@5.30.0':
    dependencies:
      '@sentry/hub': 5.30.0
      '@sentry/minimal': 5.30.0
      '@sentry/types': 5.30.0
      '@sentry/utils': 5.30.0
      tslib: 1.14.1

  '@sentry/types@5.30.0': {}

  '@sentry/utils@5.30.0':
    dependencies:
      '@sentry/types': 5.30.0
      tslib: 1.14.1

  '@sinclair/typebox@0.27.8': {}

  '@sinonjs/commons@1.8.6':
    dependencies:
      type-detect: 4.0.8

  '@sinonjs/fake-timers@6.0.1':
    dependencies:
      '@sinonjs/commons': 1.8.6

  '@sinonjs/samsam@5.3.1':
    dependencies:
      '@sinonjs/commons': 1.8.6
      lodash.get: 4.4.2
      type-detect: 4.1.0

  '@sinonjs/text-encoding@0.7.3': {}

  '@solidity-parser/parser@0.14.5':
    dependencies:
      antlr4ts: 0.5.0-alpha.4

  '@solidity-parser/parser@0.18.0': {}

  '@tsconfig/node10@1.0.11': {}

  '@tsconfig/node12@1.0.11': {}

  '@tsconfig/node14@1.0.3': {}

  '@tsconfig/node16@1.0.4': {}

  '@typechain/ethers-v6@0.5.1(ethers@6.13.2)(typechain@8.3.2(typescript@5.0.4))(typescript@5.0.4)':
    dependencies:
      ethers: 6.13.2
      lodash: 4.17.21
      ts-essentials: 7.0.3(typescript@5.0.4)
      typechain: 8.3.2(typescript@5.0.4)
      typescript: 5.0.4

  '@typechain/hardhat@9.1.0(@typechain/ethers-v6@0.5.1(ethers@6.13.2)(typechain@8.3.2(typescript@5.0.4))(typescript@5.0.4))(ethers@6.13.2)(hardhat@packages+hardhat-core)(typechain@8.3.2(typescript@5.0.4))':
    dependencies:
      '@typechain/ethers-v6': 0.5.1(ethers@6.13.2)(typechain@8.3.2(typescript@5.0.4))(typescript@5.0.4)
      ethers: 6.13.2
      fs-extra: 9.1.0
      hardhat: link:packages/hardhat-core
      typechain: 8.3.2(typescript@5.0.4)

  '@types/async-eventemitter@0.2.4':
    dependencies:
      '@types/events': 3.0.3

  '@types/bn.js@4.11.6':
    dependencies:
      '@types/node': 20.16.1

  '@types/bn.js@5.1.5':
    dependencies:
      '@types/node': 18.19.50

  '@types/chai-as-promised@7.1.8':
    dependencies:
      '@types/chai': 4.3.19

  '@types/chai@4.3.19': {}

  '@types/ci-info@2.0.0': {}

  '@types/concat-stream@1.6.1':
    dependencies:
      '@types/node': 20.16.1

  '@types/debug@4.1.12':
    dependencies:
      '@types/ms': 0.7.34

  '@types/events@3.0.3': {}

  '@types/find-up@2.1.1': {}

  '@types/form-data@0.0.33':
    dependencies:
      '@types/node': 20.16.1

  '@types/fs-extra@5.1.0':
    dependencies:
      '@types/node': 18.19.50

  '@types/glob@7.2.0':
    dependencies:
      '@types/minimatch': 5.1.2
      '@types/node': 18.19.50

  '@types/istanbul-lib-coverage@2.0.6': {}

  '@types/json-schema@7.0.15': {}

  '@types/json5@0.0.29': {}

  '@types/keccak@3.0.4':
    dependencies:
      '@types/node': 18.19.50

  '@types/lodash.clonedeep@4.5.9':
    dependencies:
      '@types/lodash': 4.17.7

  '@types/lodash.isequal@4.5.8':
    dependencies:
      '@types/lodash': 4.17.7

  '@types/lodash.memoize@4.1.9':
    dependencies:
      '@types/lodash': 4.17.7

  '@types/lodash@4.17.7': {}

  '@types/lru-cache@5.1.1': {}

  '@types/minimatch@5.1.2': {}

  '@types/mocha@10.0.7': {}

  '@types/ms@0.7.34': {}

  '@types/node@10.17.60': {}

  '@types/node@12.20.55': {}

  '@types/node@18.15.13': {}

  '@types/node@18.19.50':
    dependencies:
      undici-types: 5.26.5

  '@types/node@20.16.1':
    dependencies:
      undici-types: 6.19.8

  '@types/node@20.16.5':
    dependencies:
      undici-types: 6.19.8

  '@types/node@8.10.66': {}

  '@types/pbkdf2@3.1.2':
    dependencies:
      '@types/node': 20.16.1

  '@types/prettier@2.7.3': {}

  '@types/qs@6.9.15': {}

  '@types/readable-stream@2.3.15':
    dependencies:
      '@types/node': 20.16.1
      safe-buffer: 5.1.2

  '@types/resolve@1.20.6': {}

  '@types/secp256k1@4.0.6':
    dependencies:
      '@types/node': 20.16.1

  '@types/semver@6.2.7': {}

  '@types/semver@7.5.8': {}

  '@types/sinon-chai@3.2.12':
    dependencies:
      '@types/chai': 4.3.19
      '@types/sinon': 9.0.11

  '@types/sinon@9.0.11':
    dependencies:
      '@types/sinonjs__fake-timers': 8.1.5

  '@types/sinonjs__fake-timers@8.1.5': {}

  '@types/uuid@8.3.4': {}

  '@types/w3c-web-usb@1.0.10': {}

  '@types/ws@7.4.7':
    dependencies:
      '@types/node': 18.19.50

  '@types/ws@8.5.3':
    dependencies:
      '@types/node': 20.16.1

  '@typescript-eslint/eslint-plugin@5.61.0(@typescript-eslint/parser@5.61.0(eslint@8.57.0)(typescript@5.0.4))(eslint@8.57.0)(typescript@5.0.4)':
    dependencies:
      '@eslint-community/regexpp': 4.11.0
      '@typescript-eslint/parser': 5.61.0(eslint@8.57.0)(typescript@5.0.4)
      '@typescript-eslint/scope-manager': 5.61.0
      '@typescript-eslint/type-utils': 5.61.0(eslint@8.57.0)(typescript@5.0.4)
      '@typescript-eslint/utils': 5.61.0(eslint@8.57.0)(typescript@5.0.4)
      debug: 4.3.7(supports-color@8.1.1)
      eslint: 8.57.0
      graphemer: 1.4.0
      ignore: 5.3.2
      natural-compare-lite: 1.4.0
      semver: 7.6.3
      tsutils: 3.21.0(typescript@5.0.4)
    optionalDependencies:
      typescript: 5.0.4
    transitivePeerDependencies:
      - supports-color

  '@typescript-eslint/eslint-plugin@7.18.0(@typescript-eslint/parser@7.18.0(eslint@8.57.0)(typescript@5.5.4))(eslint@8.57.0)(typescript@5.5.4)':
    dependencies:
      '@eslint-community/regexpp': 4.11.0
      '@typescript-eslint/parser': 7.18.0(eslint@8.57.0)(typescript@5.5.4)
      '@typescript-eslint/scope-manager': 7.18.0
      '@typescript-eslint/type-utils': 7.18.0(eslint@8.57.0)(typescript@5.5.4)
      '@typescript-eslint/utils': 7.18.0(eslint@8.57.0)(typescript@5.5.4)
      '@typescript-eslint/visitor-keys': 7.18.0
      eslint: 8.57.0
      graphemer: 1.4.0
      ignore: 5.3.2
      natural-compare: 1.4.0
      ts-api-utils: 1.3.0(typescript@5.5.4)
    optionalDependencies:
      typescript: 5.5.4
    transitivePeerDependencies:
      - supports-color

  '@typescript-eslint/eslint-plugin@7.7.1(@typescript-eslint/parser@7.7.1(eslint@8.57.0)(typescript@5.5.4))(eslint@8.57.0)(typescript@5.5.4)':
    dependencies:
      '@eslint-community/regexpp': 4.11.0
      '@typescript-eslint/parser': 7.7.1(eslint@8.57.0)(typescript@5.5.4)
      '@typescript-eslint/scope-manager': 7.7.1
      '@typescript-eslint/type-utils': 7.7.1(eslint@8.57.0)(typescript@5.5.4)
      '@typescript-eslint/utils': 7.7.1(eslint@8.57.0)(typescript@5.5.4)
      '@typescript-eslint/visitor-keys': 7.7.1
      debug: 4.3.7(supports-color@8.1.1)
      eslint: 8.57.0
      graphemer: 1.4.0
      ignore: 5.3.2
      natural-compare: 1.4.0
      semver: 7.6.3
      ts-api-utils: 1.3.0(typescript@5.5.4)
    optionalDependencies:
      typescript: 5.5.4
    transitivePeerDependencies:
      - supports-color

  '@typescript-eslint/parser@5.61.0(eslint@8.57.0)(typescript@5.0.4)':
    dependencies:
      '@typescript-eslint/scope-manager': 5.61.0
      '@typescript-eslint/types': 5.61.0
      '@typescript-eslint/typescript-estree': 5.61.0(typescript@5.0.4)
      debug: 4.3.7(supports-color@8.1.1)
      eslint: 8.57.0
    optionalDependencies:
      typescript: 5.0.4
    transitivePeerDependencies:
      - supports-color

  '@typescript-eslint/parser@7.18.0(eslint@8.57.0)(typescript@5.5.4)':
    dependencies:
      '@typescript-eslint/scope-manager': 7.18.0
      '@typescript-eslint/types': 7.18.0
      '@typescript-eslint/typescript-estree': 7.18.0(typescript@5.5.4)
      '@typescript-eslint/visitor-keys': 7.18.0
      debug: 4.3.7(supports-color@8.1.1)
      eslint: 8.57.0
    optionalDependencies:
      typescript: 5.5.4
    transitivePeerDependencies:
      - supports-color

  '@typescript-eslint/parser@7.7.1(eslint@8.57.0)(typescript@5.5.4)':
    dependencies:
      '@typescript-eslint/scope-manager': 7.7.1
      '@typescript-eslint/types': 7.7.1
      '@typescript-eslint/typescript-estree': 7.7.1(typescript@5.5.4)
      '@typescript-eslint/visitor-keys': 7.7.1
      debug: 4.3.7(supports-color@8.1.1)
      eslint: 8.57.0
    optionalDependencies:
      typescript: 5.5.4
    transitivePeerDependencies:
      - supports-color

  '@typescript-eslint/scope-manager@5.61.0':
    dependencies:
      '@typescript-eslint/types': 5.61.0
      '@typescript-eslint/visitor-keys': 5.61.0

  '@typescript-eslint/scope-manager@5.62.0':
    dependencies:
      '@typescript-eslint/types': 5.62.0
      '@typescript-eslint/visitor-keys': 5.62.0

  '@typescript-eslint/scope-manager@7.18.0':
    dependencies:
      '@typescript-eslint/types': 7.18.0
      '@typescript-eslint/visitor-keys': 7.18.0

  '@typescript-eslint/scope-manager@7.7.1':
    dependencies:
      '@typescript-eslint/types': 7.7.1
      '@typescript-eslint/visitor-keys': 7.7.1

  '@typescript-eslint/type-utils@5.61.0(eslint@8.57.0)(typescript@5.0.4)':
    dependencies:
      '@typescript-eslint/typescript-estree': 5.61.0(typescript@5.0.4)
      '@typescript-eslint/utils': 5.61.0(eslint@8.57.0)(typescript@5.0.4)
      debug: 4.3.7(supports-color@8.1.1)
      eslint: 8.57.0
      tsutils: 3.21.0(typescript@5.0.4)
    optionalDependencies:
      typescript: 5.0.4
    transitivePeerDependencies:
      - supports-color

  '@typescript-eslint/type-utils@7.18.0(eslint@8.57.0)(typescript@5.5.4)':
    dependencies:
      '@typescript-eslint/typescript-estree': 7.18.0(typescript@5.5.4)
      '@typescript-eslint/utils': 7.18.0(eslint@8.57.0)(typescript@5.5.4)
      debug: 4.3.7(supports-color@8.1.1)
      eslint: 8.57.0
      ts-api-utils: 1.3.0(typescript@5.5.4)
    optionalDependencies:
      typescript: 5.5.4
    transitivePeerDependencies:
      - supports-color

  '@typescript-eslint/type-utils@7.7.1(eslint@8.57.0)(typescript@5.5.4)':
    dependencies:
      '@typescript-eslint/typescript-estree': 7.7.1(typescript@5.5.4)
      '@typescript-eslint/utils': 7.7.1(eslint@8.57.0)(typescript@5.5.4)
      debug: 4.3.7(supports-color@8.1.1)
      eslint: 8.57.0
      ts-api-utils: 1.3.0(typescript@5.5.4)
    optionalDependencies:
      typescript: 5.5.4
    transitivePeerDependencies:
      - supports-color

  '@typescript-eslint/types@5.61.0': {}

  '@typescript-eslint/types@5.62.0': {}

  '@typescript-eslint/types@7.18.0': {}

  '@typescript-eslint/types@7.7.1': {}

  '@typescript-eslint/typescript-estree@5.61.0(typescript@5.0.4)':
    dependencies:
      '@typescript-eslint/types': 5.61.0
      '@typescript-eslint/visitor-keys': 5.61.0
      debug: 4.3.7(supports-color@8.1.1)
      globby: 11.1.0
      is-glob: 4.0.3
      semver: 7.6.3
      tsutils: 3.21.0(typescript@5.0.4)
    optionalDependencies:
      typescript: 5.0.4
    transitivePeerDependencies:
      - supports-color

  '@typescript-eslint/typescript-estree@5.62.0(typescript@5.5.4)':
    dependencies:
      '@typescript-eslint/types': 5.62.0
      '@typescript-eslint/visitor-keys': 5.62.0
      debug: 4.3.7(supports-color@8.1.1)
      globby: 11.1.0
      is-glob: 4.0.3
      semver: 7.6.3
      tsutils: 3.21.0(typescript@5.5.4)
    optionalDependencies:
      typescript: 5.5.4
    transitivePeerDependencies:
      - supports-color

  '@typescript-eslint/typescript-estree@7.18.0(typescript@5.5.4)':
    dependencies:
      '@typescript-eslint/types': 7.18.0
      '@typescript-eslint/visitor-keys': 7.18.0
      debug: 4.3.7(supports-color@8.1.1)
      globby: 11.1.0
      is-glob: 4.0.3
      minimatch: 9.0.5
      semver: 7.6.3
      ts-api-utils: 1.3.0(typescript@5.5.4)
    optionalDependencies:
      typescript: 5.5.4
    transitivePeerDependencies:
      - supports-color

  '@typescript-eslint/typescript-estree@7.7.1(typescript@5.5.4)':
    dependencies:
      '@typescript-eslint/types': 7.7.1
      '@typescript-eslint/visitor-keys': 7.7.1
      debug: 4.3.7(supports-color@8.1.1)
      globby: 11.1.0
      is-glob: 4.0.3
      minimatch: 9.0.5
      semver: 7.6.3
      ts-api-utils: 1.3.0(typescript@5.5.4)
    optionalDependencies:
      typescript: 5.5.4
    transitivePeerDependencies:
      - supports-color

  '@typescript-eslint/utils@5.61.0(eslint@8.57.0)(typescript@5.0.4)':
    dependencies:
      '@eslint-community/eslint-utils': 4.4.0(eslint@8.57.0)
      '@types/json-schema': 7.0.15
      '@types/semver': 7.5.8
      '@typescript-eslint/scope-manager': 5.61.0
      '@typescript-eslint/types': 5.61.0
      '@typescript-eslint/typescript-estree': 5.61.0(typescript@5.0.4)
      eslint: 8.57.0
      eslint-scope: 5.1.1
      semver: 7.6.3
    transitivePeerDependencies:
      - supports-color
      - typescript

  '@typescript-eslint/utils@5.62.0(eslint@8.57.0)(typescript@5.5.4)':
    dependencies:
      '@eslint-community/eslint-utils': 4.4.0(eslint@8.57.0)
      '@types/json-schema': 7.0.15
      '@types/semver': 7.5.8
      '@typescript-eslint/scope-manager': 5.62.0
      '@typescript-eslint/types': 5.62.0
      '@typescript-eslint/typescript-estree': 5.62.0(typescript@5.5.4)
      eslint: 8.57.0
      eslint-scope: 5.1.1
      semver: 7.6.3
    transitivePeerDependencies:
      - supports-color
      - typescript

  '@typescript-eslint/utils@7.18.0(eslint@8.57.0)(typescript@5.5.4)':
    dependencies:
      '@eslint-community/eslint-utils': 4.4.0(eslint@8.57.0)
      '@typescript-eslint/scope-manager': 7.18.0
      '@typescript-eslint/types': 7.18.0
      '@typescript-eslint/typescript-estree': 7.18.0(typescript@5.5.4)
      eslint: 8.57.0
    transitivePeerDependencies:
      - supports-color
      - typescript

  '@typescript-eslint/utils@7.7.1(eslint@8.57.0)(typescript@5.5.4)':
    dependencies:
      '@eslint-community/eslint-utils': 4.4.0(eslint@8.57.0)
      '@types/json-schema': 7.0.15
      '@types/semver': 7.5.8
      '@typescript-eslint/scope-manager': 7.7.1
      '@typescript-eslint/types': 7.7.1
      '@typescript-eslint/typescript-estree': 7.7.1(typescript@5.5.4)
      eslint: 8.57.0
      semver: 7.6.3
    transitivePeerDependencies:
      - supports-color
      - typescript

  '@typescript-eslint/visitor-keys@5.61.0':
    dependencies:
      '@typescript-eslint/types': 5.61.0
      eslint-visitor-keys: 3.4.3

  '@typescript-eslint/visitor-keys@5.62.0':
    dependencies:
      '@typescript-eslint/types': 5.62.0
      eslint-visitor-keys: 3.4.3

  '@typescript-eslint/visitor-keys@7.18.0':
    dependencies:
      '@typescript-eslint/types': 7.18.0
      eslint-visitor-keys: 3.4.3

  '@typescript-eslint/visitor-keys@7.7.1':
    dependencies:
      '@typescript-eslint/types': 7.7.1
      eslint-visitor-keys: 3.4.3

  '@ungap/structured-clone@1.2.0': {}

  abbrev@1.0.9: {}

  abitype@0.7.1(typescript@5.0.4)(zod@3.23.8):
    dependencies:
      typescript: 5.0.4
    optionalDependencies:
      zod: 3.23.8

  abitype@0.9.10(typescript@5.0.4)(zod@3.23.8):
    optionalDependencies:
      typescript: 5.0.4
      zod: 3.23.8

  abitype@1.0.5(typescript@5.0.4)(zod@3.23.8):
    optionalDependencies:
      typescript: 5.0.4
      zod: 3.23.8

  abitype@1.0.5(typescript@5.5.4)(zod@3.23.8):
    optionalDependencies:
      typescript: 5.5.4
      zod: 3.23.8

  acorn-jsx@5.3.2(acorn@8.12.1):
    dependencies:
      acorn: 8.12.1

  acorn-walk@8.3.4:
    dependencies:
      acorn: 8.12.1

  acorn@8.12.1: {}

  address@1.2.2: {}

  adm-zip@0.4.16: {}

  aes-js@3.0.0: {}

  aes-js@4.0.0-beta.5: {}

  agent-base@6.0.2:
    dependencies:
      debug: 4.3.7(supports-color@8.1.1)
    transitivePeerDependencies:
      - supports-color

  aggregate-error@3.1.0:
    dependencies:
      clean-stack: 2.2.0
      indent-string: 4.0.0

  ajv@6.12.6:
    dependencies:
      fast-deep-equal: 3.1.3
      fast-json-stable-stringify: 2.1.0
      json-schema-traverse: 0.4.1
      uri-js: 4.4.1

  ajv@8.17.1:
    dependencies:
      fast-deep-equal: 3.1.3
      fast-uri: 3.0.1
      json-schema-traverse: 1.0.0
      require-from-string: 2.0.2

  amdefine@1.0.1:
    optional: true

  ansi-align@3.0.1:
    dependencies:
      string-width: 4.2.3

  ansi-colors@4.1.3: {}

  ansi-escapes@4.3.2:
    dependencies:
      type-fest: 0.21.3

  ansi-regex@3.0.1: {}

  ansi-regex@5.0.1: {}

  ansi-regex@6.1.0: {}

  ansi-styles@1.0.0: {}

  ansi-styles@3.2.1:
    dependencies:
      color-convert: 1.9.3

  ansi-styles@4.3.0:
    dependencies:
      color-convert: 2.0.1

  ansi-styles@5.2.0: {}

  ansi-styles@6.2.1: {}

  antlr4ts@0.5.0-alpha.4: {}

  anymatch@3.1.3:
    dependencies:
      normalize-path: 3.0.0
      picomatch: 2.3.1

  append-transform@2.0.0:
    dependencies:
      default-require-extensions: 3.0.1

  archy@1.0.0: {}

  arg@4.1.3: {}

  argparse@1.0.10:
    dependencies:
      sprintf-js: 1.0.3

  argparse@2.0.1: {}

  array-back@3.1.0: {}

  array-back@4.0.2: {}

  array-buffer-byte-length@1.0.1:
    dependencies:
      call-bind: 1.0.7
      is-array-buffer: 3.0.4

  array-includes@3.1.8:
    dependencies:
      call-bind: 1.0.7
      define-properties: 1.2.1
      es-abstract: 1.23.3
      es-object-atoms: 1.0.0
      get-intrinsic: 1.2.4
      is-string: 1.0.7

  array-union@2.1.0: {}

  array-uniq@1.0.3: {}

  array.prototype.findlastindex@1.2.5:
    dependencies:
      call-bind: 1.0.7
      define-properties: 1.2.1
      es-abstract: 1.23.3
      es-errors: 1.3.0
      es-object-atoms: 1.0.0
      es-shim-unscopables: 1.0.2

  array.prototype.flat@1.3.2:
    dependencies:
      call-bind: 1.0.7
      define-properties: 1.2.1
      es-abstract: 1.23.3
      es-shim-unscopables: 1.0.2

  array.prototype.flatmap@1.3.2:
    dependencies:
      call-bind: 1.0.7
      define-properties: 1.2.1
      es-abstract: 1.23.3
      es-shim-unscopables: 1.0.2

  arraybuffer.prototype.slice@1.0.3:
    dependencies:
      array-buffer-byte-length: 1.0.1
      call-bind: 1.0.7
      define-properties: 1.2.1
      es-abstract: 1.23.3
      es-errors: 1.3.0
      get-intrinsic: 1.2.4
      is-array-buffer: 3.0.4
      is-shared-array-buffer: 1.0.3

  asap@2.0.6: {}

  assertion-error@1.1.0: {}

  astral-regex@2.0.0: {}

  async@1.5.2: {}

  asynckit@0.4.0: {}

  at-least-node@1.0.0: {}

  available-typed-arrays@1.0.7:
    dependencies:
      possible-typed-array-names: 1.0.0

  axios@1.7.7(debug@4.3.7):
    dependencies:
      follow-redirects: 1.15.9(debug@4.3.7)
      form-data: 4.0.0
      proxy-from-env: 1.1.0
    transitivePeerDependencies:
      - debug

  balanced-match@1.0.2: {}

  base-x@3.0.10:
    dependencies:
      safe-buffer: 5.2.1

  base64-js@1.5.1: {}

  bech32@1.1.4: {}

  better-path-resolve@1.0.0:
    dependencies:
      is-windows: 1.0.2

  bignumber.js@9.1.2: {}

  binary-extensions@2.3.0: {}

  bindings@1.5.0:
    dependencies:
      file-uri-to-path: 1.0.0

  bl@4.1.0:
    dependencies:
      buffer: 5.7.1
      inherits: 2.0.4
      readable-stream: 3.6.2

  blakejs@1.2.1: {}

  bn.js@4.11.6: {}

  bn.js@4.12.0: {}

  bn.js@5.2.1: {}

  boolean@3.2.0: {}

  boxen@5.1.2:
    dependencies:
      ansi-align: 3.0.1
      camelcase: 6.3.0
      chalk: 4.1.2
      cli-boxes: 2.2.1
      string-width: 4.2.3
      type-fest: 0.20.2
      widest-line: 3.1.0
      wrap-ansi: 7.0.0

  brace-expansion@1.1.11:
    dependencies:
      balanced-match: 1.0.2
      concat-map: 0.0.1

  brace-expansion@2.0.1:
    dependencies:
      balanced-match: 1.0.2

  braces@3.0.3:
    dependencies:
      fill-range: 7.1.1

  brorand@1.1.0: {}

  browser-stdout@1.3.1: {}

  browserify-aes@1.2.0:
    dependencies:
      buffer-xor: 1.0.3
      cipher-base: 1.0.4
      create-hash: 1.2.0
      evp_bytestokey: 1.0.3
      inherits: 2.0.4
      safe-buffer: 5.2.1

  browserslist@4.23.3:
    dependencies:
      caniuse-lite: 1.0.30001660
      electron-to-chromium: 1.5.18
      node-releases: 2.0.18
      update-browserslist-db: 1.1.0(browserslist@4.23.3)

  bs58@4.0.1:
    dependencies:
      base-x: 3.0.10

  bs58check@2.1.2:
    dependencies:
      bs58: 4.0.1
      create-hash: 1.2.0
      safe-buffer: 5.2.1

  buffer-from@1.1.2: {}

  buffer-xor@1.0.3: {}

  buffer@5.7.1:
    dependencies:
      base64-js: 1.5.1
      ieee754: 1.2.1

  builtin-modules@3.3.0: {}

  builtins@5.1.0:
    dependencies:
      semver: 7.6.3

  bytes@3.1.2: {}

  c8@9.1.0:
    dependencies:
      '@bcoe/v8-coverage': 0.2.3
      '@istanbuljs/schema': 0.1.3
      find-up: 5.0.0
      foreground-child: 3.3.0
      istanbul-lib-coverage: 3.2.2
      istanbul-lib-report: 3.0.1
      istanbul-reports: 3.1.7
      test-exclude: 6.0.0
      v8-to-istanbul: 9.3.0
      yargs: 17.7.2
      yargs-parser: 21.1.1

  caching-transform@4.0.0:
    dependencies:
      hasha: 5.2.2
      make-dir: 3.1.0
      package-hash: 4.0.0
      write-file-atomic: 3.0.3

  call-bind@1.0.7:
    dependencies:
      es-define-property: 1.0.0
      es-errors: 1.3.0
      function-bind: 1.1.2
      get-intrinsic: 1.2.4
      set-function-length: 1.2.2

  callsites@3.1.0: {}

  camelcase@5.3.1: {}

  camelcase@6.3.0: {}

  caniuse-lite@1.0.30001660: {}

  caseless@0.12.0: {}

  cbor@8.1.0:
    dependencies:
      nofilter: 3.1.0

  cbor@9.0.2:
    dependencies:
      nofilter: 3.1.0

  chai-as-promised@7.1.2(chai@4.5.0):
    dependencies:
      chai: 4.5.0
      check-error: 1.0.3

  chai@4.5.0:
    dependencies:
      assertion-error: 1.1.0
      check-error: 1.0.3
      deep-eql: 4.1.4
      get-func-name: 2.0.2
      loupe: 2.3.7
      pathval: 1.1.1
      type-detect: 4.1.0

  chalk@0.4.0:
    dependencies:
      ansi-styles: 1.0.0
      has-color: 0.1.7
      strip-ansi: 0.1.1

  chalk@2.4.2:
    dependencies:
      ansi-styles: 3.2.1
      escape-string-regexp: 1.0.5
      supports-color: 5.5.0

  chalk@4.1.2:
    dependencies:
      ansi-styles: 4.3.0
      supports-color: 7.2.0

  chalk@5.3.0: {}

  chardet@0.7.0: {}

  charenc@0.0.2: {}

  check-error@1.0.3:
    dependencies:
      get-func-name: 2.0.2

  chokidar@3.6.0:
    dependencies:
      anymatch: 3.1.3
      braces: 3.0.3
      glob-parent: 5.1.2
      is-binary-path: 2.1.0
      is-glob: 4.0.3
      normalize-path: 3.0.0
      readdirp: 3.6.0
    optionalDependencies:
      fsevents: 2.3.3

  chownr@1.1.4: {}

  ci-info@2.0.0: {}

  ci-info@3.9.0: {}

  cipher-base@1.0.4:
    dependencies:
      inherits: 2.0.4
      safe-buffer: 5.2.1

  clean-stack@2.2.0: {}

  cli-boxes@2.2.1: {}

  cli-cursor@3.1.0:
    dependencies:
      restore-cursor: 3.1.0

  cli-spinners@2.9.2: {}

  cli-table3@0.5.1:
    dependencies:
      object-assign: 4.1.1
      string-width: 2.1.1
    optionalDependencies:
      colors: 1.4.0

  cliui@6.0.0:
    dependencies:
      string-width: 4.2.3
      strip-ansi: 6.0.1
      wrap-ansi: 6.2.0

  cliui@7.0.4:
    dependencies:
      string-width: 4.2.3
      strip-ansi: 6.0.1
      wrap-ansi: 7.0.0

  cliui@8.0.1:
    dependencies:
      string-width: 4.2.3
      strip-ansi: 6.0.1
      wrap-ansi: 7.0.0

  clone@1.0.4: {}

  color-convert@1.9.3:
    dependencies:
      color-name: 1.1.3

  color-convert@2.0.1:
    dependencies:
      color-name: 1.1.4

  color-name@1.1.3: {}

  color-name@1.1.4: {}

  colors@1.4.0: {}

  combined-stream@1.0.8:
    dependencies:
      delayed-stream: 1.0.0

  command-exists@1.2.9: {}

  command-line-args@5.2.1:
    dependencies:
      array-back: 3.1.0
      find-replace: 3.0.0
      lodash.camelcase: 4.3.0
      typical: 4.0.0

  command-line-usage@6.1.3:
    dependencies:
      array-back: 4.0.2
      chalk: 2.4.2
      table-layout: 1.0.2
      typical: 5.2.0

  commander@10.0.1: {}

  commander@3.0.2: {}

  commander@8.3.0: {}

  commondir@1.0.1: {}

  concat-map@0.0.1: {}

  concat-stream@1.6.2:
    dependencies:
      buffer-from: 1.1.2
      inherits: 2.0.4
      readable-stream: 2.3.8
      typedarray: 0.0.6

  convert-source-map@1.9.0: {}

  convert-source-map@2.0.0: {}

  cookie@0.4.2: {}

  core-util-is@1.0.3: {}

  cosmiconfig@8.3.6(typescript@5.5.4):
    dependencies:
      import-fresh: 3.3.0
      js-yaml: 4.1.0
      parse-json: 5.2.0
      path-type: 4.0.0
    optionalDependencies:
      typescript: 5.5.4

  crc-32@1.2.2: {}

  create-hash@1.2.0:
    dependencies:
      cipher-base: 1.0.4
      inherits: 2.0.4
      md5.js: 1.3.5
      ripemd160: 2.0.2
      sha.js: 2.4.11

  create-hmac@1.1.7:
    dependencies:
      cipher-base: 1.0.4
      create-hash: 1.2.0
      inherits: 2.0.4
      ripemd160: 2.0.2
      safe-buffer: 5.2.1
      sha.js: 2.4.11

  create-require@1.1.1: {}

  cross-fetch@4.0.0:
    dependencies:
      node-fetch: 2.7.0
    transitivePeerDependencies:
      - encoding

  cross-spawn@5.1.0:
    dependencies:
      lru-cache: 4.1.5
      shebang-command: 1.2.0
      which: 1.3.1

  cross-spawn@7.0.3:
    dependencies:
      path-key: 3.1.1
      shebang-command: 2.0.0
      which: 2.0.2

  crypt@0.0.2: {}

  crypto-js@4.2.0: {}

  data-view-buffer@1.0.1:
    dependencies:
      call-bind: 1.0.7
      es-errors: 1.3.0
      is-data-view: 1.0.1

  data-view-byte-length@1.0.1:
    dependencies:
      call-bind: 1.0.7
      es-errors: 1.3.0
      is-data-view: 1.0.1

  data-view-byte-offset@1.0.0:
    dependencies:
      call-bind: 1.0.7
      es-errors: 1.3.0
      is-data-view: 1.0.1

  date-time@0.1.1: {}

  death@1.1.0: {}

  debug@3.2.7:
    dependencies:
      ms: 2.1.3

  debug@4.3.7(supports-color@8.1.1):
    dependencies:
      ms: 2.1.3
    optionalDependencies:
      supports-color: 8.1.1

  decamelize@1.2.0: {}

  decamelize@4.0.0: {}

  decompress-response@6.0.0:
    dependencies:
      mimic-response: 3.1.0

  deep-eql@4.1.4:
    dependencies:
      type-detect: 4.1.0

  deep-extend@0.6.0: {}

  deep-is@0.1.4: {}

  deepmerge@4.3.1: {}

  default-require-extensions@3.0.1:
    dependencies:
      strip-bom: 4.0.0

  defaults@1.0.4:
    dependencies:
      clone: 1.0.4

  define-data-property@1.1.4:
    dependencies:
      es-define-property: 1.0.0
      es-errors: 1.3.0
      gopd: 1.0.1

  define-properties@1.2.1:
    dependencies:
      define-data-property: 1.1.4
      has-property-descriptors: 1.0.2
      object-keys: 1.1.1

  delayed-stream@1.0.0: {}

  depd@2.0.0: {}

  detect-indent@6.1.0: {}

  detect-libc@2.0.3: {}

  detect-port@1.6.1:
    dependencies:
      address: 1.2.2
      debug: 4.3.7(supports-color@8.1.1)
    transitivePeerDependencies:
      - supports-color

  diff-sequences@29.6.3: {}

  diff@4.0.2: {}

  diff@5.2.0: {}

  difflib@0.2.4:
    dependencies:
      heap: 0.2.7

  dir-glob@3.0.1:
    dependencies:
      path-type: 4.0.0

  doctrine@2.1.0:
    dependencies:
      esutils: 2.0.3

  doctrine@3.0.0:
    dependencies:
      esutils: 2.0.3

  dot-prop@7.2.0:
    dependencies:
      type-fest: 2.19.0

  eastasianwidth@0.2.0: {}

  eip55@2.1.1:
    dependencies:
      keccak: 3.0.4

  electron-to-chromium@1.5.18: {}

  elliptic@6.5.4:
    dependencies:
      bn.js: 4.12.0
      brorand: 1.1.0
      hash.js: 1.1.7
      hmac-drbg: 1.0.1
      inherits: 2.0.4
      minimalistic-assert: 1.0.1
      minimalistic-crypto-utils: 1.0.1

  elliptic@6.5.7:
    dependencies:
      bn.js: 4.12.0
      brorand: 1.1.0
      hash.js: 1.1.7
      hmac-drbg: 1.0.1
      inherits: 2.0.4
      minimalistic-assert: 1.0.1
      minimalistic-crypto-utils: 1.0.1

  emoji-regex@8.0.0: {}

  emoji-regex@9.2.2: {}

  end-of-stream@1.4.4:
    dependencies:
      once: 1.4.0

  enhanced-resolve@5.17.1:
    dependencies:
      graceful-fs: 4.2.11
      tapable: 2.2.1

  enquirer@2.4.1:
    dependencies:
      ansi-colors: 4.1.3
      strip-ansi: 6.0.1

  env-paths@2.2.1: {}

  error-ex@1.3.2:
    dependencies:
      is-arrayish: 0.2.1

  es-abstract@1.23.3:
    dependencies:
      array-buffer-byte-length: 1.0.1
      arraybuffer.prototype.slice: 1.0.3
      available-typed-arrays: 1.0.7
      call-bind: 1.0.7
      data-view-buffer: 1.0.1
      data-view-byte-length: 1.0.1
      data-view-byte-offset: 1.0.0
      es-define-property: 1.0.0
      es-errors: 1.3.0
      es-object-atoms: 1.0.0
      es-set-tostringtag: 2.0.3
      es-to-primitive: 1.2.1
      function.prototype.name: 1.1.6
      get-intrinsic: 1.2.4
      get-symbol-description: 1.0.2
      globalthis: 1.0.4
      gopd: 1.0.1
      has-property-descriptors: 1.0.2
      has-proto: 1.0.3
      has-symbols: 1.0.3
      hasown: 2.0.2
      internal-slot: 1.0.7
      is-array-buffer: 3.0.4
      is-callable: 1.2.7
      is-data-view: 1.0.1
      is-negative-zero: 2.0.3
      is-regex: 1.1.4
      is-shared-array-buffer: 1.0.3
      is-string: 1.0.7
      is-typed-array: 1.1.13
      is-weakref: 1.0.2
      object-inspect: 1.13.2
      object-keys: 1.1.1
      object.assign: 4.1.5
      regexp.prototype.flags: 1.5.2
      safe-array-concat: 1.1.2
      safe-regex-test: 1.0.3
      string.prototype.trim: 1.2.9
      string.prototype.trimend: 1.0.8
      string.prototype.trimstart: 1.0.8
      typed-array-buffer: 1.0.2
      typed-array-byte-length: 1.0.1
      typed-array-byte-offset: 1.0.2
      typed-array-length: 1.0.6
      unbox-primitive: 1.0.2
      which-typed-array: 1.1.15

  es-define-property@1.0.0:
    dependencies:
      get-intrinsic: 1.2.4

  es-errors@1.3.0: {}

  es-object-atoms@1.0.0:
    dependencies:
      es-errors: 1.3.0

  es-set-tostringtag@2.0.3:
    dependencies:
      get-intrinsic: 1.2.4
      has-tostringtag: 1.0.2
      hasown: 2.0.2

  es-shim-unscopables@1.0.2:
    dependencies:
      hasown: 2.0.2

  es-to-primitive@1.2.1:
    dependencies:
      is-callable: 1.2.7
      is-date-object: 1.0.5
      is-symbol: 1.0.4

  es6-error@4.1.1: {}

  esbuild@0.23.1:
    optionalDependencies:
      '@esbuild/aix-ppc64': 0.23.1
      '@esbuild/android-arm': 0.23.1
      '@esbuild/android-arm64': 0.23.1
      '@esbuild/android-x64': 0.23.1
      '@esbuild/darwin-arm64': 0.23.1
      '@esbuild/darwin-x64': 0.23.1
      '@esbuild/freebsd-arm64': 0.23.1
      '@esbuild/freebsd-x64': 0.23.1
      '@esbuild/linux-arm': 0.23.1
      '@esbuild/linux-arm64': 0.23.1
      '@esbuild/linux-ia32': 0.23.1
      '@esbuild/linux-loong64': 0.23.1
      '@esbuild/linux-mips64el': 0.23.1
      '@esbuild/linux-ppc64': 0.23.1
      '@esbuild/linux-riscv64': 0.23.1
      '@esbuild/linux-s390x': 0.23.1
      '@esbuild/linux-x64': 0.23.1
      '@esbuild/netbsd-x64': 0.23.1
      '@esbuild/openbsd-arm64': 0.23.1
      '@esbuild/openbsd-x64': 0.23.1
      '@esbuild/sunos-x64': 0.23.1
      '@esbuild/win32-arm64': 0.23.1
      '@esbuild/win32-ia32': 0.23.1
      '@esbuild/win32-x64': 0.23.1

  escalade@3.2.0: {}

  escape-string-regexp@1.0.5: {}

  escape-string-regexp@4.0.0: {}

  escodegen@1.8.1:
    dependencies:
      esprima: 2.7.3
      estraverse: 1.9.3
      esutils: 2.0.3
      optionator: 0.8.3
    optionalDependencies:
      source-map: 0.2.0

  eslint-compat-utils@0.5.1(eslint@8.57.0):
    dependencies:
      eslint: 8.57.0
      semver: 7.6.3

  eslint-config-prettier@8.3.0(eslint@8.57.0):
    dependencies:
      eslint: 8.57.0

  eslint-config-prettier@9.1.0(eslint@8.57.0):
    dependencies:
      eslint: 8.57.0

  eslint-doc-generator@1.7.1(eslint@8.57.0)(typescript@5.5.4):
    dependencies:
      '@typescript-eslint/utils': 5.62.0(eslint@8.57.0)(typescript@5.5.4)
      ajv: 8.17.1
      boolean: 3.2.0
      commander: 10.0.1
      cosmiconfig: 8.3.6(typescript@5.5.4)
      deepmerge: 4.3.1
      dot-prop: 7.2.0
      eslint: 8.57.0
      jest-diff: 29.7.0
      json-schema-traverse: 1.0.0
      markdown-table: 3.0.3
      no-case: 3.0.4
      type-fest: 3.13.1
    transitivePeerDependencies:
      - supports-color
      - typescript

  eslint-import-resolver-node@0.3.9:
    dependencies:
      debug: 3.2.7
      is-core-module: 2.15.1
      resolve: 1.22.8
    transitivePeerDependencies:
      - supports-color

  eslint-import-resolver-typescript@3.6.3(@typescript-eslint/parser@7.18.0(eslint@8.57.0)(typescript@5.5.4))(eslint-plugin-import@2.29.1)(eslint@8.57.0):
    dependencies:
      '@nolyfill/is-core-module': 1.0.39
      debug: 4.3.7(supports-color@8.1.1)
      enhanced-resolve: 5.17.1
      eslint: 8.57.0
      eslint-module-utils: 2.11.0(@typescript-eslint/parser@7.18.0(eslint@8.57.0)(typescript@5.5.4))(eslint-import-resolver-node@0.3.9)(eslint-import-resolver-typescript@3.6.3(@typescript-eslint/parser@7.18.0(eslint@8.57.0)(typescript@5.5.4))(eslint-plugin-import@2.29.1)(eslint@8.57.0))(eslint@8.57.0)
      fast-glob: 3.3.2
      get-tsconfig: 4.8.0
      is-bun-module: 1.2.1
      is-glob: 4.0.3
    optionalDependencies:
      eslint-plugin-import: 2.29.1(@typescript-eslint/parser@7.18.0(eslint@8.57.0)(typescript@5.5.4))(eslint-import-resolver-typescript@3.6.3)(eslint@8.57.0)
    transitivePeerDependencies:
      - '@typescript-eslint/parser'
      - eslint-import-resolver-node
      - eslint-import-resolver-webpack
      - supports-color

  eslint-module-utils@2.11.0(@typescript-eslint/parser@5.61.0(eslint@8.57.0)(typescript@5.0.4))(eslint-import-resolver-node@0.3.9)(eslint@8.57.0):
    dependencies:
      debug: 3.2.7
    optionalDependencies:
      '@typescript-eslint/parser': 5.61.0(eslint@8.57.0)(typescript@5.0.4)
      eslint: 8.57.0
      eslint-import-resolver-node: 0.3.9
    transitivePeerDependencies:
      - supports-color

  eslint-module-utils@2.11.0(@typescript-eslint/parser@7.18.0(eslint@8.57.0)(typescript@5.5.4))(eslint-import-resolver-node@0.3.9)(eslint-import-resolver-typescript@3.6.3(@typescript-eslint/parser@7.18.0(eslint@8.57.0)(typescript@5.5.4))(eslint-plugin-import@2.29.1)(eslint@8.57.0))(eslint@8.57.0):
    dependencies:
      debug: 3.2.7
    optionalDependencies:
      '@typescript-eslint/parser': 7.18.0(eslint@8.57.0)(typescript@5.5.4)
      eslint: 8.57.0
      eslint-import-resolver-node: 0.3.9
      eslint-import-resolver-typescript: 3.6.3(@typescript-eslint/parser@7.18.0(eslint@8.57.0)(typescript@5.5.4))(eslint-plugin-import@2.29.1)(eslint@8.57.0)
    transitivePeerDependencies:
      - supports-color

  eslint-plugin-es-x@7.8.0(eslint@8.57.0):
    dependencies:
      '@eslint-community/eslint-utils': 4.4.0(eslint@8.57.0)
      '@eslint-community/regexpp': 4.11.0
      eslint: 8.57.0
      eslint-compat-utils: 0.5.1(eslint@8.57.0)

  eslint-plugin-eslint-plugin@5.5.1(eslint@8.57.0):
    dependencies:
      eslint: 8.57.0
      eslint-utils: 3.0.0(eslint@8.57.0)
      estraverse: 5.3.0

  eslint-plugin-import@2.27.5(@typescript-eslint/parser@5.61.0(eslint@8.57.0)(typescript@5.0.4))(eslint@8.57.0):
    dependencies:
      array-includes: 3.1.8
      array.prototype.flat: 1.3.2
      array.prototype.flatmap: 1.3.2
      debug: 3.2.7
      doctrine: 2.1.0
      eslint: 8.57.0
      eslint-import-resolver-node: 0.3.9
      eslint-module-utils: 2.11.0(@typescript-eslint/parser@5.61.0(eslint@8.57.0)(typescript@5.0.4))(eslint-import-resolver-node@0.3.9)(eslint@8.57.0)
      has: 1.0.4
      is-core-module: 2.15.1
      is-glob: 4.0.3
      minimatch: 3.1.2
      object.values: 1.2.0
      resolve: 1.22.8
      semver: 6.3.1
      tsconfig-paths: 3.15.0
    optionalDependencies:
      '@typescript-eslint/parser': 5.61.0(eslint@8.57.0)(typescript@5.0.4)
    transitivePeerDependencies:
      - eslint-import-resolver-typescript
      - eslint-import-resolver-webpack
      - supports-color

  eslint-plugin-import@2.29.1(@typescript-eslint/parser@7.18.0(eslint@8.57.0)(typescript@5.5.4))(eslint-import-resolver-typescript@3.6.3)(eslint@8.57.0):
    dependencies:
      array-includes: 3.1.8
      array.prototype.findlastindex: 1.2.5
      array.prototype.flat: 1.3.2
      array.prototype.flatmap: 1.3.2
      debug: 3.2.7
      doctrine: 2.1.0
      eslint: 8.57.0
      eslint-import-resolver-node: 0.3.9
      eslint-module-utils: 2.11.0(@typescript-eslint/parser@7.18.0(eslint@8.57.0)(typescript@5.5.4))(eslint-import-resolver-node@0.3.9)(eslint-import-resolver-typescript@3.6.3(@typescript-eslint/parser@7.18.0(eslint@8.57.0)(typescript@5.5.4))(eslint-plugin-import@2.29.1)(eslint@8.57.0))(eslint@8.57.0)
      hasown: 2.0.2
      is-core-module: 2.15.1
      is-glob: 4.0.3
      minimatch: 3.1.2
      object.fromentries: 2.0.8
      object.groupby: 1.0.3
      object.values: 1.2.0
      semver: 6.3.1
      tsconfig-paths: 3.15.0
    optionalDependencies:
      '@typescript-eslint/parser': 7.18.0(eslint@8.57.0)(typescript@5.5.4)
    transitivePeerDependencies:
      - eslint-import-resolver-typescript
      - eslint-import-resolver-webpack
      - supports-color

  eslint-plugin-mocha@10.4.1(eslint@8.57.0):
    dependencies:
      eslint: 8.57.0
      eslint-utils: 3.0.0(eslint@8.57.0)
      globals: 13.24.0
      rambda: 7.5.0

  eslint-plugin-n@16.6.2(eslint@8.57.0):
    dependencies:
      '@eslint-community/eslint-utils': 4.4.0(eslint@8.57.0)
      builtins: 5.1.0
      eslint: 8.57.0
      eslint-plugin-es-x: 7.8.0(eslint@8.57.0)
      get-tsconfig: 4.8.0
      globals: 13.24.0
      ignore: 5.3.2
      is-builtin-module: 3.2.1
      is-core-module: 2.15.1
      minimatch: 3.1.2
      resolve: 1.22.8
      semver: 7.6.3

  eslint-plugin-no-only-tests@3.1.0: {}

  eslint-plugin-prettier@3.4.0(eslint-config-prettier@8.3.0(eslint@8.57.0))(eslint@8.57.0)(prettier@2.4.1):
    dependencies:
      eslint: 8.57.0
      prettier: 2.4.1
      prettier-linter-helpers: 1.0.0
    optionalDependencies:
      eslint-config-prettier: 8.3.0(eslint@8.57.0)

  eslint-scope@5.1.1:
    dependencies:
      esrecurse: 4.3.0
      estraverse: 4.3.0

  eslint-scope@7.2.2:
    dependencies:
      esrecurse: 4.3.0
      estraverse: 5.3.0

  eslint-utils@3.0.0(eslint@8.57.0):
    dependencies:
      eslint: 8.57.0
      eslint-visitor-keys: 2.1.0

  eslint-visitor-keys@2.1.0: {}

  eslint-visitor-keys@3.4.3: {}

  eslint@8.57.0:
    dependencies:
      '@eslint-community/eslint-utils': 4.4.0(eslint@8.57.0)
      '@eslint-community/regexpp': 4.11.0
      '@eslint/eslintrc': 2.1.4
      '@eslint/js': 8.57.0
      '@humanwhocodes/config-array': 0.11.14
      '@humanwhocodes/module-importer': 1.0.1
      '@nodelib/fs.walk': 1.2.8
      '@ungap/structured-clone': 1.2.0
      ajv: 6.12.6
      chalk: 4.1.2
      cross-spawn: 7.0.3
      debug: 4.3.7(supports-color@8.1.1)
      doctrine: 3.0.0
      escape-string-regexp: 4.0.0
      eslint-scope: 7.2.2
      eslint-visitor-keys: 3.4.3
      espree: 9.6.1
      esquery: 1.6.0
      esutils: 2.0.3
      fast-deep-equal: 3.1.3
      file-entry-cache: 6.0.1
      find-up: 5.0.0
      glob-parent: 6.0.2
      globals: 13.24.0
      graphemer: 1.4.0
      ignore: 5.3.2
      imurmurhash: 0.1.4
      is-glob: 4.0.3
      is-path-inside: 3.0.3
      js-yaml: 4.1.0
      json-stable-stringify-without-jsonify: 1.0.1
      levn: 0.4.1
      lodash.merge: 4.6.2
      minimatch: 3.1.2
      natural-compare: 1.4.0
      optionator: 0.9.4
      strip-ansi: 6.0.1
      text-table: 0.2.0
    transitivePeerDependencies:
      - supports-color

  espree@9.6.1:
    dependencies:
      acorn: 8.12.1
      acorn-jsx: 5.3.2(acorn@8.12.1)
      eslint-visitor-keys: 3.4.3

  esprima@2.7.3: {}

  esprima@4.0.1: {}

  esquery@1.6.0:
    dependencies:
      estraverse: 5.3.0

  esrecurse@4.3.0:
    dependencies:
      estraverse: 5.3.0

  estraverse@1.9.3: {}

  estraverse@4.3.0: {}

  estraverse@5.3.0: {}

  esutils@2.0.3: {}

  eth-gas-reporter@0.2.27:
    dependencies:
      '@solidity-parser/parser': 0.14.5
      axios: 1.7.7(debug@4.3.7)
      cli-table3: 0.5.1
      colors: 1.4.0
      ethereum-cryptography: 1.2.0
      ethers: 5.7.2
      fs-readdir-recursive: 1.1.0
      lodash: 4.17.21
      markdown-table: 1.1.3
      mocha: 10.7.3
      req-cwd: 2.0.0
      sha1: 1.1.1
      sync-request: 6.1.0
    transitivePeerDependencies:
      - bufferutil
      - debug
      - utf-8-validate

  ethereum-bloom-filters@1.2.0:
    dependencies:
      '@noble/hashes': 1.5.0

  ethereum-cryptography@0.1.3:
    dependencies:
      '@types/pbkdf2': 3.1.2
      '@types/secp256k1': 4.0.6
      blakejs: 1.2.1
      browserify-aes: 1.2.0
      bs58check: 2.1.2
      create-hash: 1.2.0
      create-hmac: 1.1.7
      hash.js: 1.1.7
      keccak: 3.0.4
      pbkdf2: 3.1.2
      randombytes: 2.1.0
      safe-buffer: 5.2.1
      scrypt-js: 3.0.1
      secp256k1: 4.0.3
      setimmediate: 1.0.5

  ethereum-cryptography@1.2.0:
    dependencies:
      '@noble/hashes': 1.2.0
      '@noble/secp256k1': 1.7.1
      '@scure/bip32': 1.1.5
      '@scure/bip39': 1.1.1

  ethereum-cryptography@2.2.1:
    dependencies:
      '@noble/curves': 1.4.2
      '@noble/hashes': 1.4.0
      '@scure/bip32': 1.4.0
      '@scure/bip39': 1.3.0

  ethereumjs-abi@0.6.8:
    dependencies:
      bn.js: 4.12.0
      ethereumjs-util: 6.2.1

  ethereumjs-util@6.2.1:
    dependencies:
      '@types/bn.js': 4.11.6
      bn.js: 4.12.0
      create-hash: 1.2.0
      elliptic: 6.5.7
      ethereum-cryptography: 0.1.3
      ethjs-util: 0.1.6
      rlp: 2.2.7

  ethereumjs-util@7.1.5:
    dependencies:
      '@types/bn.js': 5.1.5
      bn.js: 5.2.1
      create-hash: 1.2.0
      ethereum-cryptography: 0.1.3
      rlp: 2.2.7

  ethers@5.7.2:
    dependencies:
      '@ethersproject/abi': 5.7.0
      '@ethersproject/abstract-provider': 5.7.0
      '@ethersproject/abstract-signer': 5.7.0
      '@ethersproject/address': 5.7.0
      '@ethersproject/base64': 5.7.0
      '@ethersproject/basex': 5.7.0
      '@ethersproject/bignumber': 5.7.0
      '@ethersproject/bytes': 5.7.0
      '@ethersproject/constants': 5.7.0
      '@ethersproject/contracts': 5.7.0
      '@ethersproject/hash': 5.7.0
      '@ethersproject/hdnode': 5.7.0
      '@ethersproject/json-wallets': 5.7.0
      '@ethersproject/keccak256': 5.7.0
      '@ethersproject/logger': 5.7.0
      '@ethersproject/networks': 5.7.1
      '@ethersproject/pbkdf2': 5.7.0
      '@ethersproject/properties': 5.7.0
      '@ethersproject/providers': 5.7.2
      '@ethersproject/random': 5.7.0
      '@ethersproject/rlp': 5.7.0
      '@ethersproject/sha2': 5.7.0
      '@ethersproject/signing-key': 5.7.0
      '@ethersproject/solidity': 5.7.0
      '@ethersproject/strings': 5.7.0
      '@ethersproject/transactions': 5.7.0
      '@ethersproject/units': 5.7.0
      '@ethersproject/wallet': 5.7.0
      '@ethersproject/web': 5.7.1
      '@ethersproject/wordlists': 5.7.0
    transitivePeerDependencies:
      - bufferutil
      - utf-8-validate

  ethers@6.13.2:
    dependencies:
      '@adraffy/ens-normalize': 1.10.1
      '@noble/curves': 1.2.0
      '@noble/hashes': 1.3.2
      '@types/node': 18.15.13
      aes-js: 4.0.0-beta.5
      tslib: 2.4.0
      ws: 8.17.1
    transitivePeerDependencies:
      - bufferutil
      - utf-8-validate

  ethjs-unit@0.1.6:
    dependencies:
      bn.js: 4.11.6
      number-to-bn: 1.7.0

  ethjs-util@0.1.6:
    dependencies:
      is-hex-prefixed: 1.0.0
      strip-hex-prefix: 1.0.0

  eventemitter3@5.0.1: {}

  events@3.3.0: {}

  evp_bytestokey@1.0.3:
    dependencies:
      md5.js: 1.3.5
      safe-buffer: 5.2.1

  expand-template@2.0.3: {}

  expect-type@0.19.0: {}

  extendable-error@0.1.7: {}

  external-editor@3.1.0:
    dependencies:
      chardet: 0.7.0
      iconv-lite: 0.4.24
      tmp: 0.0.33

  fast-deep-equal@3.1.3: {}

  fast-diff@1.3.0: {}

  fast-equals@5.0.1: {}

  fast-glob@3.3.2:
    dependencies:
      '@nodelib/fs.stat': 2.0.5
      '@nodelib/fs.walk': 1.2.8
      glob-parent: 5.1.2
      merge2: 1.4.1
      micromatch: 4.0.8

  fast-json-stable-stringify@2.1.0: {}

  fast-levenshtein@2.0.6: {}

  fast-uri@3.0.1: {}

  fastq@1.17.1:
    dependencies:
      reusify: 1.0.4

  file-entry-cache@6.0.1:
    dependencies:
      flat-cache: 3.2.0

  file-uri-to-path@1.0.0: {}

  fill-range@7.1.1:
    dependencies:
      to-regex-range: 5.0.1

  find-cache-dir@3.3.2:
    dependencies:
      commondir: 1.0.1
      make-dir: 3.1.0
      pkg-dir: 4.2.0

  find-replace@3.0.0:
    dependencies:
      array-back: 3.1.0

  find-up@2.1.0:
    dependencies:
      locate-path: 2.0.0

  find-up@4.1.0:
    dependencies:
      locate-path: 5.0.0
      path-exists: 4.0.0

  find-up@5.0.0:
    dependencies:
      locate-path: 6.0.0
      path-exists: 4.0.0

  flat-cache@3.2.0:
    dependencies:
      flatted: 3.3.1
      keyv: 4.5.4
      rimraf: 3.0.2

  flat@5.0.2: {}

  flatted@3.3.1: {}

  follow-redirects@1.15.9(debug@4.3.7):
    optionalDependencies:
      debug: 4.3.7(supports-color@8.1.1)

  for-each@0.3.3:
    dependencies:
      is-callable: 1.2.7

  foreground-child@2.0.0:
    dependencies:
      cross-spawn: 7.0.3
      signal-exit: 3.0.7

  foreground-child@3.3.0:
    dependencies:
      cross-spawn: 7.0.3
      signal-exit: 4.1.0

  form-data@2.5.1:
    dependencies:
      asynckit: 0.4.0
      combined-stream: 1.0.8
      mime-types: 2.1.35

  form-data@4.0.0:
    dependencies:
      asynckit: 0.4.0
      combined-stream: 1.0.8
      mime-types: 2.1.35

  fp-ts@1.19.3: {}

  fromentries@1.3.2: {}

  fs-constants@1.0.0: {}

  fs-extra@0.30.0:
    dependencies:
      graceful-fs: 4.2.11
      jsonfile: 2.4.0
      klaw: 1.3.1
      path-is-absolute: 1.0.1
      rimraf: 2.7.1

  fs-extra@10.1.0:
    dependencies:
      graceful-fs: 4.2.11
      jsonfile: 6.1.0
      universalify: 2.0.1

  fs-extra@7.0.1:
    dependencies:
      graceful-fs: 4.2.11
      jsonfile: 4.0.0
      universalify: 0.1.2

  fs-extra@8.1.0:
    dependencies:
      graceful-fs: 4.2.11
      jsonfile: 4.0.0
      universalify: 0.1.2

  fs-extra@9.1.0:
    dependencies:
      at-least-node: 1.0.0
      graceful-fs: 4.2.11
      jsonfile: 6.1.0
      universalify: 2.0.1

  fs-readdir-recursive@1.1.0: {}

  fs.realpath@1.0.0: {}

  fsevents@2.3.3:
    optional: true

  function-bind@1.1.2: {}

  function.prototype.name@1.1.6:
    dependencies:
      call-bind: 1.0.7
      define-properties: 1.2.1
      es-abstract: 1.23.3
      functions-have-names: 1.2.3

  functions-have-names@1.2.3: {}

  gensync@1.0.0-beta.2: {}

  get-caller-file@2.0.5: {}

  get-func-name@2.0.2: {}

  get-intrinsic@1.2.4:
    dependencies:
      es-errors: 1.3.0
      function-bind: 1.1.2
      has-proto: 1.0.3
      has-symbols: 1.0.3
      hasown: 2.0.2

  get-package-type@0.1.0: {}

  get-port@3.2.0: {}

  get-port@5.1.1: {}

  get-symbol-description@1.0.2:
    dependencies:
      call-bind: 1.0.7
      es-errors: 1.3.0
      get-intrinsic: 1.2.4

  get-tsconfig@4.8.0:
    dependencies:
      resolve-pkg-maps: 1.0.0

  ghost-testrpc@0.0.2:
    dependencies:
      chalk: 2.4.2
      node-emoji: 1.11.0

  github-from-package@0.0.0: {}

  glob-parent@5.1.2:
    dependencies:
      is-glob: 4.0.3

  glob-parent@6.0.2:
    dependencies:
      is-glob: 4.0.3

  glob@10.4.5:
    dependencies:
      foreground-child: 3.3.0
      jackspeak: 3.4.3
      minimatch: 9.0.5
      minipass: 7.1.2
      package-json-from-dist: 1.0.0
      path-scurry: 1.11.1

  glob@5.0.15:
    dependencies:
      inflight: 1.0.6
      inherits: 2.0.4
      minimatch: 3.1.2
      once: 1.4.0
      path-is-absolute: 1.0.1

  glob@7.1.7:
    dependencies:
      fs.realpath: 1.0.0
      inflight: 1.0.6
      inherits: 2.0.4
      minimatch: 3.1.2
      once: 1.4.0
      path-is-absolute: 1.0.1

  glob@7.2.0:
    dependencies:
      fs.realpath: 1.0.0
      inflight: 1.0.6
      inherits: 2.0.4
      minimatch: 3.1.2
      once: 1.4.0
      path-is-absolute: 1.0.1

  glob@8.1.0:
    dependencies:
      fs.realpath: 1.0.0
      inflight: 1.0.6
      inherits: 2.0.4
      minimatch: 5.1.6
      once: 1.4.0

  global-modules@2.0.0:
    dependencies:
      global-prefix: 3.0.0

  global-prefix@3.0.0:
    dependencies:
      ini: 1.3.8
      kind-of: 6.0.3
      which: 1.3.1

  globals@11.12.0: {}

  globals@13.24.0:
    dependencies:
      type-fest: 0.20.2

  globalthis@1.0.4:
    dependencies:
      define-properties: 1.2.1
      gopd: 1.0.1

  globby@10.0.2:
    dependencies:
      '@types/glob': 7.2.0
      array-union: 2.1.0
      dir-glob: 3.0.1
      fast-glob: 3.3.2
      glob: 7.2.0
      ignore: 5.3.2
      merge2: 1.4.1
      slash: 3.0.0

  globby@11.1.0:
    dependencies:
      array-union: 2.1.0
      dir-glob: 3.0.1
      fast-glob: 3.3.2
      ignore: 5.3.2
      merge2: 1.4.1
      slash: 3.0.0

  gopd@1.0.1:
    dependencies:
      get-intrinsic: 1.2.4

  graceful-fs@4.2.11: {}

  graphemer@1.4.0: {}

  handlebars@4.7.8:
    dependencies:
      minimist: 1.2.8
      neo-async: 2.6.2
      source-map: 0.6.1
      wordwrap: 1.0.0
    optionalDependencies:
      uglify-js: 3.19.3

  hardhat-gas-reporter@1.0.10(hardhat@packages+hardhat-core):
    dependencies:
      array-uniq: 1.0.3
      eth-gas-reporter: 0.2.27
      hardhat: link:packages/hardhat-core
      sha1: 1.1.1
    transitivePeerDependencies:
      - '@codechecks/client'
      - bufferutil
      - debug
      - utf-8-validate

  has-bigints@1.0.2: {}

  has-color@0.1.7: {}

  has-flag@1.0.0: {}

  has-flag@3.0.0: {}

  has-flag@4.0.0: {}

  has-property-descriptors@1.0.2:
    dependencies:
      es-define-property: 1.0.0

  has-proto@1.0.3: {}

  has-symbols@1.0.3: {}

  has-tostringtag@1.0.2:
    dependencies:
      has-symbols: 1.0.3

  has@1.0.4: {}

  hash-base@3.1.0:
    dependencies:
      inherits: 2.0.4
      readable-stream: 3.6.2
      safe-buffer: 5.2.1

  hash.js@1.1.7:
    dependencies:
      inherits: 2.0.4
      minimalistic-assert: 1.0.1

  hasha@5.2.2:
    dependencies:
      is-stream: 2.0.1
      type-fest: 0.8.1

  hasown@2.0.2:
    dependencies:
      function-bind: 1.1.2

  he@1.2.0: {}

  heap@0.2.7: {}

  hmac-drbg@1.0.1:
    dependencies:
      hash.js: 1.1.7
      minimalistic-assert: 1.0.1
      minimalistic-crypto-utils: 1.0.1

  html-escaper@2.0.2: {}

  http-basic@8.1.3:
    dependencies:
      caseless: 0.12.0
      concat-stream: 1.6.2
      http-response-object: 3.0.2
      parse-cache-control: 1.0.1

  http-errors@2.0.0:
    dependencies:
      depd: 2.0.0
      inherits: 2.0.4
      setprototypeof: 1.2.0
      statuses: 2.0.1
      toidentifier: 1.0.1

  http-response-object@3.0.2:
    dependencies:
      '@types/node': 10.17.60

  https-proxy-agent@5.0.1:
    dependencies:
      agent-base: 6.0.2
      debug: 4.3.7(supports-color@8.1.1)
    transitivePeerDependencies:
      - supports-color

  human-id@1.0.2: {}

  iconv-lite@0.4.24:
    dependencies:
      safer-buffer: 2.1.2

  ieee754@1.2.1: {}

  ignore@5.3.2: {}

  immer@10.0.2: {}

  immutable@4.3.7: {}

  import-fresh@3.3.0:
    dependencies:
      parent-module: 1.0.1
      resolve-from: 4.0.0

  imurmurhash@0.1.4: {}

  indent-string@4.0.0: {}

  inflight@1.0.6:
    dependencies:
      once: 1.4.0
      wrappy: 1.0.2

  inherits@2.0.4: {}

  ini@1.3.8: {}

  internal-slot@1.0.7:
    dependencies:
      es-errors: 1.3.0
      hasown: 2.0.2
      side-channel: 1.0.6

  interpret@1.4.0: {}

  invariant@2.2.4:
    dependencies:
      loose-envify: 1.4.0

  io-ts@1.10.4:
    dependencies:
      fp-ts: 1.19.3

  is-arguments@1.1.1:
    dependencies:
      call-bind: 1.0.7
      has-tostringtag: 1.0.2

  is-array-buffer@3.0.4:
    dependencies:
      call-bind: 1.0.7
      get-intrinsic: 1.2.4

  is-arrayish@0.2.1: {}

  is-bigint@1.0.4:
    dependencies:
      has-bigints: 1.0.2

  is-binary-path@2.1.0:
    dependencies:
      binary-extensions: 2.3.0

  is-boolean-object@1.1.2:
    dependencies:
      call-bind: 1.0.7
      has-tostringtag: 1.0.2

  is-builtin-module@3.2.1:
    dependencies:
      builtin-modules: 3.3.0

  is-bun-module@1.2.1:
    dependencies:
      semver: 7.6.3

  is-callable@1.2.7: {}

  is-core-module@2.15.1:
    dependencies:
      hasown: 2.0.2

  is-data-view@1.0.1:
    dependencies:
      is-typed-array: 1.1.13

  is-date-object@1.0.5:
    dependencies:
      has-tostringtag: 1.0.2

  is-extglob@2.1.1: {}

  is-fullwidth-code-point@2.0.0: {}

  is-fullwidth-code-point@3.0.0: {}

  is-generator-function@1.0.10:
    dependencies:
      has-tostringtag: 1.0.2

  is-glob@4.0.3:
    dependencies:
      is-extglob: 2.1.1

  is-hex-prefixed@1.0.0: {}

  is-interactive@1.0.0: {}

  is-negative-zero@2.0.3: {}

  is-number-object@1.0.7:
    dependencies:
      has-tostringtag: 1.0.2

  is-number@7.0.0: {}

  is-path-inside@3.0.3: {}

  is-plain-obj@2.1.0: {}

  is-regex@1.1.4:
    dependencies:
      call-bind: 1.0.7
      has-tostringtag: 1.0.2

  is-shared-array-buffer@1.0.3:
    dependencies:
      call-bind: 1.0.7

  is-stream@2.0.1: {}

  is-string@1.0.7:
    dependencies:
      has-tostringtag: 1.0.2

  is-subdir@1.2.0:
    dependencies:
      better-path-resolve: 1.0.0

  is-symbol@1.0.4:
    dependencies:
      has-symbols: 1.0.3

  is-typed-array@1.1.13:
    dependencies:
      which-typed-array: 1.1.15

  is-typedarray@1.0.0: {}

  is-unicode-supported@0.1.0: {}

  is-weakref@1.0.2:
    dependencies:
      call-bind: 1.0.7

  is-windows@1.0.2: {}

  isarray@0.0.1: {}

  isarray@1.0.0: {}

  isarray@2.0.5: {}

  isexe@2.0.0: {}

  isomorphic-ws@5.0.0(ws@8.18.0):
    dependencies:
      ws: 8.18.0

  isows@1.0.4(ws@8.17.1):
    dependencies:
      ws: 8.17.1

  istanbul-lib-coverage@3.2.2: {}

  istanbul-lib-hook@3.0.0:
    dependencies:
      append-transform: 2.0.0

  istanbul-lib-instrument@4.0.3:
    dependencies:
      '@babel/core': 7.25.2
      '@istanbuljs/schema': 0.1.3
      istanbul-lib-coverage: 3.2.2
      semver: 6.3.1
    transitivePeerDependencies:
      - supports-color

  istanbul-lib-processinfo@2.0.3:
    dependencies:
      archy: 1.0.0
      cross-spawn: 7.0.3
      istanbul-lib-coverage: 3.2.2
      p-map: 3.0.0
      rimraf: 3.0.2
      uuid: 8.3.2

  istanbul-lib-report@3.0.1:
    dependencies:
      istanbul-lib-coverage: 3.2.2
      make-dir: 4.0.0
      supports-color: 7.2.0

  istanbul-lib-source-maps@4.0.1:
    dependencies:
      debug: 4.3.7(supports-color@8.1.1)
      istanbul-lib-coverage: 3.2.2
      source-map: 0.6.1
    transitivePeerDependencies:
      - supports-color

  istanbul-reports@3.1.7:
    dependencies:
      html-escaper: 2.0.2
      istanbul-lib-report: 3.0.1

  jackspeak@3.4.3:
    dependencies:
      '@isaacs/cliui': 8.0.2
    optionalDependencies:
      '@pkgjs/parseargs': 0.11.0

  jest-diff@29.7.0:
    dependencies:
      chalk: 4.1.2
      diff-sequences: 29.6.3
      jest-get-type: 29.6.3
      pretty-format: 29.7.0

  jest-get-type@29.6.3: {}

  js-sha3@0.8.0: {}

  js-tokens@4.0.0: {}

  js-yaml@3.14.1:
    dependencies:
      argparse: 1.0.10
      esprima: 4.0.1

  js-yaml@4.1.0:
    dependencies:
      argparse: 2.0.1

  jsesc@2.5.2: {}

  json-buffer@3.0.1: {}

  json-parse-even-better-errors@2.3.1: {}

  json-schema-traverse@0.4.1: {}

  json-schema-traverse@1.0.0: {}

  json-stable-stringify-without-jsonify@1.0.1: {}

  json-stringify-safe@5.0.1: {}

  json5@1.0.2:
    dependencies:
      minimist: 1.2.8

  json5@2.2.3: {}

  jsonfile@2.4.0:
    optionalDependencies:
      graceful-fs: 4.2.11

  jsonfile@4.0.0:
    optionalDependencies:
      graceful-fs: 4.2.11

  jsonfile@6.1.0:
    dependencies:
      universalify: 2.0.1
    optionalDependencies:
      graceful-fs: 4.2.11

  jsonschema@1.4.1: {}

  just-extend@4.2.1: {}

  keccak@3.0.4:
    dependencies:
      node-addon-api: 2.0.2
      node-gyp-build: 4.8.2
      readable-stream: 3.6.2

  keyv@4.5.4:
    dependencies:
      json-buffer: 3.0.1

  kind-of@6.0.3: {}

  klaw@1.3.1:
    optionalDependencies:
      graceful-fs: 4.2.11

  kleur@3.0.3: {}

  levn@0.3.0:
    dependencies:
      prelude-ls: 1.1.2
      type-check: 0.3.2

  levn@0.4.1:
    dependencies:
      prelude-ls: 1.2.1
      type-check: 0.4.0

  lines-and-columns@1.2.4: {}

  locate-path@2.0.0:
    dependencies:
      p-locate: 2.0.0
      path-exists: 3.0.0

  locate-path@5.0.0:
    dependencies:
      p-locate: 4.1.0

  locate-path@6.0.0:
    dependencies:
      p-locate: 5.0.0

  lodash.camelcase@4.3.0: {}

  lodash.clonedeep@4.5.0: {}

  lodash.flattendeep@4.4.0: {}

  lodash.get@4.4.2: {}

  lodash.isequal@4.5.0: {}

  lodash.memoize@4.1.2: {}

  lodash.merge@4.6.2: {}

  lodash.startcase@4.4.0: {}

  lodash.truncate@4.4.2: {}

  lodash@4.17.21: {}

  log-symbols@4.1.0:
    dependencies:
      chalk: 4.1.2
      is-unicode-supported: 0.1.0

  loose-envify@1.4.0:
    dependencies:
      js-tokens: 4.0.0

  loupe@2.3.7:
    dependencies:
      get-func-name: 2.0.2

  lower-case@2.0.2:
    dependencies:
      tslib: 2.7.0

  lru-cache@10.4.3: {}

  lru-cache@4.1.5:
    dependencies:
      pseudomap: 1.0.2
      yallist: 2.1.2

  lru-cache@5.1.1:
    dependencies:
      yallist: 3.1.1

  lru_map@0.3.3: {}

  make-dir@3.1.0:
    dependencies:
      semver: 6.3.1

  make-dir@4.0.0:
    dependencies:
      semver: 7.6.3

  make-error@1.3.6: {}

  markdown-table@1.1.3: {}

  markdown-table@3.0.3: {}

  md5.js@1.3.5:
    dependencies:
      hash-base: 3.1.0
      inherits: 2.0.4
      safe-buffer: 5.2.1

  memorystream@0.3.1: {}

  merge2@1.4.1: {}

  micro-ftch@0.3.1: {}

  micromatch@4.0.8:
    dependencies:
      braces: 3.0.3
      picomatch: 2.3.1

  mime-db@1.52.0: {}

  mime-types@2.1.35:
    dependencies:
      mime-db: 1.52.0

  mimic-fn@2.1.0: {}

  mimic-response@3.1.0: {}

  minimalistic-assert@1.0.1: {}

  minimalistic-crypto-utils@1.0.1: {}

  minimatch@3.1.2:
    dependencies:
      brace-expansion: 1.1.11

  minimatch@5.1.6:
    dependencies:
      brace-expansion: 2.0.1

  minimatch@9.0.5:
    dependencies:
      brace-expansion: 2.0.1

  minimist@1.2.8: {}

  minipass@7.1.2: {}

  mkdirp-classic@0.5.3: {}

  mkdirp@0.5.6:
    dependencies:
      minimist: 1.2.8

  mkdirp@1.0.4: {}

  mnemonist@0.38.5:
    dependencies:
      obliterator: 2.0.4

  mocha@10.7.3:
    dependencies:
      ansi-colors: 4.1.3
      browser-stdout: 1.3.1
      chokidar: 3.6.0
      debug: 4.3.7(supports-color@8.1.1)
      diff: 5.2.0
      escape-string-regexp: 4.0.0
      find-up: 5.0.0
      glob: 8.1.0
      he: 1.2.0
      js-yaml: 4.1.0
      log-symbols: 4.1.0
      minimatch: 5.1.6
      ms: 2.1.3
      serialize-javascript: 6.0.2
      strip-json-comments: 3.1.1
      supports-color: 8.1.1
      workerpool: 6.5.1
      yargs: 16.2.0
      yargs-parser: 20.2.9
      yargs-unparser: 2.0.0

  mri@1.2.0: {}

  ms@2.1.3: {}

  napi-build-utils@1.0.2: {}

  natural-compare-lite@1.4.0: {}

  natural-compare@1.4.0: {}

  ndjson@2.0.0:
    dependencies:
      json-stringify-safe: 5.0.1
      minimist: 1.2.8
      readable-stream: 3.6.2
      split2: 3.2.2
      through2: 4.0.2

  neo-async@2.6.2: {}

  nise@4.1.0:
    dependencies:
      '@sinonjs/commons': 1.8.6
      '@sinonjs/fake-timers': 6.0.1
      '@sinonjs/text-encoding': 0.7.3
      just-extend: 4.2.1
      path-to-regexp: 1.8.0

  no-case@3.0.4:
    dependencies:
      lower-case: 2.0.2
      tslib: 2.7.0

  node-abi@3.67.0:
    dependencies:
      semver: 7.6.3

  node-addon-api@2.0.2: {}

  node-addon-api@3.2.1: {}

  node-addon-api@6.1.0: {}

  node-emoji@1.11.0:
    dependencies:
      lodash: 4.17.21

  node-fetch@2.7.0:
    dependencies:
      whatwg-url: 5.0.0

  node-gyp-build@4.8.2: {}

  node-hid@2.1.2:
    dependencies:
      bindings: 1.5.0
      node-addon-api: 3.2.1
      prebuild-install: 7.1.2

  node-preload@0.2.1:
    dependencies:
      process-on-spawn: 1.0.0

  node-releases@2.0.18: {}

  nofilter@3.1.0: {}

  nopt@3.0.6:
    dependencies:
      abbrev: 1.0.9

  normalize-path@3.0.0: {}

  number-to-bn@1.7.0:
    dependencies:
      bn.js: 4.11.6
      strip-hex-prefix: 1.0.0

  nyc@15.1.0:
    dependencies:
      '@istanbuljs/load-nyc-config': 1.1.0
      '@istanbuljs/schema': 0.1.3
      caching-transform: 4.0.0
      convert-source-map: 1.9.0
      decamelize: 1.2.0
      find-cache-dir: 3.3.2
      find-up: 4.1.0
      foreground-child: 2.0.0
      get-package-type: 0.1.0
      glob: 7.2.0
      istanbul-lib-coverage: 3.2.2
      istanbul-lib-hook: 3.0.0
      istanbul-lib-instrument: 4.0.3
      istanbul-lib-processinfo: 2.0.3
      istanbul-lib-report: 3.0.1
      istanbul-lib-source-maps: 4.0.1
      istanbul-reports: 3.1.7
      make-dir: 3.1.0
      node-preload: 0.2.1
      p-map: 3.0.0
      process-on-spawn: 1.0.0
      resolve-from: 5.0.0
      rimraf: 3.0.2
      signal-exit: 3.0.7
      spawn-wrap: 2.0.0
      test-exclude: 6.0.0
      yargs: 15.4.1
    transitivePeerDependencies:
      - supports-color

  object-assign@4.1.1: {}

  object-inspect@1.13.2: {}

  object-keys@1.1.1: {}

  object.assign@4.1.5:
    dependencies:
      call-bind: 1.0.7
      define-properties: 1.2.1
      has-symbols: 1.0.3
      object-keys: 1.1.1

  object.fromentries@2.0.8:
    dependencies:
      call-bind: 1.0.7
      define-properties: 1.2.1
      es-abstract: 1.23.3
      es-object-atoms: 1.0.0

  object.groupby@1.0.3:
    dependencies:
      call-bind: 1.0.7
      define-properties: 1.2.1
      es-abstract: 1.23.3

  object.values@1.2.0:
    dependencies:
      call-bind: 1.0.7
      define-properties: 1.2.1
      es-object-atoms: 1.0.0

  obliterator@2.0.4: {}

  once@1.4.0:
    dependencies:
      wrappy: 1.0.2

  onetime@5.1.2:
    dependencies:
      mimic-fn: 2.1.0

  optionator@0.8.3:
    dependencies:
      deep-is: 0.1.4
      fast-levenshtein: 2.0.6
      levn: 0.3.0
      prelude-ls: 1.1.2
      type-check: 0.3.2
      word-wrap: 1.2.5

  optionator@0.9.4:
    dependencies:
      deep-is: 0.1.4
      fast-levenshtein: 2.0.6
      levn: 0.4.1
      prelude-ls: 1.2.1
      type-check: 0.4.0
      word-wrap: 1.2.5

  ora@5.4.1:
    dependencies:
      bl: 4.1.0
      chalk: 4.1.2
      cli-cursor: 3.1.0
      cli-spinners: 2.9.2
      is-interactive: 1.0.0
      is-unicode-supported: 0.1.0
      log-symbols: 4.1.0
      strip-ansi: 6.0.1
      wcwidth: 1.0.1

  ordinal@1.0.3: {}

  os-tmpdir@1.0.2: {}

  outdent@0.5.0: {}

  p-filter@2.1.0:
    dependencies:
      p-map: 2.1.0

  p-limit@1.3.0:
    dependencies:
      p-try: 1.0.0

  p-limit@2.3.0:
    dependencies:
      p-try: 2.2.0

  p-limit@3.1.0:
    dependencies:
      yocto-queue: 0.1.0

  p-locate@2.0.0:
    dependencies:
      p-limit: 1.3.0

  p-locate@4.1.0:
    dependencies:
      p-limit: 2.3.0

  p-locate@5.0.0:
    dependencies:
      p-limit: 3.1.0

  p-map@2.1.0: {}

  p-map@3.0.0:
    dependencies:
      aggregate-error: 3.1.0

  p-map@4.0.0:
    dependencies:
      aggregate-error: 3.1.0

  p-try@1.0.0: {}

  p-try@2.2.0: {}

  package-hash@4.0.0:
    dependencies:
      graceful-fs: 4.2.11
      hasha: 5.2.2
      lodash.flattendeep: 4.4.0
      release-zalgo: 1.0.0

  package-json-from-dist@1.0.0: {}

  package-manager-detector@0.2.0: {}

  parent-module@1.0.1:
    dependencies:
      callsites: 3.1.0

  parse-cache-control@1.0.1: {}

  parse-json@5.2.0:
    dependencies:
      '@babel/code-frame': 7.24.7
      error-ex: 1.3.2
      json-parse-even-better-errors: 2.3.1
      lines-and-columns: 1.2.4

  parse-ms@0.1.2: {}

  path-exists@3.0.0: {}

  path-exists@4.0.0: {}

  path-is-absolute@1.0.1: {}

  path-key@3.1.1: {}

  path-parse@1.0.7: {}

  path-scurry@1.11.1:
    dependencies:
      lru-cache: 10.4.3
      minipass: 7.1.2

  path-to-regexp@1.8.0:
    dependencies:
      isarray: 0.0.1

  path-type@4.0.0: {}

  pathval@1.1.1: {}

  pbkdf2@3.1.2:
    dependencies:
      create-hash: 1.2.0
      create-hmac: 1.1.7
      ripemd160: 2.0.2
      safe-buffer: 5.2.1
      sha.js: 2.4.11

  picocolors@1.1.0: {}

  picomatch@2.3.1: {}

  pify@4.0.1: {}

  pkg-dir@4.2.0:
    dependencies:
      find-up: 4.1.0

  possible-typed-array-names@1.0.0: {}

  prebuild-install@7.1.2:
    dependencies:
      detect-libc: 2.0.3
      expand-template: 2.0.3
      github-from-package: 0.0.0
      minimist: 1.2.8
      mkdirp-classic: 0.5.3
      napi-build-utils: 1.0.2
      node-abi: 3.67.0
      pump: 3.0.0
      rc: 1.2.8
      simple-get: 4.0.1
      tar-fs: 2.1.1
      tunnel-agent: 0.6.0

  prelude-ls@1.1.2: {}

  prelude-ls@1.2.1: {}

  prettier-linter-helpers@1.0.0:
    dependencies:
      fast-diff: 1.3.0

  prettier@2.4.1: {}

  prettier@2.8.8: {}

  prettier@3.2.5: {}

  pretty-format@29.7.0:
    dependencies:
      '@jest/schemas': 29.6.3
      ansi-styles: 5.2.0
      react-is: 18.3.1

  pretty-ms@0.2.2:
    dependencies:
      parse-ms: 0.1.2

  process-nextick-args@2.0.1: {}

  process-on-spawn@1.0.0:
    dependencies:
      fromentries: 1.3.2

  promise@8.3.0:
    dependencies:
      asap: 2.0.6

  prompts@2.4.2:
    dependencies:
      kleur: 3.0.3
      sisteransi: 1.0.5

  proxy-from-env@1.1.0: {}

  pseudomap@1.0.2: {}

  pump@3.0.0:
    dependencies:
      end-of-stream: 1.4.4
      once: 1.4.0

  punycode@2.3.1: {}

  qs@6.13.0:
    dependencies:
      side-channel: 1.0.6

  queue-microtask@1.2.3: {}

  rambda@7.5.0: {}

  randombytes@2.1.0:
    dependencies:
      safe-buffer: 5.2.1

  raw-body@2.5.2:
    dependencies:
      bytes: 3.1.2
      http-errors: 2.0.0
      iconv-lite: 0.4.24
      unpipe: 1.0.0

  rc@1.2.8:
    dependencies:
      deep-extend: 0.6.0
      ini: 1.3.8
      minimist: 1.2.8
      strip-json-comments: 2.0.1

  react-dom@18.3.1(react@18.3.1):
    dependencies:
      loose-envify: 1.4.0
      react: 18.3.1
      scheduler: 0.23.2

  react-is@18.3.1: {}

  react@18.3.1:
    dependencies:
      loose-envify: 1.4.0

  read-yaml-file@1.1.0:
    dependencies:
      graceful-fs: 4.2.11
      js-yaml: 3.14.1
      pify: 4.0.1
      strip-bom: 3.0.0

  readable-stream@2.3.8:
    dependencies:
      core-util-is: 1.0.3
      inherits: 2.0.4
      isarray: 1.0.0
      process-nextick-args: 2.0.1
      safe-buffer: 5.1.2
      string_decoder: 1.1.1
      util-deprecate: 1.0.2

  readable-stream@3.6.2:
    dependencies:
      inherits: 2.0.4
      string_decoder: 1.3.0
      util-deprecate: 1.0.2

  readdirp@3.6.0:
    dependencies:
      picomatch: 2.3.1

  rechoir@0.6.2:
    dependencies:
      resolve: 1.17.0

  recursive-readdir@2.2.3:
    dependencies:
      minimatch: 3.1.2

  reduce-flatten@2.0.0: {}

  regenerator-runtime@0.14.1: {}

  regexp.prototype.flags@1.5.2:
    dependencies:
      call-bind: 1.0.7
      define-properties: 1.2.1
      es-errors: 1.3.0
      set-function-name: 2.0.2

  release-zalgo@1.0.0:
    dependencies:
      es6-error: 4.1.1

  req-cwd@2.0.0:
    dependencies:
      req-from: 2.0.0

  req-from@2.0.0:
    dependencies:
      resolve-from: 3.0.0

  require-directory@2.1.1: {}

  require-from-string@2.0.2: {}

  require-main-filename@2.0.0: {}

  requireindex@1.2.0: {}

  resolve-from@3.0.0: {}

  resolve-from@4.0.0: {}

  resolve-from@5.0.0: {}

  resolve-pkg-maps@1.0.0: {}

  resolve@1.1.7: {}

  resolve@1.17.0:
    dependencies:
      path-parse: 1.0.7

  resolve@1.22.8:
    dependencies:
      is-core-module: 2.15.1
      path-parse: 1.0.7
      supports-preserve-symlinks-flag: 1.0.0

  restore-cursor@3.1.0:
    dependencies:
      onetime: 5.1.2
      signal-exit: 3.0.7

  reusify@1.0.4: {}

  rfdc@1.4.1: {}

  rimraf@2.7.1:
    dependencies:
      glob: 7.2.0

  rimraf@3.0.2:
    dependencies:
      glob: 7.2.0

  rimraf@5.0.10:
    dependencies:
      glob: 10.4.5

  ripemd160@2.0.2:
    dependencies:
      hash-base: 3.1.0
      inherits: 2.0.4

  rlp@2.2.7:
    dependencies:
      bn.js: 5.2.1

  run-parallel@1.2.0:
    dependencies:
      queue-microtask: 1.2.3

  rxjs@7.8.1:
    dependencies:
      tslib: 2.7.0

  safe-array-concat@1.1.2:
    dependencies:
      call-bind: 1.0.7
      get-intrinsic: 1.2.4
      has-symbols: 1.0.3
      isarray: 2.0.5

  safe-buffer@5.1.2: {}

  safe-buffer@5.2.1: {}

  safe-regex-test@1.0.3:
    dependencies:
      call-bind: 1.0.7
      es-errors: 1.3.0
      is-regex: 1.1.4

  safer-buffer@2.1.2: {}

  sc-istanbul@0.4.6:
    dependencies:
      abbrev: 1.0.9
      async: 1.5.2
      escodegen: 1.8.1
      esprima: 2.7.3
      glob: 5.0.15
      handlebars: 4.7.8
      js-yaml: 3.14.1
      mkdirp: 0.5.6
      nopt: 3.0.6
      once: 1.4.0
      resolve: 1.1.7
      supports-color: 3.2.3
      which: 1.3.1
      wordwrap: 1.0.0

  scheduler@0.23.2:
    dependencies:
      loose-envify: 1.4.0

  scrypt-js@3.0.1: {}

  secp256k1@4.0.3:
    dependencies:
      elliptic: 6.5.7
      node-addon-api: 2.0.2
      node-gyp-build: 4.8.2

  semver@5.7.2: {}

  semver@6.3.1: {}

  semver@7.6.3: {}

  serialize-javascript@6.0.2:
    dependencies:
      randombytes: 2.1.0

  set-blocking@2.0.0: {}

  set-function-length@1.2.2:
    dependencies:
      define-data-property: 1.1.4
      es-errors: 1.3.0
      function-bind: 1.1.2
      get-intrinsic: 1.2.4
      gopd: 1.0.1
      has-property-descriptors: 1.0.2

  set-function-name@2.0.2:
    dependencies:
      define-data-property: 1.1.4
      es-errors: 1.3.0
      functions-have-names: 1.2.3
      has-property-descriptors: 1.0.2

  setimmediate@1.0.5: {}

  setprototypeof@1.2.0: {}

  sha.js@2.4.11:
    dependencies:
      inherits: 2.0.4
      safe-buffer: 5.2.1

  sha1@1.1.1:
    dependencies:
      charenc: 0.0.2
      crypt: 0.0.2

  shebang-command@1.2.0:
    dependencies:
      shebang-regex: 1.0.0

  shebang-command@2.0.0:
    dependencies:
      shebang-regex: 3.0.0

  shebang-regex@1.0.0: {}

  shebang-regex@3.0.0: {}

  shelljs@0.8.5:
    dependencies:
      glob: 7.2.0
      interpret: 1.4.0
      rechoir: 0.6.2

  side-channel@1.0.6:
    dependencies:
      call-bind: 1.0.7
      es-errors: 1.3.0
      get-intrinsic: 1.2.4
      object-inspect: 1.13.2

  signal-exit@3.0.7: {}

  signal-exit@4.1.0: {}

  simple-concat@1.0.1: {}

  simple-get@4.0.1:
    dependencies:
      decompress-response: 6.0.0
      once: 1.4.0
      simple-concat: 1.0.1

  sinon-chai@3.7.0(chai@4.5.0)(sinon@9.2.4):
    dependencies:
      chai: 4.5.0
      sinon: 9.2.4

  sinon@9.2.4:
    dependencies:
      '@sinonjs/commons': 1.8.6
      '@sinonjs/fake-timers': 6.0.1
      '@sinonjs/samsam': 5.3.1
      diff: 4.0.2
      nise: 4.1.0
      supports-color: 7.2.0

  sisteransi@1.0.5: {}

  slash@3.0.0: {}

  slice-ansi@4.0.0:
    dependencies:
      ansi-styles: 4.3.0
      astral-regex: 2.0.0
      is-fullwidth-code-point: 3.0.0

  solc@0.7.3(debug@4.3.7):
    dependencies:
      command-exists: 1.2.9
      commander: 3.0.2
      follow-redirects: 1.15.9(debug@4.3.7)
      fs-extra: 0.30.0
      js-sha3: 0.8.0
      memorystream: 0.3.1
      require-from-string: 2.0.2
      semver: 5.7.2
      tmp: 0.0.33
    transitivePeerDependencies:
      - debug

  solc@0.8.26(debug@4.3.7):
    dependencies:
      command-exists: 1.2.9
      commander: 8.3.0
      follow-redirects: 1.15.9(debug@4.3.7)
      js-sha3: 0.8.0
      memorystream: 0.3.1
      semver: 5.7.2
      tmp: 0.0.33
    transitivePeerDependencies:
      - debug

  solidity-coverage@0.8.13(hardhat@packages+hardhat-core):
    dependencies:
      '@ethersproject/abi': 5.7.0
      '@solidity-parser/parser': 0.18.0
      chalk: 2.4.2
      death: 1.1.0
      difflib: 0.2.4
      fs-extra: 8.1.0
      ghost-testrpc: 0.0.2
      global-modules: 2.0.0
      globby: 10.0.2
      hardhat: link:packages/hardhat-core
      jsonschema: 1.4.1
      lodash: 4.17.21
      mocha: 10.7.3
      node-emoji: 1.11.0
      pify: 4.0.1
      recursive-readdir: 2.2.3
      sc-istanbul: 0.4.6
      semver: 7.6.3
      shelljs: 0.8.5
      web3-utils: 1.10.4

  source-map-support@0.5.21:
    dependencies:
      buffer-from: 1.1.2
      source-map: 0.6.1

  source-map@0.2.0:
    dependencies:
      amdefine: 1.0.1
    optional: true

  source-map@0.6.1: {}

  spawn-wrap@2.0.0:
    dependencies:
      foreground-child: 2.0.0
      is-windows: 1.0.2
      make-dir: 3.1.0
      rimraf: 3.0.2
      signal-exit: 3.0.7
      which: 2.0.2

  spawndamnit@2.0.0:
    dependencies:
      cross-spawn: 5.1.0
      signal-exit: 3.0.7

  split2@3.2.2:
    dependencies:
      readable-stream: 3.6.2

  sprintf-js@1.0.3: {}

  stacktrace-parser@0.1.10:
    dependencies:
      type-fest: 0.7.1

  statuses@2.0.1: {}

  string-format@2.0.0: {}

  string-width@2.1.1:
    dependencies:
      is-fullwidth-code-point: 2.0.0
      strip-ansi: 4.0.0

  string-width@4.2.3:
    dependencies:
      emoji-regex: 8.0.0
      is-fullwidth-code-point: 3.0.0
      strip-ansi: 6.0.1

  string-width@5.1.2:
    dependencies:
      eastasianwidth: 0.2.0
      emoji-regex: 9.2.2
      strip-ansi: 7.1.0

  string.prototype.trim@1.2.9:
    dependencies:
      call-bind: 1.0.7
      define-properties: 1.2.1
      es-abstract: 1.23.3
      es-object-atoms: 1.0.0

  string.prototype.trimend@1.0.8:
    dependencies:
      call-bind: 1.0.7
      define-properties: 1.2.1
      es-object-atoms: 1.0.0

  string.prototype.trimstart@1.0.8:
    dependencies:
      call-bind: 1.0.7
      define-properties: 1.2.1
      es-object-atoms: 1.0.0

  string_decoder@1.1.1:
    dependencies:
      safe-buffer: 5.1.2

  string_decoder@1.3.0:
    dependencies:
      safe-buffer: 5.2.1

  strip-ansi@0.1.1: {}

  strip-ansi@4.0.0:
    dependencies:
      ansi-regex: 3.0.1

  strip-ansi@6.0.1:
    dependencies:
      ansi-regex: 5.0.1

  strip-ansi@7.1.0:
    dependencies:
      ansi-regex: 6.1.0

  strip-bom@3.0.0: {}

  strip-bom@4.0.0: {}

  strip-hex-prefix@1.0.0:
    dependencies:
      is-hex-prefixed: 1.0.0

  strip-json-comments@2.0.1: {}

  strip-json-comments@3.1.1: {}

  supports-color@3.2.3:
    dependencies:
      has-flag: 1.0.0

  supports-color@5.5.0:
    dependencies:
      has-flag: 3.0.0

  supports-color@7.2.0:
    dependencies:
      has-flag: 4.0.0

  supports-color@8.1.1:
    dependencies:
      has-flag: 4.0.0

  supports-preserve-symlinks-flag@1.0.0: {}

  sync-request@6.1.0:
    dependencies:
      http-response-object: 3.0.2
      sync-rpc: 1.3.6
      then-request: 6.0.2

  sync-rpc@1.3.6:
    dependencies:
      get-port: 3.2.0

  table-layout@1.0.2:
    dependencies:
      array-back: 4.0.2
      deep-extend: 0.6.0
      typical: 5.2.0
      wordwrapjs: 4.0.1

  table@6.8.2:
    dependencies:
      ajv: 8.17.1
      lodash.truncate: 4.4.2
      slice-ansi: 4.0.0
      string-width: 4.2.3
      strip-ansi: 6.0.1

  tapable@2.2.1: {}

  tar-fs@2.1.1:
    dependencies:
      chownr: 1.1.4
      mkdirp-classic: 0.5.3
      pump: 3.0.0
      tar-stream: 2.2.0

  tar-stream@2.2.0:
    dependencies:
      bl: 4.1.0
      end-of-stream: 1.4.4
      fs-constants: 1.0.0
      inherits: 2.0.4
      readable-stream: 3.6.2

  term-size@2.2.1: {}

  test-exclude@6.0.0:
    dependencies:
      '@istanbuljs/schema': 0.1.3
      glob: 7.2.0
      minimatch: 3.1.2

  text-table@0.2.0: {}

  then-request@6.0.2:
    dependencies:
      '@types/concat-stream': 1.6.1
      '@types/form-data': 0.0.33
      '@types/node': 8.10.66
      '@types/qs': 6.9.15
      caseless: 0.12.0
      concat-stream: 1.6.2
      form-data: 2.5.1
      http-basic: 8.1.3
      http-response-object: 3.0.2
      promise: 8.3.0
      qs: 6.13.0

  through2@4.0.2:
    dependencies:
      readable-stream: 3.6.2

  time-require@0.1.2:
    dependencies:
      chalk: 0.4.0
      date-time: 0.1.1
      pretty-ms: 0.2.2
      text-table: 0.2.0

  tmp@0.0.33:
    dependencies:
      os-tmpdir: 1.0.2

  to-fast-properties@2.0.0: {}

  to-regex-range@5.0.1:
    dependencies:
      is-number: 7.0.0

  toidentifier@1.0.1: {}

  tr46@0.0.3: {}

  ts-api-utils@1.3.0(typescript@5.5.4):
    dependencies:
      typescript: 5.5.4

  ts-command-line-args@2.5.1:
    dependencies:
      chalk: 4.1.2
      command-line-args: 5.2.1
      command-line-usage: 6.1.3
      string-format: 2.0.0

  ts-essentials@7.0.3(typescript@5.0.4):
    dependencies:
      typescript: 5.0.4

  ts-node@10.9.2(@types/node@18.19.50)(typescript@5.0.4):
    dependencies:
      '@cspotcode/source-map-support': 0.8.1
      '@tsconfig/node10': 1.0.11
      '@tsconfig/node12': 1.0.11
      '@tsconfig/node14': 1.0.3
      '@tsconfig/node16': 1.0.4
      '@types/node': 18.19.50
      acorn: 8.12.1
      acorn-walk: 8.3.4
      arg: 4.1.3
      create-require: 1.1.1
      diff: 4.0.2
      make-error: 1.3.6
      typescript: 5.0.4
      v8-compile-cache-lib: 3.0.1
      yn: 3.1.1

  tsconfig-paths@3.15.0:
    dependencies:
      '@types/json5': 0.0.29
      json5: 1.0.2
      minimist: 1.2.8
      strip-bom: 3.0.0

  tslib@1.14.1: {}

  tslib@2.4.0: {}

  tslib@2.7.0: {}

  tsort@0.0.1: {}

  tsutils@3.21.0(typescript@5.0.4):
    dependencies:
      tslib: 1.14.1
      typescript: 5.0.4

  tsutils@3.21.0(typescript@5.5.4):
    dependencies:
      tslib: 1.14.1
      typescript: 5.5.4

  tsx@4.18.0:
    dependencies:
      esbuild: 0.23.1
      get-tsconfig: 4.8.0
    optionalDependencies:
      fsevents: 2.3.3

  tsx@4.19.0:
    dependencies:
      esbuild: 0.23.1
      get-tsconfig: 4.8.0
    optionalDependencies:
      fsevents: 2.3.3

  tunnel-agent@0.6.0:
    dependencies:
      safe-buffer: 5.2.1

  tunnel@0.0.6: {}

  tweetnacl-util@0.15.1: {}

  tweetnacl@1.0.3: {}

  type-check@0.3.2:
    dependencies:
      prelude-ls: 1.1.2

  type-check@0.4.0:
    dependencies:
      prelude-ls: 1.2.1

  type-detect@4.0.8: {}

  type-detect@4.1.0: {}

  type-fest@0.20.2: {}

  type-fest@0.21.3: {}

  type-fest@0.7.1: {}

  type-fest@0.8.1: {}

  type-fest@2.19.0: {}

  type-fest@3.13.1: {}

  typechain@8.3.2(typescript@5.0.4):
    dependencies:
      '@types/prettier': 2.7.3
      debug: 4.3.7(supports-color@8.1.1)
      fs-extra: 7.0.1
      glob: 7.1.7
      js-sha3: 0.8.0
      lodash: 4.17.21
      mkdirp: 1.0.4
      prettier: 2.4.1
      ts-command-line-args: 2.5.1
      ts-essentials: 7.0.3(typescript@5.0.4)
      typescript: 5.0.4
    transitivePeerDependencies:
      - supports-color

  typed-array-buffer@1.0.2:
    dependencies:
      call-bind: 1.0.7
      es-errors: 1.3.0
      is-typed-array: 1.1.13

  typed-array-byte-length@1.0.1:
    dependencies:
      call-bind: 1.0.7
      for-each: 0.3.3
      gopd: 1.0.1
      has-proto: 1.0.3
      is-typed-array: 1.1.13

  typed-array-byte-offset@1.0.2:
    dependencies:
      available-typed-arrays: 1.0.7
      call-bind: 1.0.7
      for-each: 0.3.3
      gopd: 1.0.1
      has-proto: 1.0.3
      is-typed-array: 1.1.13

  typed-array-length@1.0.6:
    dependencies:
      call-bind: 1.0.7
      for-each: 0.3.3
      gopd: 1.0.1
      has-proto: 1.0.3
      is-typed-array: 1.1.13
      possible-typed-array-names: 1.0.0

  typedarray-to-buffer@3.1.5:
    dependencies:
      is-typedarray: 1.0.0

  typedarray@0.0.6: {}

  typescript-eslint@7.7.1(eslint@8.57.0)(typescript@5.5.4):
    dependencies:
      '@typescript-eslint/eslint-plugin': 7.7.1(@typescript-eslint/parser@7.7.1(eslint@8.57.0)(typescript@5.5.4))(eslint@8.57.0)(typescript@5.5.4)
      '@typescript-eslint/parser': 7.7.1(eslint@8.57.0)(typescript@5.5.4)
      '@typescript-eslint/utils': 7.7.1(eslint@8.57.0)(typescript@5.5.4)
      eslint: 8.57.0
    optionalDependencies:
      typescript: 5.5.4
    transitivePeerDependencies:
      - supports-color

  typescript@5.0.4: {}

  typescript@5.5.4: {}

  typical@4.0.0: {}

  typical@5.2.0: {}

  uglify-js@3.19.3:
    optional: true

  unbox-primitive@1.0.2:
    dependencies:
      call-bind: 1.0.7
      has-bigints: 1.0.2
      has-symbols: 1.0.3
      which-boxed-primitive: 1.0.2

  undici-types@5.26.5: {}

  undici-types@6.19.8: {}

  undici@5.28.4:
    dependencies:
      '@fastify/busboy': 2.1.1

  undici@6.19.8: {}

  universalify@0.1.2: {}

  universalify@2.0.1: {}

  unpipe@1.0.0: {}

  untildify@4.0.0: {}

  update-browserslist-db@1.1.0(browserslist@4.23.3):
    dependencies:
      browserslist: 4.23.3
      escalade: 3.2.0
      picocolors: 1.1.0

  uri-js@4.4.1:
    dependencies:
      punycode: 2.3.1

  usb@2.9.0:
    dependencies:
      '@types/w3c-web-usb': 1.0.10
      node-addon-api: 6.1.0
      node-gyp-build: 4.8.2

  utf8@3.0.0: {}

  util-deprecate@1.0.2: {}

  util@0.12.5:
    dependencies:
      inherits: 2.0.4
      is-arguments: 1.1.1
      is-generator-function: 1.0.10
      is-typed-array: 1.1.13
      which-typed-array: 1.1.15

  uuid@8.3.2: {}

  v8-compile-cache-lib@3.0.1: {}

  v8-to-istanbul@9.3.0:
    dependencies:
      '@jridgewell/trace-mapping': 0.3.25
      '@types/istanbul-lib-coverage': 2.0.6
      convert-source-map: 2.0.0

  viem@2.21.4(typescript@5.0.4)(zod@3.23.8):
    dependencies:
      '@adraffy/ens-normalize': 1.10.0
      '@noble/curves': 1.4.0
      '@noble/hashes': 1.4.0
      '@scure/bip32': 1.4.0
      '@scure/bip39': 1.4.0
      abitype: 1.0.5(typescript@5.0.4)(zod@3.23.8)
      isows: 1.0.4(ws@8.17.1)
      webauthn-p256: 0.0.5
      ws: 8.17.1
    optionalDependencies:
      typescript: 5.0.4
    transitivePeerDependencies:
      - bufferutil
      - utf-8-validate
      - zod

  viem@2.21.4(typescript@5.5.4)(zod@3.23.8):
    dependencies:
      '@adraffy/ens-normalize': 1.10.0
      '@noble/curves': 1.4.0
      '@noble/hashes': 1.4.0
      '@scure/bip32': 1.4.0
      '@scure/bip39': 1.4.0
      abitype: 1.0.5(typescript@5.5.4)(zod@3.23.8)
      isows: 1.0.4(ws@8.17.1)
      webauthn-p256: 0.0.5
      ws: 8.17.1
    optionalDependencies:
      typescript: 5.5.4
    transitivePeerDependencies:
      - bufferutil
      - utf-8-validate
      - zod

  wcwidth@1.0.1:
    dependencies:
      defaults: 1.0.4

  web3-core@4.5.1:
    dependencies:
      web3-errors: 1.3.0
      web3-eth-accounts: 4.2.1
      web3-eth-iban: 4.0.7
      web3-providers-http: 4.2.0
      web3-providers-ws: 4.0.8
      web3-types: 1.7.0
      web3-utils: 4.3.1
      web3-validator: 2.0.6
    optionalDependencies:
      web3-providers-ipc: 4.0.7
    transitivePeerDependencies:
      - bufferutil
      - encoding
      - utf-8-validate

  web3-errors@1.3.0:
    dependencies:
      web3-types: 1.7.0

  web3-eth-abi@4.2.3(typescript@5.0.4)(zod@3.23.8):
    dependencies:
      abitype: 0.7.1(typescript@5.0.4)(zod@3.23.8)
      web3-errors: 1.3.0
      web3-types: 1.7.0
      web3-utils: 4.3.1
      web3-validator: 2.0.6
    transitivePeerDependencies:
      - typescript
      - zod

  web3-eth-accounts@4.2.1:
    dependencies:
      '@ethereumjs/rlp': 4.0.1
      crc-32: 1.2.2
      ethereum-cryptography: 2.2.1
      web3-errors: 1.3.0
      web3-types: 1.7.0
      web3-utils: 4.3.1
      web3-validator: 2.0.6

  web3-eth-contract@4.7.0(typescript@5.0.4)(zod@3.23.8):
    dependencies:
      '@ethereumjs/rlp': 5.0.2
      web3-core: 4.5.1
      web3-errors: 1.3.0
      web3-eth: 4.8.2(typescript@5.0.4)(zod@3.23.8)
      web3-eth-abi: 4.2.3(typescript@5.0.4)(zod@3.23.8)
      web3-types: 1.7.0
      web3-utils: 4.3.1
      web3-validator: 2.0.6
    transitivePeerDependencies:
      - bufferutil
      - encoding
      - typescript
      - utf-8-validate
      - zod

  web3-eth-ens@4.4.0(typescript@5.0.4)(zod@3.23.8):
    dependencies:
      '@adraffy/ens-normalize': 1.10.1
      web3-core: 4.5.1
      web3-errors: 1.3.0
      web3-eth: 4.8.2(typescript@5.0.4)(zod@3.23.8)
      web3-eth-contract: 4.7.0(typescript@5.0.4)(zod@3.23.8)
      web3-net: 4.1.0
      web3-types: 1.7.0
      web3-utils: 4.3.1
      web3-validator: 2.0.6
    transitivePeerDependencies:
      - bufferutil
      - encoding
      - typescript
      - utf-8-validate
      - zod

  web3-eth-iban@4.0.7:
    dependencies:
      web3-errors: 1.3.0
      web3-types: 1.7.0
      web3-utils: 4.3.1
      web3-validator: 2.0.6

  web3-eth-personal@4.0.8(typescript@5.0.4)(zod@3.23.8):
    dependencies:
      web3-core: 4.5.1
      web3-eth: 4.8.2(typescript@5.0.4)(zod@3.23.8)
      web3-rpc-methods: 1.3.0
      web3-types: 1.7.0
      web3-utils: 4.3.1
      web3-validator: 2.0.6
    transitivePeerDependencies:
      - bufferutil
      - encoding
      - typescript
      - utf-8-validate
      - zod

  web3-eth@4.8.2(typescript@5.0.4)(zod@3.23.8):
    dependencies:
      setimmediate: 1.0.5
      web3-core: 4.5.1
      web3-errors: 1.3.0
      web3-eth-abi: 4.2.3(typescript@5.0.4)(zod@3.23.8)
      web3-eth-accounts: 4.2.1
      web3-net: 4.1.0
      web3-providers-ws: 4.0.8
      web3-rpc-methods: 1.3.0
      web3-types: 1.7.0
      web3-utils: 4.3.1
      web3-validator: 2.0.6
    transitivePeerDependencies:
      - bufferutil
      - encoding
      - typescript
      - utf-8-validate
      - zod

  web3-net@4.1.0:
    dependencies:
      web3-core: 4.5.1
      web3-rpc-methods: 1.3.0
      web3-types: 1.7.0
      web3-utils: 4.3.1
    transitivePeerDependencies:
      - bufferutil
      - encoding
      - utf-8-validate

  web3-providers-http@4.2.0:
    dependencies:
      cross-fetch: 4.0.0
      web3-errors: 1.3.0
      web3-types: 1.7.0
      web3-utils: 4.3.1
    transitivePeerDependencies:
      - encoding

  web3-providers-ipc@4.0.7:
    dependencies:
      web3-errors: 1.3.0
      web3-types: 1.7.0
      web3-utils: 4.3.1
    optional: true

  web3-providers-ws@4.0.8:
    dependencies:
      '@types/ws': 8.5.3
      isomorphic-ws: 5.0.0(ws@8.18.0)
      web3-errors: 1.3.0
      web3-types: 1.7.0
      web3-utils: 4.3.1
      ws: 8.18.0
    transitivePeerDependencies:
      - bufferutil
      - utf-8-validate

  web3-rpc-methods@1.3.0:
    dependencies:
      web3-core: 4.5.1
      web3-types: 1.7.0
      web3-validator: 2.0.6
    transitivePeerDependencies:
      - bufferutil
      - encoding
      - utf-8-validate

  web3-rpc-providers@1.0.0-rc.2:
    dependencies:
      web3-errors: 1.3.0
      web3-providers-http: 4.2.0
      web3-providers-ws: 4.0.8
      web3-types: 1.7.0
      web3-utils: 4.3.1
      web3-validator: 2.0.6
    transitivePeerDependencies:
      - bufferutil
      - encoding
      - utf-8-validate

  web3-types@1.7.0: {}

  web3-utils@1.10.4:
    dependencies:
      '@ethereumjs/util': 8.1.0
      bn.js: 5.2.1
      ethereum-bloom-filters: 1.2.0
      ethereum-cryptography: 2.2.1
      ethjs-unit: 0.1.6
      number-to-bn: 1.7.0
      randombytes: 2.1.0
      utf8: 3.0.0

  web3-utils@4.3.1:
    dependencies:
      ethereum-cryptography: 2.2.1
      eventemitter3: 5.0.1
      web3-errors: 1.3.0
      web3-types: 1.7.0
      web3-validator: 2.0.6

  web3-validator@2.0.6:
    dependencies:
      ethereum-cryptography: 2.2.1
      util: 0.12.5
      web3-errors: 1.3.0
      web3-types: 1.7.0
      zod: 3.23.8

  web3@4.12.1(typescript@5.0.4)(zod@3.23.8):
    dependencies:
      web3-core: 4.5.1
      web3-errors: 1.3.0
      web3-eth: 4.8.2(typescript@5.0.4)(zod@3.23.8)
      web3-eth-abi: 4.2.3(typescript@5.0.4)(zod@3.23.8)
      web3-eth-accounts: 4.2.1
      web3-eth-contract: 4.7.0(typescript@5.0.4)(zod@3.23.8)
      web3-eth-ens: 4.4.0(typescript@5.0.4)(zod@3.23.8)
      web3-eth-iban: 4.0.7
      web3-eth-personal: 4.0.8(typescript@5.0.4)(zod@3.23.8)
      web3-net: 4.1.0
      web3-providers-http: 4.2.0
      web3-providers-ws: 4.0.8
      web3-rpc-methods: 1.3.0
      web3-rpc-providers: 1.0.0-rc.2
      web3-types: 1.7.0
      web3-utils: 4.3.1
      web3-validator: 2.0.6
    transitivePeerDependencies:
      - bufferutil
      - encoding
      - typescript
      - utf-8-validate
      - zod

  webauthn-p256@0.0.5:
    dependencies:
      '@noble/curves': 1.4.0
      '@noble/hashes': 1.4.0

  webidl-conversions@3.0.1: {}

  whatwg-url@5.0.0:
    dependencies:
      tr46: 0.0.3
      webidl-conversions: 3.0.1

  which-boxed-primitive@1.0.2:
    dependencies:
      is-bigint: 1.0.4
      is-boolean-object: 1.1.2
      is-number-object: 1.0.7
      is-string: 1.0.7
      is-symbol: 1.0.4

  which-module@2.0.1: {}

  which-typed-array@1.1.15:
    dependencies:
      available-typed-arrays: 1.0.7
      call-bind: 1.0.7
      for-each: 0.3.3
      gopd: 1.0.1
      has-tostringtag: 1.0.2

  which@1.3.1:
    dependencies:
      isexe: 2.0.0

  which@2.0.2:
    dependencies:
      isexe: 2.0.0

  widest-line@3.1.0:
    dependencies:
      string-width: 4.2.3

  word-wrap@1.2.5: {}

  wordwrap@1.0.0: {}

  wordwrapjs@4.0.1:
    dependencies:
      reduce-flatten: 2.0.0
      typical: 5.2.0

  workerpool@6.5.1: {}

  wrap-ansi@6.2.0:
    dependencies:
      ansi-styles: 4.3.0
      string-width: 4.2.3
      strip-ansi: 6.0.1

  wrap-ansi@7.0.0:
    dependencies:
      ansi-styles: 4.3.0
      string-width: 4.2.3
      strip-ansi: 6.0.1

  wrap-ansi@8.1.0:
    dependencies:
      ansi-styles: 6.2.1
      string-width: 5.1.2
      strip-ansi: 7.1.0

  wrappy@1.0.2: {}

  write-file-atomic@3.0.3:
    dependencies:
      imurmurhash: 0.1.4
      is-typedarray: 1.0.0
      signal-exit: 3.0.7
      typedarray-to-buffer: 3.1.5

  ws@7.4.6: {}

  ws@7.5.10: {}

  ws@8.17.1: {}

  ws@8.18.0: {}

  y18n@4.0.3: {}

  y18n@5.0.8: {}

  yallist@2.1.2: {}

  yallist@3.1.1: {}

  yargs-parser@18.1.3:
    dependencies:
      camelcase: 5.3.1
      decamelize: 1.2.0

  yargs-parser@20.2.9: {}

  yargs-parser@21.1.1: {}

  yargs-unparser@2.0.0:
    dependencies:
      camelcase: 6.3.0
      decamelize: 4.0.0
      flat: 5.0.2
      is-plain-obj: 2.1.0

  yargs@15.4.1:
    dependencies:
      cliui: 6.0.0
      decamelize: 1.2.0
      find-up: 4.1.0
      get-caller-file: 2.0.5
      require-directory: 2.1.1
      require-main-filename: 2.0.0
      set-blocking: 2.0.0
      string-width: 4.2.3
      which-module: 2.0.1
      y18n: 4.0.3
      yargs-parser: 18.1.3

  yargs@16.2.0:
    dependencies:
      cliui: 7.0.4
      escalade: 3.2.0
      get-caller-file: 2.0.5
      require-directory: 2.1.1
      string-width: 4.2.3
      y18n: 5.0.8
      yargs-parser: 20.2.9

  yargs@17.7.2:
    dependencies:
      cliui: 8.0.1
      escalade: 3.2.0
      get-caller-file: 2.0.5
      require-directory: 2.1.1
      string-width: 4.2.3
      y18n: 5.0.8
      yargs-parser: 21.1.1

  yn@3.1.1: {}

  yocto-queue@0.1.0: {}

  zod@3.23.8: {}<|MERGE_RESOLUTION|>--- conflicted
+++ resolved
@@ -2839,7 +2839,38 @@
     resolution: {integrity: sha512-93zYdMES/c1D69yZiKDBj0V24vqNzB/koF26KPaagAfd3P/4gUlh3Dys5ogAK+Exi9QyzlD8x/08Zt7wIKcDcA==}
     deprecated: Use @eslint/object-schema instead
 
-<<<<<<< HEAD
+  '@ignored/edr-darwin-arm64@0.6.2-alpha.0':
+    resolution: {integrity: sha512-n4JNpWOuI522lzCi04qyOG9SExgR/AsrSWmfv5LmU+c6yjaQtSbzblSu3PjnEjvHDtXUZ9AJKtrMKuOQ9Ljvdw==}
+    engines: {node: '>= 18'}
+
+  '@ignored/edr-darwin-x64@0.6.2-alpha.0':
+    resolution: {integrity: sha512-5qmLwStOyB66r08n92ncOxKGT7y72ociOeRp1HN9nRT9/5i5TBySQwvFRo4RrLQw41OZasRAb2iSZIAHAfpgew==}
+    engines: {node: '>= 18'}
+
+  '@ignored/edr-linux-arm64-gnu@0.6.2-alpha.0':
+    resolution: {integrity: sha512-q9fR23ulwQ8sTbmW+b3cni7HNxAhP3S5JdcTUNP8846YXV4utdbJjqBZOUP0RHoJdi8iA5w7RKYSpB9MZ6nHkQ==}
+    engines: {node: '>= 18'}
+
+  '@ignored/edr-linux-arm64-musl@0.6.2-alpha.0':
+    resolution: {integrity: sha512-yU4nOQ0rMK3aShC0qwyz2xXo+caIvgQmoaai9s99Wct3im3EUgcZMO0eXC7wRyHbPUoX1PdbJaZ3C9f/xk7OQg==}
+    engines: {node: '>= 18'}
+
+  '@ignored/edr-linux-x64-gnu@0.6.2-alpha.0':
+    resolution: {integrity: sha512-FPE39nAiTSnbAuM7pYdECeXIkiQvNl/mzpCCAASipYmmd4L6ny+UZ+crRdrT2z7Z19buax/jU3vvRlrIRKV1rQ==}
+    engines: {node: '>= 18'}
+
+  '@ignored/edr-linux-x64-musl@0.6.2-alpha.0':
+    resolution: {integrity: sha512-2xdeo7OqXNYCRCLncJ85G5N6dcpKxlrLc+LBnOvotJe20IDIOngkKr5g5IvdvFTFPQEMXbk4TRV6KaRCcBAfvw==}
+    engines: {node: '>= 18'}
+
+  '@ignored/edr-win32-x64-msvc@0.6.2-alpha.0':
+    resolution: {integrity: sha512-DB8TqWBY+P+FOqeY0Ro1EmTVjN7qg/XUiHU+xWpXRI5NJCzo1s6jN3aW/qN+B5Y6CJOh6wWlDBI8dIGKipZ/8A==}
+    engines: {node: '>= 18'}
+
+  '@ignored/edr@0.6.2-alpha.0':
+    resolution: {integrity: sha512-+11Ko0C1dEh3eObH2ju10HoptUmzIQzJhwluuPrvRyypGUbYVzNYJyMQorRlT5SEKqmR9S/FcptUHD5AITl58A==}
+    engines: {node: '>= 18'}
+
   '@ignored/hardhat-vnext-core@2.0.0':
     resolution: {integrity: sha512-tHYblEtO8k3h7oROe+Agt04d7B8GFtSF8mo826a4YSGaj/iYwXmkD3wRSAu2tB7MS8pBcgMbtxgY3zGkV4KEDw==}
 
@@ -2858,39 +2889,6 @@
   '@ignored/hardhat-vnext@2.0.0':
     resolution: {integrity: sha512-GaeeaOm0Qxpjp/SJUQGg6tyqX1hKRD+sSGeNWqc+kQsmMhc3omd6ObHbb3L57mRPv84GjYfnmIAGN2wtEPKsZg==}
     hasBin: true
-=======
-  '@ignored/edr-darwin-arm64@0.6.2-alpha.0':
-    resolution: {integrity: sha512-n4JNpWOuI522lzCi04qyOG9SExgR/AsrSWmfv5LmU+c6yjaQtSbzblSu3PjnEjvHDtXUZ9AJKtrMKuOQ9Ljvdw==}
-    engines: {node: '>= 18'}
-
-  '@ignored/edr-darwin-x64@0.6.2-alpha.0':
-    resolution: {integrity: sha512-5qmLwStOyB66r08n92ncOxKGT7y72ociOeRp1HN9nRT9/5i5TBySQwvFRo4RrLQw41OZasRAb2iSZIAHAfpgew==}
-    engines: {node: '>= 18'}
-
-  '@ignored/edr-linux-arm64-gnu@0.6.2-alpha.0':
-    resolution: {integrity: sha512-q9fR23ulwQ8sTbmW+b3cni7HNxAhP3S5JdcTUNP8846YXV4utdbJjqBZOUP0RHoJdi8iA5w7RKYSpB9MZ6nHkQ==}
-    engines: {node: '>= 18'}
-
-  '@ignored/edr-linux-arm64-musl@0.6.2-alpha.0':
-    resolution: {integrity: sha512-yU4nOQ0rMK3aShC0qwyz2xXo+caIvgQmoaai9s99Wct3im3EUgcZMO0eXC7wRyHbPUoX1PdbJaZ3C9f/xk7OQg==}
-    engines: {node: '>= 18'}
-
-  '@ignored/edr-linux-x64-gnu@0.6.2-alpha.0':
-    resolution: {integrity: sha512-FPE39nAiTSnbAuM7pYdECeXIkiQvNl/mzpCCAASipYmmd4L6ny+UZ+crRdrT2z7Z19buax/jU3vvRlrIRKV1rQ==}
-    engines: {node: '>= 18'}
-
-  '@ignored/edr-linux-x64-musl@0.6.2-alpha.0':
-    resolution: {integrity: sha512-2xdeo7OqXNYCRCLncJ85G5N6dcpKxlrLc+LBnOvotJe20IDIOngkKr5g5IvdvFTFPQEMXbk4TRV6KaRCcBAfvw==}
-    engines: {node: '>= 18'}
-
-  '@ignored/edr-win32-x64-msvc@0.6.2-alpha.0':
-    resolution: {integrity: sha512-DB8TqWBY+P+FOqeY0Ro1EmTVjN7qg/XUiHU+xWpXRI5NJCzo1s6jN3aW/qN+B5Y6CJOh6wWlDBI8dIGKipZ/8A==}
-    engines: {node: '>= 18'}
-
-  '@ignored/edr@0.6.2-alpha.0':
-    resolution: {integrity: sha512-+11Ko0C1dEh3eObH2ju10HoptUmzIQzJhwluuPrvRyypGUbYVzNYJyMQorRlT5SEKqmR9S/FcptUHD5AITl58A==}
-    engines: {node: '>= 18'}
->>>>>>> 32b867ef
 
   '@isaacs/cliui@8.0.2':
     resolution: {integrity: sha512-O8jcjabXaleOG9DQ0+ARXWZBTfnP4WNAqzuiJK7ll44AmxGKv/J2M4TPjxjY3znBCfvBXFzucm1twdyFybFqEA==}
@@ -7471,40 +7469,6 @@
 
   '@humanwhocodes/object-schema@2.0.3': {}
 
-<<<<<<< HEAD
-  '@ignored/hardhat-vnext-core@2.0.0':
-    dependencies:
-      '@ignored/hardhat-vnext-errors': 2.0.0
-      '@ignored/hardhat-vnext-utils': 2.0.0
-      chalk: 5.3.0
-      semver: 7.6.3
-
-  '@ignored/hardhat-vnext-errors@2.0.0':
-    dependencies:
-      '@ignored/hardhat-vnext-utils': 2.0.0
-
-  '@ignored/hardhat-vnext-utils@2.0.0':
-    dependencies:
-      fast-equals: 5.0.1
-      keccak: 3.0.4
-      rfdc: 1.4.1
-      undici: 6.19.8
-
-  '@ignored/hardhat-vnext-zod-utils@2.0.0(@ignored/hardhat-vnext-core@2.0.0)(zod@3.23.8)':
-    dependencies:
-      '@ignored/hardhat-vnext-core': 2.0.0
-      zod: 3.23.8
-
-  '@ignored/hardhat-vnext@2.0.0':
-    dependencies:
-      '@ignored/hardhat-vnext-core': 2.0.0
-      '@ignored/hardhat-vnext-errors': 2.0.0
-      '@ignored/hardhat-vnext-utils': 2.0.0
-      '@ignored/hardhat-vnext-zod-utils': 2.0.0(@ignored/hardhat-vnext-core@2.0.0)(zod@3.23.8)
-      chalk: 5.3.0
-      tsx: 4.18.0
-      zod: 3.23.8
-=======
   '@ignored/edr-darwin-arm64@0.6.2-alpha.0':
     optional: true
 
@@ -7535,7 +7499,39 @@
       '@ignored/edr-linux-x64-gnu': 0.6.2-alpha.0
       '@ignored/edr-linux-x64-musl': 0.6.2-alpha.0
       '@ignored/edr-win32-x64-msvc': 0.6.2-alpha.0
->>>>>>> 32b867ef
+
+  '@ignored/hardhat-vnext-core@2.0.0':
+    dependencies:
+      '@ignored/hardhat-vnext-errors': 2.0.0
+      '@ignored/hardhat-vnext-utils': 2.0.0
+      chalk: 5.3.0
+      semver: 7.6.3
+
+  '@ignored/hardhat-vnext-errors@2.0.0':
+    dependencies:
+      '@ignored/hardhat-vnext-utils': 2.0.0
+
+  '@ignored/hardhat-vnext-utils@2.0.0':
+    dependencies:
+      fast-equals: 5.0.1
+      keccak: 3.0.4
+      rfdc: 1.4.1
+      undici: 6.19.8
+
+  '@ignored/hardhat-vnext-zod-utils@2.0.0(@ignored/hardhat-vnext-core@2.0.0)(zod@3.23.8)':
+    dependencies:
+      '@ignored/hardhat-vnext-core': 2.0.0
+      zod: 3.23.8
+
+  '@ignored/hardhat-vnext@2.0.0':
+    dependencies:
+      '@ignored/hardhat-vnext-core': 2.0.0
+      '@ignored/hardhat-vnext-errors': 2.0.0
+      '@ignored/hardhat-vnext-utils': 2.0.0
+      '@ignored/hardhat-vnext-zod-utils': 2.0.0(@ignored/hardhat-vnext-core@2.0.0)(zod@3.23.8)
+      chalk: 5.3.0
+      tsx: 4.18.0
+      zod: 3.23.8
 
   '@isaacs/cliui@8.0.2':
     dependencies:
