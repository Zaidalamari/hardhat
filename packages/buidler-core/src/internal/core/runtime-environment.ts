import debug from "debug";

import {
  BuidlerArguments,
  BuidlerRuntimeEnvironment,
  EnvironmentExtender,
  EthereumProvider,
  ExperimentalBuidlerEVMMessageTraceHook,
  Network,
  ParamDefinition,
  ResolvedBuidlerConfig,
  RunSuperFunction,
  RunTaskFunction,
  TaskArguments,
  TaskDefinition,
  TasksMap,
} from "../../types";
import { MessageTrace } from "../buidler-evm/stack-traces/message-trace";
import { lazyObject } from "../util/lazy";

import { getSolcVersion } from "./config/helpers";
import { BuidlerError } from "./errors";
import { ERRORS } from "./errors-list";
import { createProvider } from "./providers/construction";
import { OverriddenTaskDefinition } from "./tasks/task-definitions";

const log = debug("buidler:core:bre");

export class Environment implements BuidlerRuntimeEnvironment {
  private static readonly _BLACKLISTED_PROPERTIES: string[] = [
    "injectToGlobal",
    "_runTaskDefinition",
  ];

  /**
   * An EIP1193 Ethereum provider.
   */
  public ethereum: EthereumProvider;

  public network: Network;

  private readonly _extenders: EnvironmentExtender[];

  /**
   * Initializes the Buidler Runtime Environment and the given
   * extender functions.
   *
   * @remarks The extenders' execution order is given by the order
   * of the requires in the buidler's config file and its plugins.
   *
   * @param config The buidler's config object.
   * @param buidlerArguments The parsed buidler's arguments.
   * @param tasks A map of tasks.
   * @param extenders A list of extenders.
   */
  constructor(
    public readonly config: ResolvedBuidlerConfig,
    public readonly buidlerArguments: BuidlerArguments,
    public readonly tasks: TasksMap,
    extenders: EnvironmentExtender[] = [],
    experimentalBuidlerEVMMessageTraceHooks: ExperimentalBuidlerEVMMessageTraceHook[] = []
  ) {
    log("Creating BuidlerRuntimeEnvironment");

    const networkName =
      buidlerArguments.network !== undefined
        ? buidlerArguments.network
        : config.defaultNetwork;

    const networkConfig = config.networks[networkName];

    if (networkConfig === undefined) {
      throw new BuidlerError(ERRORS.NETWORK.CONFIG_NOT_FOUND, {
        network: networkName,
      });
    }

    const provider = lazyObject(() => {
      log(`Creating provider for network ${networkName}`);
      return createProvider(
        networkName,
        networkConfig,
<<<<<<< HEAD
        getSolcVersion(config.solidity),
        config.paths
=======
        config.solc.version,
        config.paths,
        experimentalBuidlerEVMMessageTraceHooks.map(
          (hook) => (trace: MessageTrace, isCallMessageTrace: boolean) =>
            hook(this, trace, isCallMessageTrace)
        )
>>>>>>> 76f7e53b
      );
    });

    this.network = {
      name: networkName,
      config: config.networks[networkName],
      provider,
    };

    this.ethereum = provider;
    this._extenders = extenders;

    extenders.forEach((extender) => extender(this));
  }

  /**
   * Executes the task with the given name.
   *
   * @param name The task's name.
   * @param taskArguments A map of task's arguments.
   *
   * @throws a BDLR303 if there aren't any defined tasks with the given name.
   * @returns a promise with the task's execution result.
   */
  public readonly run: RunTaskFunction = async (name, taskArguments = {}) => {
    const taskDefinition = this.tasks[name];

    log("Running task %s", name);

    if (taskDefinition === undefined) {
      throw new BuidlerError(ERRORS.ARGUMENTS.UNRECOGNIZED_TASK, {
        task: name,
      });
    }

    const resolvedTaskArguments = this._resolveValidTaskArguments(
      taskDefinition,
      taskArguments
    );

    return this._runTaskDefinition(taskDefinition, resolvedTaskArguments);
  };

  /**
   * Injects the properties of `this` (the Buidler Runtime Environment) into the global scope.
   *
   * @param blacklist a list of property names that won't be injected.
   *
   * @returns a function that restores the previous environment.
   */
  public injectToGlobal(
    blacklist: string[] = Environment._BLACKLISTED_PROPERTIES
  ): () => void {
    const globalAsAny = global as any;

    const previousValues: { [name: string]: any } = {};

    for (const [key, value] of Object.entries(this)) {
      if (blacklist.includes(key)) {
        continue;
      }

      previousValues[key] = globalAsAny[key];
      globalAsAny[key] = value;
    }

    return () => {
      for (const [key, _] of Object.entries(this)) {
        if (blacklist.includes(key)) {
          continue;
        }

        globalAsAny[key] = previousValues[key];
      }
    };
  }

  private async _runTaskDefinition(
    taskDefinition: TaskDefinition,
    taskArguments: TaskArguments
  ) {
    let runSuperFunction: any;

    if (taskDefinition instanceof OverriddenTaskDefinition) {
      runSuperFunction = async (
        _taskArguments: TaskArguments = taskArguments
      ) => {
        log("Running %s's super", taskDefinition.name);

        return this._runTaskDefinition(
          taskDefinition.parentTaskDefinition,
          _taskArguments
        );
      };

      runSuperFunction.isDefined = true;
    } else {
      runSuperFunction = async () => {
        throw new BuidlerError(ERRORS.TASK_DEFINITIONS.RUNSUPER_NOT_AVAILABLE, {
          taskName: taskDefinition.name,
        });
      };

      runSuperFunction.isDefined = false;
    }

    const runSuper: RunSuperFunction<TaskArguments> = runSuperFunction;

    const globalAsAny = global as any;
    const previousRunSuper: any = globalAsAny.runSuper;
    globalAsAny.runSuper = runSuper;

    const uninjectFromGlobal = this.injectToGlobal();

    try {
      return await taskDefinition.action(taskArguments, this, runSuper);
    } finally {
      uninjectFromGlobal();
      globalAsAny.runSuper = previousRunSuper;
    }
  }

  /**
   * Check that task arguments are within TaskDefinition defined params constraints.
   * Also, populate missing, non-mandatory arguments with default param values (if any).
   *
   * @private
   * @throws BuidlerError if any of the following are true:
   *  > a required argument is missing
   *  > an argument's value's type doesn't match the defined param type
   *
   * @param taskDefinition
   * @param taskArguments
   * @returns resolvedTaskArguments
   */
  private _resolveValidTaskArguments(
    taskDefinition: TaskDefinition,
    taskArguments: TaskArguments
  ): TaskArguments {
    const { paramDefinitions, positionalParamDefinitions } = taskDefinition;

    const nonPositionalParamDefinitions = Object.values(paramDefinitions);

    // gather all task param definitions
    const allTaskParamDefinitions = [
      ...nonPositionalParamDefinitions,
      ...positionalParamDefinitions,
    ];

    const initResolvedArguments: {
      errors: BuidlerError[];
      values: TaskArguments;
    } = { errors: [], values: {} };

    const resolvedArguments = allTaskParamDefinitions.reduce(
      ({ errors, values }, paramDefinition) => {
        try {
          const paramName = paramDefinition.name;
          const argumentValue = taskArguments[paramName];
          const resolvedArgumentValue = this._resolveArgument(
            paramDefinition,
            argumentValue
          );
          if (resolvedArgumentValue !== undefined) {
            values[paramName] = resolvedArgumentValue;
          }
        } catch (error) {
          errors.push(error);
        }
        return { errors, values };
      },
      initResolvedArguments
    );

    const { errors: resolveErrors, values: resolvedValues } = resolvedArguments;

    // if has argument errors, throw the first one
    if (resolveErrors.length > 0) {
      throw resolveErrors[0];
    }

    // append the rest of arguments that where not in the task param definitions
    const resolvedTaskArguments = { ...taskArguments, ...resolvedValues };

    return resolvedTaskArguments;
  }

  /**
   * Resolves an argument according to a ParamDefinition rules.
   *
   * @param paramDefinition
   * @param argumentValue
   * @private
   */
  private _resolveArgument(
    paramDefinition: ParamDefinition<any>,
    argumentValue: any
  ) {
    const { name, isOptional, defaultValue, type } = paramDefinition;

    if (argumentValue === undefined) {
      if (isOptional) {
        // undefined & optional argument -> return defaultValue
        return defaultValue;
      }

      // undefined & mandatory argument -> error
      throw new BuidlerError(ERRORS.ARGUMENTS.MISSING_TASK_ARGUMENT, {
        param: name,
      });
    }

    // arg was present -> validate type, if applicable
    this._checkTypeValidation(paramDefinition, argumentValue);

    return argumentValue;
  }

  /**
   * Checks if value is valid for the specified param definition.
   *
   * @param paramDefinition {ParamDefinition} - the param definition for validation
   * @param argumentValue - the value to be validated
   * @private
   * @throws BDLR301 if value is not valid for the param type
   */
  private _checkTypeValidation(
    paramDefinition: ParamDefinition<any>,
    argumentValue: any
  ) {
    const { name: paramName, type, isVariadic } = paramDefinition;

    // in case of variadic param, argValue is an array and the type validation must pass for all values.
    // otherwise, it's a single value that is to be validated
    const argumentValueContainer = isVariadic ? argumentValue : [argumentValue];

    for (const value of argumentValueContainer) {
      type.validate(paramName, value);
    }
  }
}<|MERGE_RESOLUTION|>--- conflicted
+++ resolved
@@ -80,17 +80,12 @@
       return createProvider(
         networkName,
         networkConfig,
-<<<<<<< HEAD
         getSolcVersion(config.solidity),
-        config.paths
-=======
-        config.solc.version,
         config.paths,
         experimentalBuidlerEVMMessageTraceHooks.map(
           (hook) => (trace: MessageTrace, isCallMessageTrace: boolean) =>
             hook(this, trace, isCallMessageTrace)
         )
->>>>>>> 76f7e53b
       );
     });
 
