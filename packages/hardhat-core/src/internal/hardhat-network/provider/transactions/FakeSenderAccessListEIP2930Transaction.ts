--- conflicted
+++ resolved
@@ -1,9 +1,5 @@
-<<<<<<< HEAD
 import Common from "@ethereumjs/common";
-import { AccessListEIP2930Transaction, TxData } from "@ethereumjs/tx";
-=======
 import { AccessListEIP2930Transaction } from "@ethereumjs/tx";
->>>>>>> ee4969a0
 import {
   AccessListEIP2930TxData,
   AccessListEIP2930ValuesArray,
