<<<<<<< HEAD
import VM from "@nomiclabs/ethereumjs-vm";
import Bloom from "@nomiclabs/ethereumjs-vm/dist/bloom";
import { EVMResult, ExecResult } from "@nomiclabs/ethereumjs-vm/dist/evm/evm";
import { ERROR } from "@nomiclabs/ethereumjs-vm/dist/exceptions";
=======
import { Block } from "@ethereumjs/block";
import Common from "@ethereumjs/common";
>>>>>>> 571dd900
import {
  AccessListEIP2930Transaction,
  Transaction,
  TypedTransaction,
} from "@ethereumjs/tx";
import VM from "@ethereumjs/vm";
import Bloom from "@ethereumjs/vm/dist/bloom";
import { EVMResult, ExecResult } from "@ethereumjs/vm/dist/evm/evm";
import { ERROR } from "@ethereumjs/vm/dist/exceptions";
import {
  generateTxReceipt,
  RunBlockResult,
} from "@ethereumjs/vm/dist/runBlock";
import { DefaultStateManager, StateManager } from "@ethereumjs/vm/dist/state";
import chalk from "chalk";
import debug from "debug";
<<<<<<< HEAD
import Account from "ethereumjs-account";
import Common from "ethereumjs-common";
import { chains as knownChains } from "ethereumjs-common/dist/chains";
import { FakeTransaction, Transaction } from "ethereumjs-tx";
=======
>>>>>>> 571dd900
import {
  Address,
  BN,
  bufferToHex,
  bufferToInt,
  ECDSASignature,
  ecsign,
  hashPersonalMessage,
  privateToAddress,
  toBuffer,
} from "ethereumjs-util";
import EventEmitter from "events";

import { CompilerInput, CompilerOutput } from "../../../types";
import { HARDHAT_NETWORK_DEFAULT_GAS_PRICE } from "../../core/config/default-config";
import { assertHardhatInvariant, HardhatError } from "../../core/errors";
import {
  InternalError,
  InvalidInputError,
  TransactionExecutionError,
} from "../../core/providers/errors";
import { Reporter } from "../../sentry/reporter";
import { getDifferenceInSeconds } from "../../util/date";
import { createModelsAndDecodeBytecodes } from "../stack-traces/compiler-to-model";
import { ConsoleLogger } from "../stack-traces/consoleLogger";
import { ContractsIdentifier } from "../stack-traces/contracts-identifier";
import {
  isCreateTrace,
  isPrecompileTrace,
  MessageTrace,
} from "../stack-traces/message-trace";
import { decodeRevertReason } from "../stack-traces/revert-reasons";
import {
  encodeSolidityStackTrace,
  SolidityError,
} from "../stack-traces/solidity-errors";
import {
  SolidityStackTrace,
  StackTraceEntryType,
} from "../stack-traces/solidity-stack-trace";
import { SolidityTracer } from "../stack-traces/solidityTracer";
import { VMDebugTracer } from "../stack-traces/vm-debug-tracer";
import { VmTraceDecoder } from "../stack-traces/vm-trace-decoder";
import { VMTracer } from "../stack-traces/vm-tracer";

import "./ethereumjs-workarounds";
import { bloomFilter, Filter, filterLogs, LATEST_BLOCK, Type } from "./filter";
import { ForkBlockchain } from "./fork/ForkBlockchain";
import { ForkStateManager } from "./fork/ForkStateManager";
import { HardhatBlockchain } from "./HardhatBlockchain";
import { RpcDebugTracingConfig } from "./input";
import {
  CallParams,
  EstimateGasResult,
  FilterParams,
  GatherTracesResult,
  GenesisAccount,
  MineBlockResult,
  NodeConfig,
  RunCallResult,
  SendTransactionResult,
  Snapshot,
  TracingConfig,
  TransactionParams,
} from "./node-types";
import {
  getRpcBlock,
  getRpcReceiptOutputsFromLocalBlockExecution,
  RpcLogOutput,
  RpcReceiptOutput,
  shouldShowTransactionTypeForHardfork,
} from "./output";
import { FakeSenderAccessListEIP2930Transaction } from "./transactions/FakeSenderAccessListEIP2930Transaction";
import { FakeSenderTransaction } from "./transactions/FakeSenderTransaction";
import { TxPool } from "./TxPool";
import { TxPriorityHeap } from "./TxPriorityHeap";
import { HardhatBlockchainInterface } from "./types/HardhatBlockchainInterface";
import { getCurrentTimestamp } from "./utils/getCurrentTimestamp";
import { makeCommon } from "./utils/makeCommon";
import { makeForkClient } from "./utils/makeForkClient";
import { makeForkCommon } from "./utils/makeForkCommon";
import { makeStateTrie } from "./utils/makeStateTrie";
import { putGenesisBlock } from "./utils/putGenesisBlock";
import { txMapToArray } from "./utils/txMapToArray";

const log = debug("hardhat:core:hardhat-network:node");

// This library's types are wrong, they don't type check
// tslint:disable-next-line no-var-requires
const ethSigUtil = require("eth-sig-util");

export const COINBASE_ADDRESS = Address.fromString(
  "0xc014ba5ec014ba5ec014ba5ec014ba5ec014ba5e"
);

// tslint:disable only-hardhat-error

export class HardhatNode extends EventEmitter {
  public static async create(
    config: NodeConfig
  ): Promise<[Common, HardhatNode]> {
    const {
      automine,
      genesisAccounts,
      blockGasLimit,
      allowUnlimitedContractSize,
      tracingConfig,
    } = config;

    let common: Common;
    let stateManager: StateManager;
    let blockchain: HardhatBlockchainInterface;
    let initialBlockTimeOffset: BN | undefined;

    if ("forkConfig" in config) {
      const {
        forkClient,
        forkBlockNumber,
        forkBlockTimestamp,
      } = await makeForkClient(config.forkConfig, config.forkCachePath);
      common = await makeForkCommon(config);

      this._validateHardforks(
        config.forkConfig.blockNumber,
        common,
        forkClient.getNetworkId()
      );

      const forkStateManager = new ForkStateManager(
        forkClient,
        forkBlockNumber
      );
      await forkStateManager.initializeGenesisAccounts(genesisAccounts);
      stateManager = forkStateManager;

      blockchain = new ForkBlockchain(forkClient, forkBlockNumber, common);

      initialBlockTimeOffset = new BN(
        getDifferenceInSeconds(new Date(forkBlockTimestamp), new Date())
      );
    } else {
      const stateTrie = await makeStateTrie(genesisAccounts);
      common = makeCommon(config, stateTrie);

      stateManager = new DefaultStateManager({
        common,
        trie: stateTrie,
      });

      const hardhatBlockchain = new HardhatBlockchain();
      await putGenesisBlock(hardhatBlockchain, common);

      if (config.initialDate !== undefined) {
        initialBlockTimeOffset = new BN(
          getDifferenceInSeconds(config.initialDate, new Date())
        );
      }

      blockchain = hardhatBlockchain;
    }

    const txPool = new TxPool(stateManager, new BN(blockGasLimit), common);

    const vm = new VM({
      common,
      activatePrecompiles: true,
      stateManager,
      blockchain: blockchain as any,
      allowUnlimitedContractSize,
    });

    const node = new HardhatNode(
      vm,
      stateManager,
      blockchain,
      txPool,
      automine,
      initialBlockTimeOffset,
      genesisAccounts,
      tracingConfig
    );

    return [common, node];
  }

  private static _validateHardforks(
    forkBlockNumber: number | undefined,
    common: Common,
    remoteChainId: number
  ): void {
    if (!common.gteHardfork("spuriousDragon")) {
      throw new InternalError(
        `Invalid hardfork selected in Hardhat Network's config.

The hardfork must be at least spuriousDragon, but ${common.hardfork()} was given.`
      );
    }

    if (forkBlockNumber !== undefined) {
      let upstreamCommon: Common;
      try {
        upstreamCommon = new Common({ chain: remoteChainId });
      } catch (error) {
        // If ethereumjs doesn't have a common it will throw and we won't have
        // info about the activation block of each hardfork, so we don't run
        // this validation.
        return;
      }

      upstreamCommon.setHardforkByBlockNumber(forkBlockNumber);

      if (!upstreamCommon.gteHardfork("spuriousDragon")) {
        throw new InternalError(
          `Cannot fork ${upstreamCommon.chainName()} from block ${forkBlockNumber}.

Hardhat Network's forking functionality only works with blocks from at least spuriousDragon.`
        );
      }
    }
  }

  private readonly _localAccounts: Map<string, Buffer> = new Map(); // address => private key
  private readonly _impersonatedAccounts: Set<string> = new Set(); // address

  private _nextBlockTimestamp: BN = new BN(0);

  private _lastFilterId = new BN(0);
  private _filters: Map<string, Filter> = new Map();

  private _nextSnapshotId = 1; // We start in 1 to mimic Ganache
  private readonly _snapshots: Snapshot[] = [];

  private readonly _vmTracer: VMTracer;
  private readonly _vmTraceDecoder: VmTraceDecoder;
  private readonly _solidityTracer: SolidityTracer;
  private readonly _consoleLogger: ConsoleLogger = new ConsoleLogger();
  private _failedStackTraces = 0;

  private constructor(
    private readonly _vm: VM,
    private readonly _stateManager: StateManager,
    private readonly _blockchain: HardhatBlockchainInterface,
    private readonly _txPool: TxPool,
    private _automine: boolean,
    private _blockTimeOffsetSeconds: BN = new BN(0),
    genesisAccounts: GenesisAccount[],
    tracingConfig?: TracingConfig
  ) {
    super();

    this._initLocalAccounts(genesisAccounts);

    this._vmTracer = new VMTracer(
      this._vm,
      this._stateManager.getContractCode.bind(this._stateManager),
      false
    );
    this._vmTracer.enableTracing();

    const contractsIdentifier = new ContractsIdentifier();
    this._vmTraceDecoder = new VmTraceDecoder(contractsIdentifier);
    this._solidityTracer = new SolidityTracer();

    if (tracingConfig === undefined || tracingConfig.buildInfos === undefined) {
      return;
    }

    try {
      for (const buildInfo of tracingConfig.buildInfos) {
        const bytecodes = createModelsAndDecodeBytecodes(
          buildInfo.solcVersion,
          buildInfo.input,
          buildInfo.output
        );

        for (const bytecode of bytecodes) {
          this._vmTraceDecoder.addBytecode(bytecode);
        }
      }
    } catch (error) {
      console.warn(
        chalk.yellow(
          "The Hardhat Network tracing engine could not be initialized. Run Hardhat with --verbose to learn more."
        )
      );

      log(
        "Hardhat Network tracing disabled: ContractsIdentifier failed to be initialized. Please report this to help us improve Hardhat.\n",
        error
      );

      Reporter.reportError(error);
    }
  }

  public async getSignedTransaction(
    txParams: TransactionParams
  ): Promise<TypedTransaction> {
    const senderAddress = bufferToHex(txParams.from);

    const pk = this._localAccounts.get(senderAddress);
    if (pk !== undefined) {
      let tx: TypedTransaction;

      if (txParams.accessList !== undefined) {
        tx = AccessListEIP2930Transaction.fromTxData(txParams, {
          common: this._vm._common,
        });
      } else {
        tx = Transaction.fromTxData(txParams, { common: this._vm._common });
      }

      return tx.sign(pk);
    }

    if (this._impersonatedAccounts.has(senderAddress)) {
      return this._getFakeTransaction(txParams);
    }

    throw new InvalidInputError(`unknown account ${senderAddress}`);
  }

  public async sendTransaction(
    tx: TypedTransaction
  ): Promise<SendTransactionResult> {
    if (!this._automine) {
      return this._addPendingTransaction(tx);
    }

    await this._validateExactNonce(tx);

    if (
      this._txPool.hasPendingTransactions() ||
      this._txPool.hasQueuedTransactions()
    ) {
      return this._mineTransactionAndPending(tx);
    }

    return this._mineTransaction(tx);
  }

  public async mineBlock(timestamp?: BN): Promise<MineBlockResult> {
    const [
      blockTimestamp,
      offsetShouldChange,
      newOffset,
    ] = this._calculateTimestampAndOffset(timestamp);
    const needsTimestampIncrease = await this._timestampClashesWithPreviousBlockOne(
      blockTimestamp
    );
    if (needsTimestampIncrease) {
      blockTimestamp.iaddn(1);
    }

    let result: MineBlockResult;
    try {
      result = await this._mineBlockWithPendingTxs(blockTimestamp);
    } catch (err) {
      if (err?.message.includes("sender doesn't have enough funds")) {
        throw new InvalidInputError(err.message, err);
      }

      // Some network errors are HardhatErrors, and can end up here when forking
      if (HardhatError.isHardhatError(err)) {
        throw err;
      }

      throw new TransactionExecutionError(err);
    }

    await this._saveBlockAsSuccessfullyRun(result.block, result.blockResult);

    if (needsTimestampIncrease) {
      this.increaseTime(new BN(1));
    }

    if (offsetShouldChange) {
      this.setTimeIncrement(newOffset);
    }

    await this._resetNextBlockTimestamp();

    return result;
  }

  public async runCall(
    call: CallParams,
    blockNumberOrPending: BN | "pending"
  ): Promise<RunCallResult> {
    const tx = await this._getFakeTransaction({
      ...call,
      nonce: await this._getNonce(new Address(call.from), blockNumberOrPending),
    });

    const result = await this._runInBlockContext(
      blockNumberOrPending,
      async () => this._runTxAndRevertMutations(tx, blockNumberOrPending)
    );

    const traces = await this._gatherTraces(result.execResult);

    return {
      ...traces,
      result: result.execResult.returnValue,
    };
  }

  public async getAccountBalance(
    address: Address,
    blockNumberOrPending?: BN | "pending"
  ): Promise<BN> {
    if (blockNumberOrPending === undefined) {
      blockNumberOrPending = await this.getLatestBlockNumber();
    }

    const account = await this._runInBlockContext(blockNumberOrPending, () =>
      this._stateManager.getAccount(address)
    );

    return new BN(account.balance);
  }

  public async getAccountNonce(
    address: Address,
    blockNumberOrPending: BN | "pending"
  ): Promise<BN> {
    const account = await this._runInBlockContext(blockNumberOrPending, () =>
      this._stateManager.getAccount(address)
    );

    return new BN(account.nonce);
  }

  public async getAccountExecutableNonce(address: Address): Promise<BN> {
    return this._txPool.getExecutableNonce(address);
  }

  public async getCodeFromTrace(
    trace: MessageTrace | undefined,
    blockNumberOrPending: BN | "pending"
  ): Promise<Buffer> {
    if (
      trace === undefined ||
      isPrecompileTrace(trace) ||
      isCreateTrace(trace)
    ) {
      return Buffer.from("");
    }

    return this.getCode(new Address(trace.address), blockNumberOrPending);
  }

  public async getLatestBlock(): Promise<Block> {
    return this._blockchain.getLatestBlock();
  }

  public async getLatestBlockNumber(): Promise<BN> {
    return new BN((await this.getLatestBlock()).header.number);
  }

  public async getPendingBlockAndTotalDifficulty(): Promise<[Block, BN]> {
    return this._runInPendingBlockContext(async () => {
      const block = await this._blockchain.getLatestBlock();
      const totalDifficulty = await this._blockchain.getTotalDifficulty(
        block.hash()
      );

      return [block, totalDifficulty];
    });
  }

  public async getLocalAccountAddresses(): Promise<string[]> {
    return [...this._localAccounts.keys()];
  }

  public getBlockGasLimit(): BN {
    return this._txPool.getBlockGasLimit();
  }

  public async estimateGas(
    callParams: CallParams,
    blockNumberOrPending: BN | "pending"
  ): Promise<EstimateGasResult> {
    // We get the CallParams and transform it into a TransactionParams to be
    // able to run it.
    const txParams = {
      ...callParams,
      nonce: await this._getNonce(
        new Address(callParams.from),
        blockNumberOrPending
      ),
    };

    const tx = await this._getFakeTransaction(txParams);

    // TODO: This may not work if there are multiple txs in the mempool and
    //  the one being estimated won't fit in the first block, or maybe even
    //  if the state accessed by the tx changes after it is executed within
    //  the first block.
    const result = await this._runInBlockContext(blockNumberOrPending, () =>
      this._runTxAndRevertMutations(tx, blockNumberOrPending)
    );

    let vmTrace = this._vmTracer.getLastTopLevelMessageTrace();
    const vmTracerError = this._vmTracer.getLastError();
    this._vmTracer.clearLastError();

    if (vmTrace !== undefined) {
      vmTrace = this._vmTraceDecoder.tryToDecodeMessageTrace(vmTrace);
    }

    const consoleLogMessages = await this._getConsoleLogMessages(
      vmTrace,
      vmTracerError
    );

    // This is only considered if the call to _runTxAndRevertMutations doesn't
    // manage errors
    if (result.execResult.exceptionError !== undefined) {
      return {
        estimation: this.getBlockGasLimit(),
        trace: vmTrace,
        error: await this._manageErrors(
          result.execResult,
          vmTrace,
          vmTracerError
        ),
        consoleLogMessages,
      };
    }

    const initialEstimation = result.gasUsed;

    return {
      estimation: await this._correctInitialEstimation(
        blockNumberOrPending,
        txParams,
        initialEstimation
      ),
      trace: vmTrace,
      consoleLogMessages,
    };
  }

  public async getGasPrice(): Promise<BN> {
    return new BN(HARDHAT_NETWORK_DEFAULT_GAS_PRICE);
  }

  public getCoinbaseAddress(): Address {
    return COINBASE_ADDRESS;
  }

  public async getStorageAt(
    address: Address,
    slot: BN,
    blockNumberOrPending: BN | "pending"
  ): Promise<Buffer> {
    const key = slot.toArrayLike(Buffer, "be", 32);

    const data = await this._runInBlockContext(blockNumberOrPending, () =>
      this._stateManager.getContractStorage(address, key)
    );

    const EXPECTED_DATA_SIZE = 32;
    if (data.length < EXPECTED_DATA_SIZE) {
      return Buffer.concat(
        [Buffer.alloc(EXPECTED_DATA_SIZE - data.length, 0), data],
        EXPECTED_DATA_SIZE
      );
    }

    return data;
  }

  public async getBlockByNumber(pending: "pending"): Promise<Block>;
  public async getBlockByNumber(
    blockNumberOrPending: BN | "pending"
  ): Promise<Block | undefined>;

  public async getBlockByNumber(
    blockNumberOrPending: BN | "pending"
  ): Promise<Block | undefined> {
    if (blockNumberOrPending === "pending") {
      return this._runInPendingBlockContext(() =>
        this._blockchain.getLatestBlock()
      );
    }

    const block = await this._blockchain.getBlock(blockNumberOrPending);
    return block ?? undefined;
  }

  public async getBlockByHash(blockHash: Buffer): Promise<Block | undefined> {
    const block = await this._blockchain.getBlock(blockHash);
    return block ?? undefined;
  }

  public async getBlockByTransactionHash(
    hash: Buffer
  ): Promise<Block | undefined> {
    const block = await this._blockchain.getBlockByTransactionHash(hash);
    return block ?? undefined;
  }

  public async getBlockTotalDifficulty(block: Block): Promise<BN> {
    return this._blockchain.getTotalDifficulty(block.hash());
  }

  public async getCode(
    address: Address,
    blockNumberOrPending: BN | "pending"
  ): Promise<Buffer> {
    return this._runInBlockContext(blockNumberOrPending, () =>
      this._stateManager.getContractCode(address)
    );
  }

  public getNextBlockTimestamp(): BN {
    return this._nextBlockTimestamp.clone();
  }

  public setNextBlockTimestamp(timestamp: BN) {
    this._nextBlockTimestamp = new BN(timestamp);
  }

  public getTimeIncrement(): BN {
    return this._blockTimeOffsetSeconds.clone();
  }

  public setTimeIncrement(timeIncrement: BN) {
    this._blockTimeOffsetSeconds = timeIncrement;
  }

  public increaseTime(increment: BN) {
    this._blockTimeOffsetSeconds = this._blockTimeOffsetSeconds.add(increment);
  }

  public async getPendingTransaction(
    hash: Buffer
  ): Promise<TypedTransaction | undefined> {
    return this._txPool.getTransactionByHash(hash)?.data;
  }

  public async getTransactionReceipt(
    hash: Buffer | string
  ): Promise<RpcReceiptOutput | undefined> {
    const hashBuffer = hash instanceof Buffer ? hash : toBuffer(hash);
    const receipt = await this._blockchain.getTransactionReceipt(hashBuffer);
    return receipt ?? undefined;
  }

  public async getPendingTransactions(): Promise<TypedTransaction[]> {
    const txPoolPending = txMapToArray(this._txPool.getPendingTransactions());
    const txPoolQueued = txMapToArray(this._txPool.getQueuedTransactions());
    return txPoolPending.concat(txPoolQueued);
  }

  public async signPersonalMessage(
    address: Address,
    data: Buffer
  ): Promise<ECDSASignature> {
    const messageHash = hashPersonalMessage(data);
    const privateKey = this._getLocalAccountPrivateKey(address);

    return ecsign(messageHash, privateKey);
  }

  public async signTypedDataV4(
    address: Address,
    typedData: any
  ): Promise<string> {
    const privateKey = this._getLocalAccountPrivateKey(address);

    return ethSigUtil.signTypedData_v4(privateKey, {
      data: typedData,
    });
  }

  public getStackTraceFailuresCount(): number {
    return this._failedStackTraces;
  }

  public async takeSnapshot(): Promise<number> {
    const id = this._nextSnapshotId;

    const snapshot: Snapshot = {
      id,
      date: new Date(),
      latestBlock: await this.getLatestBlock(),
      stateRoot: await this._stateManager.getStateRoot(),
      txPoolSnapshotId: this._txPool.snapshot(),
      blockTimeOffsetSeconds: this.getTimeIncrement(),
      nextBlockTimestamp: this.getNextBlockTimestamp(),
    };

    this._snapshots.push(snapshot);
    this._nextSnapshotId += 1;

    return id;
  }

  public async revertToSnapshot(id: number): Promise<boolean> {
    const snapshotIndex = this._getSnapshotIndex(id);
    if (snapshotIndex === undefined) {
      return false;
    }

    const snapshot = this._snapshots[snapshotIndex];

    // We compute a new offset such that
    //  now + new_offset === snapshot_date + old_offset
    const now = new Date();
    const offsetToSnapshotInMillis = snapshot.date.valueOf() - now.valueOf();
    const offsetToSnapshotInSecs = Math.ceil(offsetToSnapshotInMillis / 1000);
    const newOffset = snapshot.blockTimeOffsetSeconds.addn(
      offsetToSnapshotInSecs
    );

    // We delete all following blocks, changes the state root, and all the
    // relevant Node fields.
    //
    // Note: There's no need to copy the maps here, as snapshots can only be
    // used once
    this._blockchain.deleteLaterBlocks(snapshot.latestBlock);
    await this._stateManager.setStateRoot(snapshot.stateRoot);
    this.setTimeIncrement(newOffset);
    this.setNextBlockTimestamp(snapshot.nextBlockTimestamp);
    this._txPool.revert(snapshot.txPoolSnapshotId);

    // We delete this and the following snapshots, as they can only be used
    // once in Ganache
    this._snapshots.splice(snapshotIndex);

    return true;
  }

  public async newFilter(
    filterParams: FilterParams,
    isSubscription: boolean
  ): Promise<BN> {
    filterParams = await this._computeFilterParams(filterParams, true);

    const filterId = this._getNextFilterId();
    this._filters.set(this._filterIdToFiltersKey(filterId), {
      id: filterId,
      type: Type.LOGS_SUBSCRIPTION,
      criteria: {
        fromBlock: filterParams.fromBlock,
        toBlock: filterParams.toBlock,
        addresses: filterParams.addresses,
        normalizedTopics: filterParams.normalizedTopics,
      },
      deadline: this._newDeadline(),
      hashes: [],
      logs: await this.getLogs(filterParams),
      subscription: isSubscription,
    });

    return filterId;
  }

  public async newBlockFilter(isSubscription: boolean): Promise<BN> {
    const block = await this.getLatestBlock();

    const filterId = this._getNextFilterId();
    this._filters.set(this._filterIdToFiltersKey(filterId), {
      id: filterId,
      type: Type.BLOCK_SUBSCRIPTION,
      deadline: this._newDeadline(),
      hashes: [bufferToHex(block.header.hash())],
      logs: [],
      subscription: isSubscription,
    });

    return filterId;
  }

  public async newPendingTransactionFilter(
    isSubscription: boolean
  ): Promise<BN> {
    const filterId = this._getNextFilterId();

    this._filters.set(this._filterIdToFiltersKey(filterId), {
      id: filterId,
      type: Type.PENDING_TRANSACTION_SUBSCRIPTION,
      deadline: this._newDeadline(),
      hashes: [],
      logs: [],
      subscription: isSubscription,
    });

    return filterId;
  }

  public async uninstallFilter(
    filterId: BN,
    subscription: boolean
  ): Promise<boolean> {
    const key = this._filterIdToFiltersKey(filterId);
    const filter = this._filters.get(key);

    if (filter === undefined) {
      return false;
    }

    if (
      (filter.subscription && !subscription) ||
      (!filter.subscription && subscription)
    ) {
      return false;
    }

    this._filters.delete(key);
    return true;
  }

  public async getFilterChanges(
    filterId: BN
  ): Promise<string[] | RpcLogOutput[] | undefined> {
    const key = this._filterIdToFiltersKey(filterId);
    const filter = this._filters.get(key);
    if (filter === undefined) {
      return undefined;
    }

    filter.deadline = this._newDeadline();
    switch (filter.type) {
      case Type.BLOCK_SUBSCRIPTION:
      case Type.PENDING_TRANSACTION_SUBSCRIPTION:
        const hashes = filter.hashes;
        filter.hashes = [];
        return hashes;
      case Type.LOGS_SUBSCRIPTION:
        const logs = filter.logs;
        filter.logs = [];
        return logs;
    }

    return undefined;
  }

  public async getFilterLogs(
    filterId: BN
  ): Promise<RpcLogOutput[] | undefined> {
    const key = this._filterIdToFiltersKey(filterId);
    const filter = this._filters.get(key);
    if (filter === undefined) {
      return undefined;
    }

    const logs = filter.logs;
    filter.logs = [];
    filter.deadline = this._newDeadline();
    return logs;
  }

  public async getLogs(filterParams: FilterParams): Promise<RpcLogOutput[]> {
    filterParams = await this._computeFilterParams(filterParams, false);
    return this._blockchain.getLogs(filterParams);
  }

  public async addCompilationResult(
    solcVersion: string,
    compilerInput: CompilerInput,
    compilerOutput: CompilerOutput
  ): Promise<boolean> {
    let bytecodes;
    try {
      bytecodes = createModelsAndDecodeBytecodes(
        solcVersion,
        compilerInput,
        compilerOutput
      );
    } catch (error) {
      console.warn(
        chalk.yellow(
          "The Hardhat Network tracing engine could not be updated. Run Hardhat with --verbose to learn more."
        )
      );

      log(
        "ContractsIdentifier failed to be updated. Please report this to help us improve Hardhat.\n",
        error
      );

      return false;
    }

    for (const bytecode of bytecodes) {
      this._vmTraceDecoder.addBytecode(bytecode);
    }

    return true;
  }

  public addImpersonatedAccount(address: Buffer): true {
    this._impersonatedAccounts.add(bufferToHex(address));
    return true;
  }

  public removeImpersonatedAccount(address: Buffer): boolean {
    return this._impersonatedAccounts.delete(bufferToHex(address));
  }

  public setAutomine(automine: boolean) {
    this._automine = automine;
  }

  public async setBlockGasLimit(gasLimit: BN | number) {
    this._txPool.setBlockGasLimit(gasLimit);
    await this._txPool.updatePendingAndQueued();
  }

<<<<<<< HEAD
  public async traceTransaction(
    hash: Buffer,
    config: RpcDebugTracingConfig
  ): Promise<object> {
    const block = await this.getBlockByTransactionHash(hash);
    if (block === undefined) {
      throw new InvalidInputError(
        `Unable to find a block containing transaction ${bufferToHex(hash)}`
      );
    }

    return this._runInBlockContext(
      new BN(block.header.number).subn(1),
      async () => {
        const blockNumber = bufferToInt(block.header.number);
        const blockchain = this._blockchain;
        let vm = this._vm;
        if (
          blockchain instanceof ForkBlockchain &&
          blockNumber <= blockchain.getForkBlockNumber().toNumber()
        ) {
          const common = getCommon(blockchain.getNetworkId(), blockNumber);

          vm = new VM({
            common,
            activatePrecompiles: true,
            stateManager: this._vm.stateManager,
            blockchain: this._vm.blockchain,
          });
        }

        const isPreSpuriousDragon = !vm._common.gteHardfork("spuriousDragon");
        if (isPreSpuriousDragon) {
          throw new InvalidInputError(
            "Tracing is not supported for transactions using hardforks older than Spurious Dragon. "
          );
        }

        for (const tx of block.transactions) {
          const txWithCommon = new Transaction(tx, {
            common: vm._common,
          });
          const txHash = txWithCommon.hash();
          if (txHash.equals(hash)) {
            const vmDebugTracer = new VMDebugTracer(vm);
            return vmDebugTracer.trace(async () => {
              await vm.runTx({ tx: txWithCommon, block });
            }, config);
          }
          await vm.runTx({ tx: txWithCommon, block });
        }
        throw new TransactionExecutionError(
          `Unable to find a transaction in a block that contains that transaction, this should never happen`
        );
      }
    );
  }

  private async _addPendingTransaction(tx: Transaction): Promise<string> {
=======
  private async _addPendingTransaction(tx: TypedTransaction): Promise<string> {
>>>>>>> 571dd900
    await this._txPool.addTransaction(tx);
    await this._notifyPendingTransaction(tx);
    return bufferToHex(tx.hash());
  }

  private async _mineTransaction(
    tx: TypedTransaction
  ): Promise<MineBlockResult> {
    await this._addPendingTransaction(tx);
    return this.mineBlock();
  }

  private async _mineTransactionAndPending(
    tx: TypedTransaction
  ): Promise<MineBlockResult[]> {
    const snapshotId = await this.takeSnapshot();

    let result;
    try {
      const txHash = await this._addPendingTransaction(tx);
      result = await this._mineBlocksUntilTransactionIsIncluded(txHash);
    } catch (err) {
      await this.revertToSnapshot(snapshotId);
      throw err;
    }

    this._removeSnapshot(snapshotId);
    return result;
  }

  private async _mineBlocksUntilTransactionIsIncluded(
    txHash: string
  ): Promise<MineBlockResult[]> {
    const results = [];
    let txReceipt;
    do {
      if (!this._txPool.hasPendingTransactions()) {
        throw new TransactionExecutionError(
          "Failed to mine transaction for unknown reason, this should never happen"
        );
      }
      results.push(await this.mineBlock());
      txReceipt = await this.getTransactionReceipt(txHash);
    } while (txReceipt === undefined);

    while (this._txPool.hasPendingTransactions()) {
      results.push(await this.mineBlock());
    }

    return results;
  }

  private async _gatherTraces(result: ExecResult): Promise<GatherTracesResult> {
    let vmTrace = this._vmTracer.getLastTopLevelMessageTrace();
    const vmTracerError = this._vmTracer.getLastError();
    this._vmTracer.clearLastError();

    if (vmTrace !== undefined) {
      vmTrace = this._vmTraceDecoder.tryToDecodeMessageTrace(vmTrace);
    }

    const consoleLogMessages = await this._getConsoleLogMessages(
      vmTrace,
      vmTracerError
    );

    const error = await this._manageErrors(result, vmTrace, vmTracerError);

    return {
      trace: vmTrace,
      consoleLogMessages,
      error,
    };
  }

  private async _validateExactNonce(tx: TypedTransaction) {
    let sender: Address;
    try {
      sender = tx.getSenderAddress(); // verifies signature as a side effect
    } catch (e) {
      throw new InvalidInputError(e.message);
    }

    const senderNonce = await this._txPool.getExecutableNonce(sender);
    const txNonce = new BN(tx.nonce);

    const expectedNonceMsg = `Expected nonce to be ${senderNonce} but got ${txNonce}.`;
    if (txNonce.gt(senderNonce)) {
      throw new InvalidInputError(
        `Nonce too high. ${expectedNonceMsg} Note that transactions can't be queued when automining.`
      );
    }
    if (txNonce.lt(senderNonce)) {
      throw new InvalidInputError(`Nonce too low. ${expectedNonceMsg}`);
    }
  }

  /**
   * Mines a new block with as many pending txs as possible, adding it to
   * the VM's blockchain.
   *
   * This method reverts any modification to the state manager if it throws.
   */
  private async _mineBlockWithPendingTxs(
    blockTimestamp: BN
  ): Promise<MineBlockResult> {
    const parentBlock = await this.getLatestBlock();

    const headerData = {
      gasLimit: this.getBlockGasLimit(),
      coinbase: this.getCoinbaseAddress(),
      nonce: "0x0000000000000042",
      timestamp: blockTimestamp,
    };

    const blockBuilder = await this._vm.buildBlock({
      parentBlock,
      headerData,
      blockOpts: { calcDifficultyFromHeader: parentBlock.header },
    });

    try {
      const traces: GatherTracesResult[] = [];

      const blockGasLimit = this.getBlockGasLimit();
      const minTxFee = this._getMinimalTransactionFee();
      const pendingTxs = this._txPool.getPendingTransactions();
      const txHeap = new TxPriorityHeap(pendingTxs);

<<<<<<< HEAD
  private async _runTx(
    tx: Transaction,
    block: Block,
    gasLeft: BN,
    shouldThrow: boolean
  ): Promise<RunTxResult | null> {
    // TODO is this necessary?
    const preRunStateRoot = await this._stateManager.getStateRoot();
    try {
      const txGasLimit = new BN(tx.gasLimit);
      if (txGasLimit.gt(gasLeft)) {
        await this._stateManager.setStateRoot(preRunStateRoot);
        return null;
=======
      let tx = txHeap.peek();

      const results = [];
      const receipts = [];

      while (
        blockGasLimit.sub(blockBuilder.gasUsed).gte(minTxFee) &&
        tx !== undefined
      ) {
        if (tx.gasLimit.gt(blockGasLimit.sub(blockBuilder.gasUsed))) {
          txHeap.pop();
        } else {
          const txResult = await blockBuilder.addTransaction(tx);
          const { txReceipt } = await generateTxReceipt.bind(this._vm)(
            tx,
            txResult,
            blockBuilder.gasUsed
          );

          traces.push(await this._gatherTraces(txResult.execResult));
          results.push(txResult);
          receipts.push(txReceipt);

          txHeap.shift();
        }

        tx = txHeap.peek();
>>>>>>> 571dd900
      }

      // This workarounds a bug in BlockBuilder#build
      //  It's a workaround that is also included here: https://github.com/ethereumjs/ethereumjs-monorepo/pull/1185
      // tslint:disable-next-line:no-string-literal
      if (blockBuilder["checkpointed"] !== true) {
        // tslint:disable-next-line:no-string-literal
        blockBuilder["checkpointed"] = true;
        await this._vm.stateManager.checkpoint();
      }

      const block = await blockBuilder.build();

      await this._txPool.updatePendingAndQueued();

      return {
        block,
        blockResult: {
          results,
          receipts,
          stateRoot: block.header.stateRoot,
          logsBloom: block.header.bloom,
          receiptRoot: block.header.receiptTrie,
          gasUsed: block.header.gasUsed,
        },
        traces,
      };
    } catch (err) {
      await blockBuilder.revert();
      throw err;
    }
  }

  private _getMinimalTransactionFee(): BN {
    // Typically 21_000 gas
    return new BN(this._vm._common.param("gasPrices", "tx"));
  }

  private async _getFakeTransaction(
    txParams: TransactionParams
  ): Promise<FakeSenderAccessListEIP2930Transaction | FakeSenderTransaction> {
    const sender = new Address(txParams.from);

    if (txParams.accessList !== undefined) {
      return new FakeSenderAccessListEIP2930Transaction(sender, txParams, {
        common: this._vm._common,
      });
    }

    return new FakeSenderTransaction(sender, txParams, {
      common: this._vm._common,
    });
  }

  private _getSnapshotIndex(id: number): number | undefined {
    for (const [i, snapshot] of this._snapshots.entries()) {
      if (snapshot.id === id) {
        return i;
      }

      // We already removed the snapshot we are looking for
      if (snapshot.id > id) {
        return undefined;
      }
    }

    return undefined;
  }

  private _removeSnapshot(id: number) {
    const snapshotIndex = this._getSnapshotIndex(id);
    if (snapshotIndex === undefined) {
      return;
    }
    this._snapshots.splice(snapshotIndex);
  }

  private _initLocalAccounts(genesisAccounts: GenesisAccount[]) {
    const privateKeys = genesisAccounts.map((acc) => toBuffer(acc.privateKey));
    for (const pk of privateKeys) {
      this._localAccounts.set(bufferToHex(privateToAddress(pk)), pk);
    }
  }

  private async _getConsoleLogMessages(
    vmTrace: MessageTrace | undefined,
    vmTracerError: Error | undefined
  ): Promise<string[]> {
    if (vmTrace === undefined || vmTracerError !== undefined) {
      log(
        "Could not print console log. Please report this to help us improve Hardhat.\n",
        vmTracerError
      );

      return [];
    }

    return this._consoleLogger.getLogMessages(vmTrace);
  }

  private async _manageErrors(
    vmResult: ExecResult,
    vmTrace: MessageTrace | undefined,
    vmTracerError: Error | undefined
  ): Promise<SolidityError | TransactionExecutionError | undefined> {
    if (vmResult.exceptionError === undefined) {
      return undefined;
    }

    let stackTrace: SolidityStackTrace | undefined;

    try {
      if (vmTrace === undefined || vmTracerError !== undefined) {
        throw vmTracerError;
      }

      stackTrace = this._solidityTracer.getStackTrace(vmTrace);
    } catch (error) {
      this._failedStackTraces += 1;
      log(
        "Could not generate stack trace. Please report this to help us improve Hardhat.\n",
        error
      );
    }

    const error = vmResult.exceptionError;

    // we don't use `instanceof` in case someone uses a different VM dependency
    // see https://github.com/nomiclabs/hardhat/issues/1317
    const isVmError = "error" in error && typeof error.error === "string";

    // If this is not a VM error, or if it's an internal VM error, we just
    // rethrow. An example of a non-VmError being thrown here is an HTTP error
    // coming from the ForkedStateManager.
    if (!isVmError || error.error === ERROR.INTERNAL_ERROR) {
      throw error;
    }

    if (error.error === ERROR.OUT_OF_GAS) {
      if (this._isContractTooLargeStackTrace(stackTrace)) {
        return encodeSolidityStackTrace(
          "Transaction ran out of gas",
          stackTrace!
        );
      }

      return new TransactionExecutionError("Transaction ran out of gas");
    }

    if (error.error === ERROR.REVERT) {
      if (vmResult.returnValue.length === 0) {
        if (stackTrace !== undefined) {
          return encodeSolidityStackTrace(
            "Transaction reverted without a reason",
            stackTrace
          );
        }

        return new TransactionExecutionError(
          "Transaction reverted without a reason"
        );
      }

      if (stackTrace !== undefined) {
        return encodeSolidityStackTrace(
          `VM Exception while processing transaction: revert ${decodeRevertReason(
            vmResult.returnValue
          )}`,
          stackTrace
        );
      }

      return new TransactionExecutionError(
        `VM Exception while processing transaction: revert ${decodeRevertReason(
          vmResult.returnValue
        )}`
      );
    }

    if (stackTrace !== undefined) {
      return encodeSolidityStackTrace("Transaction failed: revert", stackTrace);
    }

    return new TransactionExecutionError("Transaction failed: revert");
  }

  private _isContractTooLargeStackTrace(
    stackTrace: SolidityStackTrace | undefined
  ) {
    return (
      stackTrace !== undefined &&
      stackTrace.length > 0 &&
      stackTrace[stackTrace.length - 1].type ===
        StackTraceEntryType.CONTRACT_TOO_LARGE_ERROR
    );
  }

  private _calculateTimestampAndOffset(timestamp?: BN): [BN, boolean, BN] {
    let blockTimestamp: BN;
    let offsetShouldChange: boolean;
    let newOffset: BN = new BN(0);
    const currentTimestamp = new BN(getCurrentTimestamp());

    // if timestamp is not provided, we check nextBlockTimestamp, if it is
    // set, we use it as the timestamp instead. If it is not set, we use
    // time offset + real time as the timestamp.
    if (timestamp === undefined || timestamp.eqn(0)) {
      if (this.getNextBlockTimestamp().eqn(0)) {
        blockTimestamp = currentTimestamp.add(this.getTimeIncrement());
        offsetShouldChange = false;
      } else {
        blockTimestamp = this.getNextBlockTimestamp();
        offsetShouldChange = true;
      }
    } else {
      offsetShouldChange = true;
      blockTimestamp = timestamp;
    }

    if (offsetShouldChange) {
      newOffset = blockTimestamp.sub(currentTimestamp);
    }

    return [blockTimestamp, offsetShouldChange, newOffset];
  }

  private async _resetNextBlockTimestamp() {
    this.setNextBlockTimestamp(new BN(0));
  }

  private async _notifyPendingTransaction(tx: TypedTransaction) {
    this._filters.forEach((filter) => {
      if (filter.type === Type.PENDING_TRANSACTION_SUBSCRIPTION) {
        const hash = bufferToHex(tx.hash());
        if (filter.subscription) {
          this._emitEthEvent(filter.id, hash);
          return;
        }

        filter.hashes.push(hash);
      }
    });
  }

  private _getLocalAccountPrivateKey(sender: Address): Buffer {
    const senderAddress = sender.toString();
    if (!this._localAccounts.has(senderAddress)) {
      throw new InvalidInputError(`unknown account ${senderAddress}`);
    }

    return this._localAccounts.get(senderAddress)!;
  }

  /**
   * Saves a block as successfully run. This method requires that the block
   * was added to the blockchain.
   */
  private async _saveBlockAsSuccessfullyRun(
    block: Block,
    runBlockResult: RunBlockResult
  ) {
    const receipts = getRpcReceiptOutputsFromLocalBlockExecution(
      block,
      runBlockResult,
      shouldShowTransactionTypeForHardfork(this._vm._common)
    );

    this._blockchain.addTransactionReceipts(receipts);

    const td = await this.getBlockTotalDifficulty(block);
    const rpcLogs: RpcLogOutput[] = [];
    for (const receipt of receipts) {
      rpcLogs.push(...receipt.logs);
    }

    this._filters.forEach((filter, key) => {
      if (filter.deadline.valueOf() < new Date().valueOf()) {
        this._filters.delete(key);
      }

      switch (filter.type) {
        case Type.BLOCK_SUBSCRIPTION:
          const hash = block.hash();
          if (filter.subscription) {
            this._emitEthEvent(
              filter.id,
              getRpcBlock(
                block,
                td,
                shouldShowTransactionTypeForHardfork(this._vm._common),
                false
              )
            );
            return;
          }

          filter.hashes.push(bufferToHex(hash));
          break;
        case Type.LOGS_SUBSCRIPTION:
          if (
            bloomFilter(
              new Bloom(block.header.bloom),
              filter.criteria!.addresses,
              filter.criteria!.normalizedTopics
            )
          ) {
            const logs = filterLogs(rpcLogs, filter.criteria!);
            if (logs.length === 0) {
              return;
            }

            if (filter.subscription) {
              logs.forEach((rpcLog) => {
                this._emitEthEvent(filter.id, rpcLog);
              });
              return;
            }

            filter.logs.push(...logs);
          }
          break;
      }
    });
  }

  private async _timestampClashesWithPreviousBlockOne(
    blockTimestamp: BN
  ): Promise<boolean> {
    const latestBlock = await this.getLatestBlock();
    const latestBlockTimestamp = new BN(latestBlock.header.timestamp);

    return latestBlockTimestamp.eq(blockTimestamp);
  }

  private async _runInBlockContext<T>(
    blockNumberOrPending: BN | "pending",
    action: () => Promise<T>
  ): Promise<T> {
    if (blockNumberOrPending === "pending") {
      return this._runInPendingBlockContext(action);
    }

    if (blockNumberOrPending.eq(await this.getLatestBlockNumber())) {
      return action();
    }

    const block = await this.getBlockByNumber(blockNumberOrPending);
    if (block === undefined) {
      // TODO handle this better
      throw new Error(
        `Block with number ${blockNumberOrPending} doesn't exist. This should never happen.`
      );
    }

    const currentStateRoot = await this._stateManager.getStateRoot();
    await this._setBlockContext(block);
    try {
      return await action();
    } finally {
      await this._restoreBlockContext(currentStateRoot);
    }
  }

  private async _runInPendingBlockContext<T>(action: () => Promise<T>) {
    const snapshotId = await this.takeSnapshot();
    try {
      await this.mineBlock();
      return await action();
    } finally {
      await this.revertToSnapshot(snapshotId);
    }
  }

  private async _setBlockContext(block: Block): Promise<void> {
    if (this._stateManager instanceof ForkStateManager) {
      return this._stateManager.setBlockContext(
        block.header.stateRoot,
        block.header.number
      );
    }
    return this._stateManager.setStateRoot(block.header.stateRoot);
  }

  private async _restoreBlockContext(stateRoot: Buffer) {
    if (this._stateManager instanceof ForkStateManager) {
      return this._stateManager.restoreForkBlockContext(stateRoot);
    }
    return this._stateManager.setStateRoot(stateRoot);
  }

  private async _correctInitialEstimation(
    blockNumberOrPending: BN | "pending",
    txParams: TransactionParams,
    initialEstimation: BN
  ): Promise<BN> {
    let tx = await this._getFakeTransaction({
      ...txParams,
      gasLimit: initialEstimation,
    });

    if (tx.getBaseFee().gte(initialEstimation)) {
      initialEstimation = tx.getBaseFee().addn(1);

      tx = await this._getFakeTransaction({
        ...txParams,
        gasLimit: initialEstimation,
      });
    }

    const result = await this._runInBlockContext(blockNumberOrPending, () =>
      this._runTxAndRevertMutations(tx, blockNumberOrPending)
    );

    if (result.execResult.exceptionError === undefined) {
      return initialEstimation;
    }

    return this._binarySearchEstimation(
      blockNumberOrPending,
      txParams,
      initialEstimation,
      this.getBlockGasLimit()
    );
  }

  private async _binarySearchEstimation(
    blockNumberOrPending: BN | "pending",
    txParams: TransactionParams,
    highestFailingEstimation: BN,
    lowestSuccessfulEstimation: BN,
    roundNumber = 0
  ): Promise<BN> {
    if (lowestSuccessfulEstimation.lte(highestFailingEstimation)) {
      // This shouldn't happen, but we don't want to go into an infinite loop
      // if it ever happens
      return lowestSuccessfulEstimation;
    }

    const MAX_GAS_ESTIMATION_IMPROVEMENT_ROUNDS = 20;

    const diff = lowestSuccessfulEstimation.sub(highestFailingEstimation);

    const minDiff = highestFailingEstimation.gten(4_000_000)
      ? 50_000
      : highestFailingEstimation.gten(1_000_000)
      ? 10_000
      : highestFailingEstimation.gten(100_000)
      ? 1_000
      : highestFailingEstimation.gten(50_000)
      ? 500
      : highestFailingEstimation.gten(30_000)
      ? 300
      : 200;

    if (diff.lten(minDiff)) {
      return lowestSuccessfulEstimation;
    }

    if (roundNumber > MAX_GAS_ESTIMATION_IMPROVEMENT_ROUNDS) {
      return lowestSuccessfulEstimation;
    }

    const binSearchNewEstimation = highestFailingEstimation.add(diff.divn(2));

    const optimizedEstimation =
      roundNumber === 0
        ? highestFailingEstimation.muln(3)
        : binSearchNewEstimation;

    const newEstimation = optimizedEstimation.gt(binSearchNewEstimation)
      ? binSearchNewEstimation
      : optimizedEstimation;

    // Let other things execute
    await new Promise((resolve) => setImmediate(resolve));

    const tx = await this._getFakeTransaction({
      ...txParams,
      gasLimit: newEstimation,
    });

    const result = await this._runInBlockContext(blockNumberOrPending, () =>
      this._runTxAndRevertMutations(tx, blockNumberOrPending)
    );

    if (result.execResult.exceptionError === undefined) {
      return this._binarySearchEstimation(
        blockNumberOrPending,
        txParams,
        highestFailingEstimation,
        newEstimation,
        roundNumber + 1
      );
    }

    return this._binarySearchEstimation(
      blockNumberOrPending,
      txParams,
      newEstimation,
      lowestSuccessfulEstimation,
      roundNumber + 1
    );
  }

  /**
   * This function runs a transaction and reverts all the modifications that it
   * makes.
   */
  private async _runTxAndRevertMutations(
    tx: TypedTransaction,
    blockNumberOrPending: BN | "pending"
  ): Promise<EVMResult> {
    const initialStateRoot = await this._stateManager.getStateRoot();

    let blockContext: Block | undefined;

    try {
      if (blockNumberOrPending === "pending") {
        // the new block has already been mined by _runInBlockContext hence we take latest here
        blockContext = await this.getLatestBlock();
      } else {
        // We know that this block number exists, because otherwise
        // there would be an error in the RPC layer.
        const block = await this.getBlockByNumber(blockNumberOrPending);
        assertHardhatInvariant(
          block !== undefined,
          "Tried to run a tx in the context of a non-existent block"
        );
        blockContext = block;

        // we don't need to add the tx to the block because runTx doesn't
        // know anything about the txs in the current block
      }

      return await this._vm.runTx({
        block: blockContext,
        tx,
        skipNonce: true,
        skipBalance: true,
        skipBlockGasLimitValidation: true,
      });
    } finally {
      await this._stateManager.setStateRoot(initialStateRoot);
    }
  }

  private async _computeFilterParams(
    filterParams: FilterParams,
    isFilter: boolean
  ): Promise<FilterParams> {
    const latestBlockNumber = await this.getLatestBlockNumber();
    const newFilterParams = { ...filterParams };

    if (newFilterParams.fromBlock === LATEST_BLOCK) {
      newFilterParams.fromBlock = latestBlockNumber;
    }

    if (!isFilter && newFilterParams.toBlock === LATEST_BLOCK) {
      newFilterParams.toBlock = latestBlockNumber;
    }

    if (newFilterParams.toBlock.gt(latestBlockNumber)) {
      newFilterParams.toBlock = latestBlockNumber;
    }
    if (newFilterParams.fromBlock.gt(latestBlockNumber)) {
      newFilterParams.fromBlock = latestBlockNumber;
    }

    return newFilterParams;
  }

  private _newDeadline(): Date {
    const dt = new Date();
    dt.setMinutes(dt.getMinutes() + 5); // This will not overflow
    return dt;
  }

  private _getNextFilterId(): BN {
    this._lastFilterId = this._lastFilterId.addn(1);

    return this._lastFilterId;
  }

  private _filterIdToFiltersKey(filterId: BN): string {
    return filterId.toString();
  }

  private _emitEthEvent(filterId: BN, result: any) {
    this.emit("ethEvent", {
      result,
      filterId,
    });
  }
<<<<<<< HEAD
}

function getCommon(networkId: number, blockNumber: number): Common | undefined {
  try {
    const common = Common.forCustomChain(networkId, {});

    common.setHardfork(common.activeHardfork(blockNumber));

    return common;
  } catch (e) {
    return undefined;
=======

  private async _getNonce(
    address: Address,
    blockNumberOrPending: BN | "pending"
  ): Promise<BN> {
    if (blockNumberOrPending === "pending") {
      return this.getAccountExecutableNonce(address);
    }

    return this._runInBlockContext(blockNumberOrPending, async () => {
      const account = await this._stateManager.getAccount(address);

      return account.nonce;
    });
>>>>>>> 571dd900
  }
}<|MERGE_RESOLUTION|>--- conflicted
+++ resolved
@@ -1,12 +1,5 @@
-<<<<<<< HEAD
-import VM from "@nomiclabs/ethereumjs-vm";
-import Bloom from "@nomiclabs/ethereumjs-vm/dist/bloom";
-import { EVMResult, ExecResult } from "@nomiclabs/ethereumjs-vm/dist/evm/evm";
-import { ERROR } from "@nomiclabs/ethereumjs-vm/dist/exceptions";
-=======
 import { Block } from "@ethereumjs/block";
 import Common from "@ethereumjs/common";
->>>>>>> 571dd900
 import {
   AccessListEIP2930Transaction,
   Transaction,
@@ -23,18 +16,10 @@
 import { DefaultStateManager, StateManager } from "@ethereumjs/vm/dist/state";
 import chalk from "chalk";
 import debug from "debug";
-<<<<<<< HEAD
-import Account from "ethereumjs-account";
-import Common from "ethereumjs-common";
-import { chains as knownChains } from "ethereumjs-common/dist/chains";
-import { FakeTransaction, Transaction } from "ethereumjs-tx";
-=======
->>>>>>> 571dd900
 import {
   Address,
   BN,
   bufferToHex,
-  bufferToInt,
   ECDSASignature,
   ecsign,
   hashPersonalMessage,
@@ -46,6 +31,7 @@
 import { CompilerInput, CompilerOutput } from "../../../types";
 import { HARDHAT_NETWORK_DEFAULT_GAS_PRICE } from "../../core/config/default-config";
 import { assertHardhatInvariant, HardhatError } from "../../core/errors";
+import {RpcDebugTracingConfig} from "../../core/jsonrpc/types/input/debugTraceTransaction";
 import {
   InternalError,
   InvalidInputError,
@@ -80,7 +66,6 @@
 import { ForkBlockchain } from "./fork/ForkBlockchain";
 import { ForkStateManager } from "./fork/ForkStateManager";
 import { HardhatBlockchain } from "./HardhatBlockchain";
-import { RpcDebugTracingConfig } from "./input";
 import {
   CallParams,
   EstimateGasResult,
@@ -943,7 +928,6 @@
     await this._txPool.updatePendingAndQueued();
   }
 
-<<<<<<< HEAD
   public async traceTransaction(
     hash: Buffer,
     config: RpcDebugTracingConfig
@@ -958,7 +942,7 @@
     return this._runInBlockContext(
       new BN(block.header.number).subn(1),
       async () => {
-        const blockNumber = bufferToInt(block.header.number);
+        const blockNumber = block.header.number.toNumber();
         const blockchain = this._blockchain;
         let vm = this._vm;
         if (
@@ -1002,10 +986,7 @@
     );
   }
 
-  private async _addPendingTransaction(tx: Transaction): Promise<string> {
-=======
   private async _addPendingTransaction(tx: TypedTransaction): Promise<string> {
->>>>>>> 571dd900
     await this._txPool.addTransaction(tx);
     await this._notifyPendingTransaction(tx);
     return bufferToHex(tx.hash());
@@ -1135,21 +1116,6 @@
       const pendingTxs = this._txPool.getPendingTransactions();
       const txHeap = new TxPriorityHeap(pendingTxs);
 
-<<<<<<< HEAD
-  private async _runTx(
-    tx: Transaction,
-    block: Block,
-    gasLeft: BN,
-    shouldThrow: boolean
-  ): Promise<RunTxResult | null> {
-    // TODO is this necessary?
-    const preRunStateRoot = await this._stateManager.getStateRoot();
-    try {
-      const txGasLimit = new BN(tx.gasLimit);
-      if (txGasLimit.gt(gasLeft)) {
-        await this._stateManager.setStateRoot(preRunStateRoot);
-        return null;
-=======
       let tx = txHeap.peek();
 
       const results = [];
@@ -1177,7 +1143,6 @@
         }
 
         tx = txHeap.peek();
->>>>>>> 571dd900
       }
 
       // This workarounds a bug in BlockBuilder#build
@@ -1771,19 +1736,6 @@
       filterId,
     });
   }
-<<<<<<< HEAD
-}
-
-function getCommon(networkId: number, blockNumber: number): Common | undefined {
-  try {
-    const common = Common.forCustomChain(networkId, {});
-
-    common.setHardfork(common.activeHardfork(blockNumber));
-
-    return common;
-  } catch (e) {
-    return undefined;
-=======
 
   private async _getNonce(
     address: Address,
@@ -1798,6 +1750,17 @@
 
       return account.nonce;
     });
->>>>>>> 571dd900
+  }
+}
+
+function getCommon(networkId: number, blockNumber: number): Common | undefined {
+  try {
+    const common = Common.forCustomChain(networkId, {});
+
+    common.setHardfork(common.activeHardfork(blockNumber));
+
+    return common;
+  } catch (e) {
+    return undefined;
   }
 }