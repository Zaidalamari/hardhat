--- conflicted
+++ resolved
@@ -1,22 +1,12 @@
 import {
-<<<<<<< HEAD
   CreateOutput,
   ExecutionResult,
   TracingMessage,
   TracingStep,
 } from "@ignored/edr";
 
-import { bufferToBigInt } from "@nomicfoundation/ethereumjs-util";
-
-=======
-  EVMResult,
-  getActivePrecompiles,
-  InterpreterStep,
-  Message,
-} from "@nomicfoundation/ethereumjs-evm";
-import { Address, bytesToBigInt } from "@nomicfoundation/ethereumjs-util";
-import { VM } from "@nomicfoundation/ethereumjs-vm";
->>>>>>> 2a280a7a
+import { bytesToBigInt } from "@nomicfoundation/ethereumjs-util";
+
 import { assertHardhatInvariant } from "../../core/errors";
 import { Exit, ExitCode } from "../provider/vm/exit";
 
@@ -33,7 +23,7 @@
 
 /* eslint-disable @nomicfoundation/hardhat-internal-rules/only-hardhat-error */
 
-const DUMMY_RETURN_DATA = Uint8Array.from([]);
+const DUMMY_RETURN_DATA = Buffer.from([]);
 const DUMMY_GAS_USED = 0n;
 
 export class VMTracer {
@@ -41,43 +31,7 @@
 
   private _messageTraces: MessageTrace[] = [];
   private _lastError: Error | undefined;
-<<<<<<< HEAD
   private _maxPrecompileNumber;
-=======
-  private _maxPrecompileNumber = getActivePrecompiles(this._vm.common).size;
-
-  constructor(
-    private readonly _vm: VM,
-    private readonly _getContractCode: (
-      address: Address
-    ) => Promise<Uint8Array>,
-    private readonly _throwErrors = true
-  ) {
-    this._beforeMessageHandler = this._beforeMessageHandler.bind(this);
-    this._stepHandler = this._stepHandler.bind(this);
-    this._afterMessageHandler = this._afterMessageHandler.bind(this);
-  }
-
-  public enableTracing() {
-    if (this._enabled) {
-      return;
-    }
-    assertHardhatInvariant(
-      this._vm.evm.events !== undefined,
-      "EVM should have an 'events' property"
-    );
-
-    this._vm.evm.events.on("beforeMessage", this._beforeMessageHandler);
-    this._vm.evm.events.on("step", this._stepHandler);
-    this._vm.evm.events.on("afterMessage", this._afterMessageHandler);
-    this._enabled = true;
-  }
-
-  public disableTracing() {
-    if (!this._enabled) {
-      return;
-    }
->>>>>>> 2a280a7a
 
   constructor(private readonly _throwErrors = true) {
     // TODO: temporarily hardcoded to remove the need of using ethereumjs' common and evm here
@@ -115,7 +69,7 @@
 
       if (message.to === undefined) {
         const createTrace: CreateMessageTrace = {
-          code: new Uint8Array(message.data),
+          code: message.data,
           steps: [],
           value: message.value,
           exit: new Exit(ExitCode.SUCCESS),
@@ -128,16 +82,12 @@
 
         trace = createTrace;
       } else {
-<<<<<<< HEAD
-        const toAsBigInt = bufferToBigInt(message.to);
-=======
-        const toAsBigInt = bytesToBigInt(message.to.toBytes());
->>>>>>> 2a280a7a
+        const toAsBigInt = bytesToBigInt(message.to);
 
         if (toAsBigInt > 0 && toAsBigInt <= this._maxPrecompileNumber) {
           const precompileTrace: PrecompileMessageTrace = {
             precompile: Number(toAsBigInt),
-            calldata: new Uint8Array(message.data),
+            calldata: message.data,
             value: message.value,
             exit: new Exit(ExitCode.SUCCESS),
             returnData: DUMMY_RETURN_DATA,
@@ -161,30 +111,17 @@
           );
 
           const callTrace: CallMessageTrace = {
-<<<<<<< HEAD
             code: message.code,
             calldata: message.data,
-=======
-            code,
-            calldata: new Uint8Array(message.data),
->>>>>>> 2a280a7a
             steps: [],
             value: message.value,
             exit: new Exit(ExitCode.SUCCESS),
             returnData: DUMMY_RETURN_DATA,
-<<<<<<< HEAD
             address: message.to,
             numberOfSubtraces: 0,
             depth: message.depth,
             gasUsed: DUMMY_GAS_USED,
             codeAddress,
-=======
-            address: message.to.toBytes(),
-            numberOfSubtraces: 0,
-            depth: message.depth,
-            gasUsed: DUMMY_GAS_USED,
-            codeAddress: codeAddress.toBytes(),
->>>>>>> 2a280a7a
           };
 
           trace = callTrace;
@@ -254,7 +191,6 @@
         trace.exit = Exit.fromEdrSuccessReason(executionResult.reason);
         trace.returnData = executionResult.output.returnValue;
 
-<<<<<<< HEAD
         if (isCreateTrace(trace)) {
           trace.deployedContract = (
             executionResult.output as CreateOutput
@@ -269,10 +205,6 @@
         trace.exit = new Exit(ExitCode.REVERT);
 
         trace.returnData = executionResult.output;
-=======
-      if (isCreateTrace(trace)) {
-        trace.deployedContract = result?.createdAddress?.toBytes();
->>>>>>> 2a280a7a
       }
 
       if (this._messageTraces.length > 1) {
