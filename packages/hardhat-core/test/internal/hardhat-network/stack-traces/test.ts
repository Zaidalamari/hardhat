--- conflicted
+++ resolved
@@ -1,9 +1,4 @@
-<<<<<<< HEAD
-import { toBuffer } from "@nomicfoundation/ethereumjs-util";
-=======
 import { toBytes } from "@nomicfoundation/ethereumjs-util";
-import { VM } from "@nomicfoundation/ethereumjs-vm";
->>>>>>> 2a280a7a
 import { assert } from "chai";
 import fs from "fs";
 import fsExtra from "fs-extra";
@@ -63,10 +58,6 @@
   traceTransaction,
 } from "./execution";
 
-function toBuffer(x: Parameters<typeof toBytes>[0]) {
-  return Buffer.from(toBytes(x));
-}
-
 interface StackFrameDescription {
   type: string;
   sourceReference?: {
@@ -714,7 +705,7 @@
   let data: Buffer;
 
   if (tx.data !== undefined) {
-    data = toBuffer(tx.data);
+    data = Buffer.from(toBytes(tx.data));
   } else if (tx.function !== undefined) {
     data = encodeCall(
       compilerContract.abi,
