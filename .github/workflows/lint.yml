name: Lint

on:
  push:
<<<<<<< HEAD
    branches: [main]
  pull_request:
    branches:
      - "**"
    paths:
=======
    branches:
      - main
    paths:
      - ".github/workflows/lint.yml"
      - "docs/**"
      - "packages/**"
  pull_request:
    paths:
      - ".github/workflows/lint.yml"
>>>>>>> 83721d9c
      - "docs/**"
      - "packages/**"
  workflow_dispatch:

concurrency:
  group: ${{github.workflow}}-${{github.ref}}
  cancel-in-progress: true

jobs:
  lint:
    name: Lint
    runs-on: ubuntu-latest
    permissions:
      contents: read
    steps:
      # NOTE: When running on a pull_request_target, we're checking out the repo
      # twice. The first checkout is for the base branch of the PR. The second,
      # for the merge commit. We do this to be able to use the `setup-env`
      # action that's on the base branch.
      - uses: actions/checkout@v4
<<<<<<< HEAD
      - uses: pnpm/action-setup@v4
        with:
          version: 9
      - uses: actions/setup-node@v4
=======
        with:
          persist-credentials: false
      - uses: actions/checkout@v4
        if: github.event_name == 'pull_request_target'
>>>>>>> 83721d9c
        with:
          ref: "refs/pull/${{ github.event.number }}/merge"
          persist-credentials: false
      - if: github.event_name == 'pull_request_target'
        name: Check out setup-env action from the base branch
        run: git checkout --no-overlay $GITHUB_SHA -- .github/actions/setup-env
      - uses: ./.github/actions/setup-env
      - name: Install
        run: pnpm install --frozen-lockfile --prefer-offline
      - name: Build
        run: pnpm build
      - name: lint
        run: pnpm lint
      - name: Check dependency versions
        run: node scripts/check-dependencies.js
      - name: Install website
        working-directory: docs/
        run: pnpm install --frozen-lockfile --prefer-offline
      - name: Lint website
        working-directory: docs/
        run: pnpm lint
  comment:
    needs: [lint]
    if: failure() && github.event_name == 'pull_request_target' && needs.lint.result == 'failure'
    name: Comment
    runs-on: ubuntu-latest
    permissions:
      pull-requests: write
    steps:
      - uses: actions/github-script@v7
        name: Comment on failure
        with:
          script: |
            github.rest.issues.createComment({
              issue_number: context.issue.number,
              owner: context.repo.owner,
              repo: context.repo.repo,
              body: "Thanks for submitting this PR!\n\nUnfortunately, it has some linter errors, so we can't merge it yet. Can you please fix them?\n\nRunning pnpm lint:fix in the root of the repository may fix them automatically."
            })<|MERGE_RESOLUTION|>--- conflicted
+++ resolved
@@ -2,13 +2,6 @@
 
 on:
   push:
-<<<<<<< HEAD
-    branches: [main]
-  pull_request:
-    branches:
-      - "**"
-    paths:
-=======
     branches:
       - main
     paths:
@@ -18,7 +11,6 @@
   pull_request:
     paths:
       - ".github/workflows/lint.yml"
->>>>>>> 83721d9c
       - "docs/**"
       - "packages/**"
   workflow_dispatch:
@@ -39,17 +31,10 @@
       # for the merge commit. We do this to be able to use the `setup-env`
       # action that's on the base branch.
       - uses: actions/checkout@v4
-<<<<<<< HEAD
-      - uses: pnpm/action-setup@v4
-        with:
-          version: 9
-      - uses: actions/setup-node@v4
-=======
         with:
           persist-credentials: false
       - uses: actions/checkout@v4
         if: github.event_name == 'pull_request_target'
->>>>>>> 83721d9c
         with:
           ref: "refs/pull/${{ github.event.number }}/merge"
           persist-credentials: false
