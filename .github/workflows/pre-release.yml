--- conflicted
+++ resolved
@@ -17,17 +17,7 @@
     runs-on: ubuntu-latest
     steps:
       - uses: actions/checkout@v4
-<<<<<<< HEAD
-      - uses: pnpm/action-setup@v4
-        with:
-          version: 9
-      - uses: actions/setup-node@v4
-        with:
-          node-version: 18
-          cache: "pnpm"
-=======
       - uses: ./.github/actions/setup-env
->>>>>>> 83721d9c
       - name: Install
         run: pnpm install --frozen-lockfile --prefer-offline
       - name: Build
@@ -56,17 +46,7 @@
         working-directory: packages/hardhat-core
     steps:
       - uses: actions/checkout@v4
-<<<<<<< HEAD
-      - uses: pnpm/action-setup@v4
-        with:
-          version: 9
-      - uses: actions/setup-node@v4
-        with:
-          node-version: 18
-          cache: "pnpm"
-=======
       - uses: ./.github/actions/setup-env
->>>>>>> 83721d9c
       - name: Install
         run: pnpm install --frozen-lockfile --prefer-offline
       - name: Cache network requests
