
  [90m[32m✔[39m[90m test[39m

  [31m1) test only[39m

  describe only
    [31m2) it[39m

  describe
    [31m3) it only[39m
    [90m[32m✔[39m[90m it[39m


<<<<<<< HEAD
[32m2 passing[39m[90m (132ms)[39m[31m[39m
=======
[32m2 passing[39m[90m (128ms)[39m[31m[39m
>>>>>>> 234d9459
[31m3 failing[39m
[34mℹ[39m 'only' and 'runOnly' require the --only command-line option.

  1) test only:

   [31mAssertionError: Expected values to be strictly equal:[39m
   [31m[39m
   [31m1 !== 2[39m
   [31m[39m
   [32m- Expected[39m
   [31m+ Received[39m
   
   [32m- 2[39m
   [31m+ 1[39m
   
   [90m    at TestContext.<anonymous> (integration-tests/fixture-tests/only-test-without-the-flag/test.ts:10:10)[39m

  2) describe only
       it:

   [31mAssertionError: Expected values to be strictly equal:[39m
   [31m[39m
   [31m1 !== 2[39m
   [31m[39m
   [32m- Expected[39m
   [31m+ Received[39m
   
   [32m- 2[39m
   [31m+ 1[39m
   
   [90m    at TestContext.<anonymous> (integration-tests/fixture-tests/only-test-without-the-flag/test.ts:16:12)[39m

  3) describe
       it only:

   [31mAssertionError: Expected values to be strictly equal:[39m
   [31m[39m
   [31m1 !== 2[39m
   [31m[39m
   [32m- Expected[39m
   [31m+ Received[39m
   
   [32m- 2[39m
   [31m+ 1[39m
   
   [90m    at TestContext.<anonymous> (integration-tests/fixture-tests/only-test-without-the-flag/test.ts:23:12)[39m
<|MERGE_RESOLUTION|>--- conflicted
+++ resolved
@@ -11,11 +11,7 @@
     [90m[32m✔[39m[90m it[39m
 
 
-<<<<<<< HEAD
-[32m2 passing[39m[90m (132ms)[39m[31m[39m
-=======
-[32m2 passing[39m[90m (128ms)[39m[31m[39m
->>>>>>> 234d9459
+[32m2 passing[39m[90m (130ms)[39m[31m[39m
 [31m3 failing[39m
 [34mℹ[39m 'only' and 'runOnly' require the --only command-line option.
 
