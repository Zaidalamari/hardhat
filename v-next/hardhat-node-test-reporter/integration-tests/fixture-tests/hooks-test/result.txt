  after each
    [31m1) should pass[39m
    [31m2) should pass, too[39m

  after
    [90m[32m✔[39m[90m should pass[39m
    [90m[32m✔[39m[90m should pass, too[39m

  [31m3) after[39m

  before each
    [31m4) should pass[39m
    [31m5) should pass, too[39m

  before
    [90m6) should pass[39m
    [90m6) should pass, too[39m

  [31m6) before[39m

  nested before
    level 1
      [90m7) should pass[39m
      [90m7) should pass, too[39m

    [31m7) level 1[39m

  describe
    [90m8) should pass[39m
    [90m8) should pass, too[39m

  [31m8) describe[39m

  nested describe
    level 1
      [90m9) should pass[39m
      [90m9) should pass, too[39m

<<<<<<< HEAD
    [31m9) level 1[39m


[32m2 passing[39m[90m (140ms)[39m[31m[39m
=======
[32m2 passing[39m[90m (137ms)[39m[31m[39m
>>>>>>> 234d9459
[31m4 failing[39m[90m[39m
[90m8 cancelled[39m

  1) after each
       should pass:

   [31mError: after each hook error[39m
   [90m    at TestContext.<anonymous> (integration-tests/fixture-tests/hooks-test/after-each.ts:6:11)[39m

  2) after each
       should pass, too:

   [31mError: after each hook error[39m
   [90m    at TestContext.<anonymous> (integration-tests/fixture-tests/hooks-test/after-each.ts:6:11)[39m

  3) after:

   [31mError: after hook error[39m
   [90m    at SuiteContext.<anonymous> (integration-tests/fixture-tests/hooks-test/after.ts:6:11)[39m

  4) before each
       should pass:

   [31mError: before each hook error[39m
   [90m    at TestContext.<anonymous> (integration-tests/fixture-tests/hooks-test/before-each.ts:6:11)[39m

  5) before each
       should pass, too:

   [31mError: before each hook error[39m
   [90m    at TestContext.<anonymous> (integration-tests/fixture-tests/hooks-test/before-each.ts:6:11)[39m

  6) before:

   [31mError: before hook error[39m
   [90m    at SuiteContext.<anonymous> (integration-tests/fixture-tests/hooks-test/before.ts:6:11)[39m

  7) nested before
       level 1:

   [31mError: before hook error[39m
   [90m    at SuiteContext.<anonymous> (integration-tests/fixture-tests/hooks-test/before.ts:21:13)[39m

  8) describe:

   [31mError: describe setup error[39m
   [90m    at SuiteContext.<anonymous> (integration-tests/fixture-tests/hooks-test/describe.ts:13:9)[39m

  9) nested describe
       level 1:

   [31mError: describe setup error[39m
<<<<<<< HEAD
   [90m    at SuiteContext.<anonymous> (integration-tests/fixture-tests/hooks-test/describe.ts:26:11)[39m
=======
   [90m    at SuiteContext.<anonymous> (integration-tests/fixture-tests/hooks-test/describe.ts:13:9)[39m
   [90m    at Suite.runInAsyncScope (node:async_hooks:206:9)[39m
   [90m    at new Suite (node:internal/test_runner/test:1153:26)[39m
   [90m    at Test.createSubtest (node:internal/test_runner/test:629:18)[39m
   [90m    at run (node:internal/test_runner/harness:258:28)[39m
   [90m    at test (node:internal/test_runner/harness:271:12)[39m
   [90m    at <anonymous> (integration-tests/fixture-tests/hooks-test/describe.ts:4:1)[39m
>>>>>>> 234d9459
<|MERGE_RESOLUTION|>--- conflicted
+++ resolved
@@ -36,14 +36,10 @@
       [90m9) should pass[39m
       [90m9) should pass, too[39m
 
-<<<<<<< HEAD
     [31m9) level 1[39m
 
 
-[32m2 passing[39m[90m (140ms)[39m[31m[39m
-=======
-[32m2 passing[39m[90m (137ms)[39m[31m[39m
->>>>>>> 234d9459
+[32m2 passing[39m[90m (145ms)[39m[31m[39m
 [31m4 failing[39m[90m[39m
 [90m8 cancelled[39m
 
@@ -91,19 +87,21 @@
 
    [31mError: describe setup error[39m
    [90m    at SuiteContext.<anonymous> (integration-tests/fixture-tests/hooks-test/describe.ts:13:9)[39m
-
-  9) nested describe
-       level 1:
-
-   [31mError: describe setup error[39m
-<<<<<<< HEAD
-   [90m    at SuiteContext.<anonymous> (integration-tests/fixture-tests/hooks-test/describe.ts:26:11)[39m
-=======
-   [90m    at SuiteContext.<anonymous> (integration-tests/fixture-tests/hooks-test/describe.ts:13:9)[39m
    [90m    at Suite.runInAsyncScope (node:async_hooks:206:9)[39m
    [90m    at new Suite (node:internal/test_runner/test:1153:26)[39m
    [90m    at Test.createSubtest (node:internal/test_runner/test:629:18)[39m
    [90m    at run (node:internal/test_runner/harness:258:28)[39m
    [90m    at test (node:internal/test_runner/harness:271:12)[39m
    [90m    at <anonymous> (integration-tests/fixture-tests/hooks-test/describe.ts:4:1)[39m
->>>>>>> 234d9459
+
+  9) nested describe
+       level 1:
+
+   [31mError: describe setup error[39m
+   [90m    at SuiteContext.<anonymous> (integration-tests/fixture-tests/hooks-test/describe.ts:26:11)[39m
+   [90m    at Suite.runInAsyncScope (node:async_hooks:206:9)[39m
+   [90m    at new Suite (node:internal/test_runner/test:1153:26)[39m
+   [90m    at Suite.createSubtest (node:internal/test_runner/test:629:18)[39m
+   [90m    at run (node:internal/test_runner/harness:258:28)[39m
+   [90m    at test (node:internal/test_runner/harness:271:12)[39m
+   [90m    at SuiteContext.<anonymous> (integration-tests/fixture-tests/hooks-test/describe.ts:17:3)[39m
